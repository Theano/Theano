"""Pretty-printing (pprint()), the 'Print' Op, debugprint() and pydotprint().

They all allow different way to print a graph or the result of an Op
in a graph(Print Op)
"""
from __future__ import print_function
from copy import copy
import logging
import os
import sys
import warnings
import hashlib

import numpy as np

try:
    import pydot as pd
    if pd.find_graphviz():
        pydot_imported = True
    else:
        pydot_imported = False
except ImportError:
    pydot_imported = False

import theano
from theano import gof
from theano import config
from theano.compat.six import StringIO
from theano.gof import Op, Apply
from theano.compile import Function, debugmode
from theano.compile.profilemode import ProfileMode

_logger = logging.getLogger("theano.printing")
VALID_ASSOC = set(['left', 'right', 'either'])


def debugprint(obj, depth=-1, print_type=False,
               file=None, ids='CHAR', stop_on_name=False,
               done=None, include_nan_info=False,
               include_inf_info=False, recursion_rules='ALWAYS',
               print_test_value=False):
    """Print a computation graph as text to stdout or a file.

    :type obj: Variable, Apply, or Function instance
    :param obj: symbolic thing to print
    :type depth: integer
    :param depth: print graph to this depth (-1 for unlimited)
    :type print_type: boolean
    :param print_type: whether to print the type of printed objects
    :type file: None, 'str', or file-like object
    :param file: print to this file ('str' means to return a string)
    :type ids: str
    :param ids: How do we print the identifier of the variable
                id - print the python id value
                int - print integer character
                CHAR - print capital character
                "" - don't print an identifier
    :param stop_on_name: When True, if a node in the graph has a name,
                         we don't print anything below it.
    :type done: None or dict
    :param done: A dict where we store the ids of printed node.
        Useful to have multiple call to debugprint share the same ids.

    :returns: string if `file` == 'str', else file arg

    Each line printed represents a Variable in the graph.
    The indentation of lines corresponds to its depth in the symbolic graph.
    The first part of the text identifies whether it is an input
    (if a name or type is printed) or the output of some Apply (in which case
    the Op is printed).
    The second part of the text is an identifier of the Variable.
    If print_type is True, we add a part containing the type of the Variable

    If a Variable is encountered multiple times in the depth-first search,
    it is only printed recursively the first time. Later, just the Variable
    identifier is printed.

    If an Apply has multiple outputs, then a '.N' suffix will be appended
    to the Apply's identifier, to indicate which output a line corresponds to.

    """
    if not isinstance(depth, int):
        raise Exception("depth parameter must be an int")
    if file == 'str':
        _file = StringIO()
    elif file is None:
        _file = sys.stdout
    else:
        _file = file
    if done is None:
        done = dict()
    results_to_print = []
    profile_list = []
    order = []
    if isinstance(obj, (list, tuple)):
        lobj = obj
    else:
        lobj = [obj]
    for obj in lobj:
        if isinstance(obj, gof.Variable):
            results_to_print.append(obj)
            profile_list.append(None)
        elif isinstance(obj, gof.Apply):
            results_to_print.extend(obj.outputs)
            profile_list.extend([None for item in obj.outputs])
        elif isinstance(obj, Function):
            results_to_print.extend(obj.maker.fgraph.outputs)
            profile_list.extend(
                [obj.profile for item in obj.maker.fgraph.outputs])
            order = obj.maker.fgraph.toposort()
        elif isinstance(obj, gof.FunctionGraph):
            results_to_print.extend(obj.outputs)
            profile_list.extend([None for item in obj.outputs])
            order = obj.toposort()
        elif isinstance(obj, (int, long, float, np.ndarray)):
            print(obj)
        elif isinstance(obj, (theano.In, theano.Out)):
            results_to_print.append(obj.variable)
            profile_list.append(None)
        else:
            raise TypeError("debugprint cannot print an object of this type",
                            obj)

    scan_ops = []
    for r, p in zip(results_to_print, profile_list):
        # Add the parent scan op to the list as well
        if (hasattr(r.owner, 'op') and
                isinstance(r.owner.op, theano.scan_module.scan_op.Scan)):
                    scan_ops.append(r)

        if p is not None:
            print("""
Timing Info
-----------
--> <time> <% time> - <total time> <% total time>'

<time>         computation time for this node
<% time>       fraction of total computation time for this node
<total time>   time for this node + total times for this node's ancestors
<% total time> total time for this node over total computation time

N.B.:
* Times include the node time and the function overhead.
* <total time> and <% total time> may over-count computation times
  if inputs to a node share a common ancestor and should be viewed as a
  loose upper bound. Their intended use is to help rule out potential nodes
  to remove when optimizing a graph because their <total time> is very low.
""", file=_file)

        debugmode.debugprint(r, depth=depth, done=done, print_type=print_type,
                             file=_file, order=order, ids=ids,
                             scan_ops=scan_ops, stop_on_name=stop_on_name,
<<<<<<< HEAD
                             profile=p, include_nan_info=include_nan_info,
                             include_inf_info=include_inf_info,
                             recursion_rules=recursion_rules,
                             print_test_value=print_test_value)
=======
                             profile=p)

>>>>>>> 859bba60
    if len(scan_ops) > 0:
        print("", file=_file)
        new_prefix = ' >'
        new_prefix_child = ' >'
        print("Inner graphs of the scan ops:", file=_file)

        for s in scan_ops:
            # prepare a dict which maps the scan op's inner inputs
            # to its outer inputs.
            if hasattr(s.owner.op, 'fn'):
                # If the op was compiled, print the optimized version.
                inner_inputs = s.owner.op.fn.maker.fgraph.inputs
            else:
                inner_inputs = s.owner.op.inputs
            outer_inputs = s.owner.inputs
            inner_to_outer_inputs = \
                dict([(inner_inputs[i], outer_inputs[o])
                      for i, o in
                      s.owner.op.var_mappings['outer_inp_from_inner_inp']
                      .items()])

            print("", file=_file)
<<<<<<< HEAD
            debugmode.debugprint(s, depth=depth, done=done,
                                 print_type=print_type,
                                 file=_file, ids=ids,
                                 scan_ops=scan_ops, stop_on_name=stop_on_name,
                                 include_nan_info=include_nan_info,
                                 include_inf_info=include_inf_info,
                                 recursion_rules=recursion_rules,
                                 print_test_value=print_test_value)
=======
            debugmode.debugprint(
                s, depth=depth, done=done,
                print_type=print_type,
                file=_file, ids=ids,
                scan_ops=scan_ops,
                stop_on_name=stop_on_name,
                scan_inner_to_outer_inputs=inner_to_outer_inputs)
>>>>>>> 859bba60
            if hasattr(s.owner.op, 'fn'):
                # If the op was compiled, print the optimized version.
                outputs = s.owner.op.fn.maker.fgraph.outputs
            else:
                outputs = s.owner.op.outputs
            for idx, i in enumerate(outputs):

                if hasattr(i, 'owner') and hasattr(i.owner, 'op'):
                    if isinstance(i.owner.op, theano.scan_module.scan_op.Scan):
                        scan_ops.append(i)

<<<<<<< HEAD
                debugmode.debugprint(r=i, prefix=new_prefix,
                                     depth=depth, done=done,
                                     print_type=print_type, file=_file,
                                     ids=ids, stop_on_name=stop_on_name,
                                     prefix_child=new_prefix_child,
                                     scan_ops=scan_ops,
                                     include_nan_info=include_nan_info,
                                     include_inf_info=include_inf_info,
                                     recursion_rules=recursion_rules,
                                     print_test_value=print_test_value)
=======
                debugmode.debugprint(
                    r=i, prefix=new_prefix,
                    depth=depth, done=done,
                    print_type=print_type, file=_file,
                    ids=ids, stop_on_name=stop_on_name,
                    prefix_child=new_prefix_child,
                    scan_ops=scan_ops,
                    scan_inner_to_outer_inputs=inner_to_outer_inputs)
>>>>>>> 859bba60

    if file is _file:
        return file
    elif file == 'str':
        return _file.getvalue()
    else:
        _file.flush()


def _print_fn(op, xin):
    for attr in op.attrs:
        temp = getattr(xin, attr)
        if callable(temp):
            pmsg = temp()
        else:
            pmsg = temp
        print(op.message, attr, '=', pmsg)


class Print(Op):
    """ This identity-like Op print as a side effect.

    This identity-like Op has the side effect of printing a message
    followed by its inputs when it runs. Default behaviour is to print
    the __str__ representation. Optionally, one can pass a list of the
    input member functions to execute, or attributes to print.

    @type message: String
    @param message: string to prepend to the output
    @type attrs: list of Strings
    @param attrs: list of input node attributes or member functions to print.
                  Functions are identified through callable(), executed and
                  their return value printed.

    :note: WARNING. This can disable some optimizations!
                    (speed and/or stabilization)

            Detailed explanation:
            As of 2012-06-21 the Print op is not known by any optimization.
            Setting a Print op in the middle of a pattern that is usually
            optimized out will block the optimization. for example, log(1+x)
            optimizes to log1p(x) but log(1+Print(x)) is unaffected by
            optimizations.

    """
    view_map = {0: [0]}

    __props__ = ('message', 'attrs', 'global_fn')

    def __init__(self, message="", attrs=("__str__",), global_fn=_print_fn):
        self.message = message
        self.attrs = tuple(attrs)  # attrs should be a hashable iterable
        self.global_fn = global_fn

    def make_node(self, xin):
        xout = xin.type.make_variable()
        return Apply(op=self, inputs=[xin], outputs=[xout])

    def perform(self, node, inputs, output_storage):
        xin, = inputs
        xout, = output_storage
        xout[0] = xin
        self.global_fn(self, xin)

    def grad(self, input, output_gradients):
        return output_gradients

    def R_op(self, inputs, eval_points):
        return [x for x in eval_points]

    def __setstate__(self, dct):
        dct.setdefault('global_fn', _print_fn)
        self.__dict__.update(dct)

    def c_code_cache_version(self):
        return (1,)


class PrinterState(gof.utils.scratchpad):

    def __init__(self, props=None, **more_props):
        if props is None:
            props = {}
        if isinstance(props, gof.utils.scratchpad):
            self.__update__(props)
        else:
            self.__dict__.update(props)
        self.__dict__.update(more_props)

    def clone(self, props=None, **more_props):
        if props is None:
            props = {}
        return PrinterState(self, **dict(props, **more_props))


class OperatorPrinter:

    def __init__(self, operator, precedence, assoc='left'):
        self.operator = operator
        self.precedence = precedence
        self.assoc = assoc
        assert self.assoc in VALID_ASSOC

    def process(self, output, pstate):
        pprinter = pstate.pprinter
        node = output.owner
        if node is None:
            raise TypeError("operator %s cannot represent a variable that is "
                            "not the result of an operation" % self.operator)

        # Precedence seems to be buggy, see #249
        # So, in doubt, we parenthesize everything.
        # outer_precedence = getattr(pstate, 'precedence', -999999)
        # outer_assoc = getattr(pstate, 'assoc', 'none')
        # if outer_precedence > self.precedence:
        #    parenthesize = True
        # else:
        #    parenthesize = False
        parenthesize = True

        input_strings = []
        max_i = len(node.inputs) - 1
        for i, input in enumerate(node.inputs):
            if (self.assoc == 'left' and i != 0 or self.assoc == 'right' and
                    i != max_i):
                s = pprinter.process(input, pstate.clone(
                    precedence=self.precedence + 1e-6))
            else:
                s = pprinter.process(input, pstate.clone(
                    precedence=self.precedence))
            input_strings.append(s)
        if len(input_strings) == 1:
            s = self.operator + input_strings[0]
        else:
            s = (" %s " % self.operator).join(input_strings)
        if parenthesize:
            return "(%s)" % s
        else:
            return s


class PatternPrinter:

    def __init__(self, *patterns):
        self.patterns = []
        for pattern in patterns:
            if isinstance(pattern, basestring):
                self.patterns.append((pattern, ()))
            else:
                self.patterns.append((pattern[0], pattern[1:]))

    def process(self, output, pstate):
        pprinter = pstate.pprinter
        node = output.owner
        if node is None:
            raise TypeError("Patterns %s cannot represent a variable that is "
                            "not the result of an operation" % self.patterns)
        idx = node.outputs.index(output)
        pattern, precedences = self.patterns[idx]
        precedences += (1000,) * len(node.inputs)

        def pp_process(input, precedence):
            return pprinter.process(input, pstate.clone(precedence=precedence))

        d = dict((str(i), x)
                 for i, x in enumerate(pp_process(input, precedence)
                                       for input, precedence in
                                       zip(node.inputs, precedences)))
        return pattern % d


class FunctionPrinter:

    def __init__(self, *names):
        self.names = names

    def process(self, output, pstate):
        pprinter = pstate.pprinter
        node = output.owner
        if node is None:
            raise TypeError("function %s cannot represent a variable that is "
                            "not the result of an operation" % self.names)
        idx = node.outputs.index(output)
        name = self.names[idx]
        return "%s(%s)" % (name, ", ".join(
            [pprinter.process(input, pstate.clone(precedence=-1000))
             for input in node.inputs]))


class MemberPrinter:

    def __init__(self, *names):
        self.names = names

    def process(self, output, pstate):
        pprinter = pstate.pprinter
        node = output.owner
        if node is None:
            raise TypeError("function %s cannot represent a variable that is"
                            " not the result of an operation" % self.function)
        idx = node.outputs.index(output)
        name = self.names[idx]
        input = node.inputs[0]
        return "%s.%s" % (pprinter.process(input,
                                           pstate.clone(precedence=1000)),
                          name)


class IgnorePrinter:

    def process(self, output, pstate):
        pprinter = pstate.pprinter
        node = output.owner
        if node is None:
            raise TypeError("function %s cannot represent a variable that is"
                            " not the result of an operation" % self.function)
        input = node.inputs[0]
        return "%s" % pprinter.process(input, pstate)


class DefaultPrinter:

    def __init__(self):
        pass

    def process(self, r, pstate):
        pprinter = pstate.pprinter
        node = r.owner
        if node is None:
            return LeafPrinter().process(r, pstate)
        return "%s(%s)" % (str(node.op), ", ".join(
            [pprinter.process(input, pstate.clone(precedence=-1000))
             for input in node.inputs]))


class LeafPrinter:
    def process(self, r, pstate):
        if r.name in greek:
            return greek[r.name]
        else:
            return str(r)


class PPrinter:
    def __init__(self):
        self.printers = []

    def assign(self, condition, printer):
        if isinstance(condition, gof.Op):
            op = condition
            condition = (lambda pstate, r: r.owner is not None and
                         r.owner.op == op)
        self.printers.insert(0, (condition, printer))

    def process(self, r, pstate=None):
        if pstate is None:
            pstate = PrinterState(pprinter=self)
        elif isinstance(pstate, dict):
            pstate = PrinterState(pprinter=self, **pstate)
        for condition, printer in self.printers:
            if condition(pstate, r):
                return printer.process(r, pstate)

    def clone(self):
        cp = copy(self)
        cp.printers = list(self.printers)
        return cp

    def clone_assign(self, condition, printer):
        cp = self.clone()
        cp.assign(condition, printer)
        return cp

    def process_graph(self, inputs, outputs, updates=None,
                      display_inputs=False):
        if updates is None:
            updates = {}
        if not isinstance(inputs, (list, tuple)):
            inputs = [inputs]
        if not isinstance(outputs, (list, tuple)):
            outputs = [outputs]
        current = None
        if display_inputs:
            strings = [(0, "inputs: " + ", ".join(
                        map(str, list(inputs) + updates.keys())))]
        else:
            strings = []
        pprinter = self.clone_assign(lambda pstate, r: r.name is not None and
                                     r is not current, LeafPrinter())
        inv_updates = dict((b, a) for (a, b) in updates.iteritems())
        i = 1
        for node in gof.graph.io_toposort(list(inputs) + updates.keys(),
                                          list(outputs) +
                                          updates.values()):
            for output in node.outputs:
                if output in inv_updates:
                    name = str(inv_updates[output])
                    strings.append((i + 1000, "%s <- %s" % (
                        name, pprinter.process(output))))
                    i += 1
                if output.name is not None or output in outputs:
                    if output.name is None:
                        name = 'out[%i]' % outputs.index(output)
                    else:
                        name = output.name
                    # backport
                    # name = 'out[%i]' % outputs.index(output) if output.name
                    #  is None else output.name
                    current = output
                    try:
                        idx = 2000 + outputs.index(output)
                    except ValueError:
                        idx = i
                    if len(outputs) == 1 and outputs[0] is output:
                        strings.append((idx, "return %s" %
                                        pprinter.process(output)))
                    else:
                        strings.append((idx, "%s = %s" %
                                        (name, pprinter.process(output))))
                    i += 1
        strings.sort()
        return "\n".join(s[1] for s in strings)

    def __call__(self, *args):
        if len(args) == 1:
            return self.process(*args)
        elif len(args) == 2 and isinstance(args[1], (PrinterState, dict)):
            return self.process(*args)
        elif len(args) > 2:
            return self.process_graph(*args)
        else:
            raise TypeError('Not enough arguments to call.')

use_ascii = True

if use_ascii:
    special = dict(middle_dot="\\dot",
                   big_sigma="\\Sigma")

    greek = dict(alpha="\\alpha",
                 beta="\\beta",
                 gamma="\\gamma",
                 delta="\\delta",
                 epsilon="\\epsilon")
else:

    special = dict(middle_dot=u"\u00B7",
                   big_sigma=u"\u03A3")

    greek = dict(alpha=u"\u03B1",
                 beta=u"\u03B2",
                 gamma=u"\u03B3",
                 delta=u"\u03B4",
                 epsilon=u"\u03B5")


pprint = PPrinter()
pprint.assign(lambda pstate, r: True, DefaultPrinter())
pprint.assign(lambda pstate, r: hasattr(pstate, 'target') and
              pstate.target is not r and r.name is not None,
              LeafPrinter())

pp = pprint
"""
Print to the terminal a math-like expression.
"""

# colors not used: orange, amber#FFBF00, purple, pink,
# used by default: green, blue, grey, red
default_colorCodes = {'GpuFromHost': 'red',
                      'HostFromGpu': 'red',
                      'Scan': 'yellow',
                      'Shape': 'cyan',
                      'IfElse': 'magenta',
                      'Elemwise': '#FFAABB',  # dark pink
                      'Subtensor': '#FFAAFF',  # purple
                      'Alloc': '#FFAA22'}  # orange


def pydotprint(fct, outfile=None,
               compact=True, format='png', with_ids=False,
               high_contrast=True, cond_highlight=None, colorCodes=None,
               max_label_size=70, scan_graphs=False,
               var_with_name_simple=False,
               print_output_file=True,
               assert_nb_all_strings=-1,
               return_image=False,
               ):
    """Print to a file the graph of a compiled theano function's ops. Supports
    all pydot output formats, including png and svg.

    :param fct: a compiled Theano function, a Variable, an Apply or
                a list of Variable.
    :param outfile: the output file where to put the graph.
    :param compact: if True, will remove intermediate var that don't have name.
    :param format: the file format of the output.
    :param with_ids: Print the toposort index of the node in the node name.
                     and an index number in the variable ellipse.
    :param high_contrast: if true, the color that describes the respective
            node is filled with its corresponding color, instead of coloring
            the border
    :param colorCodes: dictionary with names of ops as keys and colors as
            values
    :param cond_highlight: Highlights a lazy if by sorrounding each of the 3
                possible categories of ops with a border. The categories
                are: ops that are on the left branch, ops that are on the
                right branch, ops that are on both branches
                As an alternative you can provide the node that represents
                the lazy if
    :param scan_graphs: if true it will plot the inner graph of each scan op
                in files with the same name as the name given for the main
                file to which the name of the scan op is concatenated and
                the index in the toposort of the scan.
                This index can be printed with the option with_ids.
    :param var_with_name_simple: If true and a variable have a name,
                we will print only the variable name.
                Otherwise, we concatenate the type to the var name.
    :param assert_nb_all_strings: Used for tests. If non-negative, assert that
                the number of unique string nodes in the dot graph is equal to
                this number. This is used in tests to verify that dot won't
                merge Theano nodes.
    :param return_image: If True, it will create the image and return it.
        Useful to display the image in ipython notebook.

        .. code-block:: python

            import theano
            v = theano.tensor.vector()
            from IPython.display import SVG
            SVG(theano.printing.pydotprint(v*2, return_image=True,
                                           format='svg'))

    In the graph, ellipses are Apply Nodes (the execution of an op)
    and boxes are variables.  If variables have names they are used as
    text (if multiple vars have the same name, they will be merged in
    the graph).  Otherwise, if the variable is constant, we print its
    value and finally we print the type + a unique number to prevent
    multiple vars from being merged.  We print the op of the apply in
    the Apply box with a number that represents the toposort order of
    application of those Apply.  If an Apply has more than 1 input, we
    label each edge between an input and the Apply node with the
    input's index.

    Green boxes are inputs variables to the graph,
    blue boxes are outputs variables of the graph,
    grey boxes are variables that are not outputs and are not used,
    red ellipses are transfers from/to the gpu (ops with names GpuFromHost,
    HostFromGpu).

    For edges, they are black by default. If a node returns a view
    of an input, we put the corresponding input edge in blue. If it
    returns a destroyed input, we put the corresponding edge in red.

    .. note::

        Since October 20th, 2014, this print the inner function of all
        scan separately after the top level debugprint output.

    """
    if colorCodes is None:
        colorCodes = default_colorCodes

    if outfile is None:
        outfile = os.path.join(config.compiledir, 'theano.pydotprint.' +
                               config.device + '.' + format)

    if isinstance(fct, Function):
        mode = fct.maker.mode
        profile = getattr(fct, "profile", None)
        if (not isinstance(mode, ProfileMode) or
                fct not in mode.profile_stats):
                mode = None
        outputs = fct.maker.fgraph.outputs
        topo = fct.maker.fgraph.toposort()
    elif isinstance(fct, gof.FunctionGraph):
        mode = None
        profile = None
        outputs = fct.outputs
        topo = fct.toposort()
    else:
        if isinstance(fct, gof.Variable):
            fct = [fct]
        elif isinstance(fct, gof.Apply):
            fct = fct.outputs
        assert isinstance(fct, (list, tuple))
        assert all(isinstance(v, gof.Variable) for v in fct)
        fct = gof.FunctionGraph(inputs=gof.graph.inputs(fct),
                                outputs=fct)
        mode = None
        profile = None
        outputs = fct.outputs
        topo = fct.toposort()
    if not pydot_imported:
        raise RuntimeError("Failed to import pydot. You must install pydot"
                           " for `pydotprint` to work.")
        return

    g = pd.Dot()

    if cond_highlight is not None:
        c1 = pd.Cluster('Left')
        c2 = pd.Cluster('Right')
        c3 = pd.Cluster('Middle')
        cond = None
        for node in topo:
            if (node.op.__class__.__name__ == 'IfElse' and
                    node.op.name == cond_highlight):
                cond = node
        if cond is None:
            _logger.warn("pydotprint: cond_highlight is set but there is no"
                         " IfElse node in the graph")
            cond_highlight = None

    if cond_highlight is not None:
        def recursive_pass(x, ls):
            if not x.owner:
                return ls
            else:
                ls += [x.owner]
                for inp in x.inputs:
                    ls += recursive_pass(inp, ls)
                return ls

        left = set(recursive_pass(cond.inputs[1], []))
        right = set(recursive_pass(cond.inputs[2], []))
        middle = left.intersection(right)
        left = left.difference(middle)
        right = right.difference(middle)
        middle = list(middle)
        left = list(left)
        right = list(right)

    var_str = {}
    all_strings = set()

    def var_name(var):
        if var in var_str:
            return var_str[var]

        if var.name is not None:
            if var_with_name_simple:
                varstr = var.name
            else:
                varstr = 'name=' + var.name + " " + str(var.type)
        elif isinstance(var, gof.Constant):
            dstr = 'val=' + str(np.asarray(var.data))
            if '\n' in dstr:
                dstr = dstr[:dstr.index('\n')]
            varstr = '%s %s' % (dstr, str(var.type))
        elif (var in input_update and
              input_update[var].variable.name is not None):
            if var_with_name_simple:
                varstr = input_update[var].variable.name + " UPDATE"
            else:
                varstr = (input_update[var].variable.name + " UPDATE " +
                          str(var.type))
        else:
            # a var id is needed as otherwise var with the same type will be
            # merged in the graph.
            varstr = str(var.type)
        if (varstr in all_strings) or with_ids:
            idx = ' id=' + str(len(var_str))
            if len(varstr) + len(idx) > max_label_size:
                varstr = varstr[:max_label_size - 3 - len(idx)] + idx + '...'
            else:
                varstr = varstr + idx
        elif len(varstr) > max_label_size:
            varstr = varstr[:max_label_size - 3] + '...'
            idx = 1
            while varstr in all_strings:
                idx += 1
                suffix = ' id=' + str(idx)
                varstr = (varstr[:max_label_size - 3 - len(suffix)] +
                          '...' +
                          suffix)
        var_str[var] = varstr
        all_strings.add(varstr)

        return varstr
    apply_name_cache = {}

    def apply_name(node):
        if node in apply_name_cache:
            return apply_name_cache[node]
        prof_str = ''
        if mode:
            time = mode.profile_stats[fct].apply_time.get(node, 0)
            # second, % total time in profiler, %fct time in profiler
            if mode.local_time == 0:
                pt = 0
            else:
                pt = time * 100 / mode.local_time
            if mode.profile_stats[fct].fct_callcount == 0:
                pf = 0
            else:
                pf = time * 100 / mode.profile_stats[fct].fct_call_time
            prof_str = '   (%.3fs,%.3f%%,%.3f%%)' % (time, pt, pf)
        elif profile:
            time = profile.apply_time.get(node, 0)
            # second, %fct time in profiler
            if profile.fct_callcount == 0:
                pf = 0
            else:
                pf = time * 100 / profile.fct_call_time
            prof_str = '   (%.3fs,%.3f%%)' % (time, pf)
        applystr = str(node.op).replace(':', '_')
        applystr += prof_str
        if (applystr in all_strings) or with_ids:
            idx = ' id=' + str(topo.index(node))
            if len(applystr) + len(idx) > max_label_size:
                applystr = (applystr[:max_label_size - 3 - len(idx)] + idx +
                            '...')
            else:
                applystr = applystr + idx
        elif len(applystr) > max_label_size:
            applystr = applystr[:max_label_size - 3] + '...'
            idx = 1
            while applystr in all_strings:
                idx += 1
                suffix = ' id=' + str(idx)
                applystr = (applystr[:max_label_size - 3 - len(suffix)] +
                            '...' +
                            suffix)

        all_strings.add(applystr)
        apply_name_cache[node] = applystr
        return applystr

    # Update the inputs that have an update function
    input_update = {}
    # Here outputs can be the original list, as we should not change
    # it, we must copy it.
    outputs = list(outputs)
    if isinstance(fct, Function):
        for i in reversed(fct.maker.expanded_inputs):
            if i.update is not None:
                input_update[outputs.pop()] = i

    apply_shape = 'ellipse'
    var_shape = 'box'
    for node_idx, node in enumerate(topo):
        astr = apply_name(node)

        use_color = None
        for opName, color in colorCodes.items():
            if opName in node.op.__class__.__name__:
                use_color = color

        if use_color is None:
            nw_node = pd.Node(astr, shape=apply_shape)
        elif high_contrast:
            nw_node = pd.Node(astr, style='filled', fillcolor=use_color,
                              shape=apply_shape)
        else:
            nw_node = pd.Node(astr, color=use_color, shape=apply_shape)
        g.add_node(nw_node)
        if cond_highlight:
            if node in middle:
                c3.add_node(nw_node)
            elif node in left:
                c1.add_node(nw_node)
            elif node in right:
                c2.add_node(nw_node)

        for id, var in enumerate(node.inputs):
            varstr = var_name(var)
            label = str(var.type)
            if len(node.inputs) > 1:
                label = str(id) + ' ' + label
            if len(label) > max_label_size:
                label = label[:max_label_size - 3] + '...'
            param = {}
            if hasattr(node.op, 'view_map') and id in reduce(
                    list.__add__, node.op.view_map.values(), []):
                    param['color'] = 'blue'
            elif hasattr(node.op, 'destroy_map') and id in reduce(
                    list.__add__, node.op.destroy_map.values(), []):
                        param['color'] = 'red'
            if var.owner is None:
                if high_contrast:
                    g.add_node(pd.Node(varstr,
                                       style='filled',
                                       fillcolor='green',
                                       shape=var_shape))
                else:
                    g.add_node(pd.Node(varstr, color='green', shape=var_shape))
                g.add_edge(pd.Edge(varstr, astr, label=label, **param))
            elif var.name or not compact:
                g.add_edge(pd.Edge(varstr, astr, label=label, **param))
            else:
                # no name, so we don't make a var ellipse
                g.add_edge(pd.Edge(apply_name(var.owner), astr,
                           label=label, **param))

        for id, var in enumerate(node.outputs):
            varstr = var_name(var)
            out = var in outputs
            label = str(var.type)
            if len(node.outputs) > 1:
                label = str(id) + ' ' + label
            if len(label) > max_label_size:
                label = label[:max_label_size - 3] + '...'
            if out:
                g.add_edge(pd.Edge(astr, varstr, label=label))
                if high_contrast:
                    g.add_node(pd.Node(varstr, style='filled',
                                       fillcolor='blue', shape=var_shape))
                else:
                    g.add_node(pd.Node(varstr, color='blue', shape=var_shape))
            elif len(var.clients) == 0:
                g.add_edge(pd.Edge(astr, varstr, label=label))
                if high_contrast:
                    g.add_node(pd.Node(varstr, style='filled',
                                       fillcolor='grey', shape=var_shape))
                else:
                    g.add_node(pd.Node(varstr, color='grey', shape=var_shape))
            elif var.name or not compact:
                g.add_edge(pd.Edge(astr, varstr, label=label))
#            else:
            # don't add egde here as it is already added from the inputs.

    if cond_highlight:
        g.add_subgraph(c1)
        g.add_subgraph(c2)
        g.add_subgraph(c3)

    if not outfile.endswith('.' + format):
        outfile += '.' + format

    if assert_nb_all_strings != -1:
        assert len(all_strings) == assert_nb_all_strings, len(all_strings)

    if scan_graphs:
        scan_ops = [(idx, x) for idx, x in enumerate(topo)
                    if isinstance(x.op, theano.scan_module.scan_op.Scan)]
        path, fn = os.path.split(outfile)
        basename = '.'.join(fn.split('.')[:-1])
        # Safe way of doing things .. a file name may contain multiple .
        ext = fn[len(basename):]

        for idx, scan_op in scan_ops:
            # is there a chance that name is not defined?
            if hasattr(scan_op.op, 'name'):
                new_name = basename + '_' + scan_op.op.name + '_' + str(idx)
            else:
                new_name = basename + '_' + str(idx)
            new_name = os.path.join(path, new_name + ext)
            pydotprint(scan_op.op.fn, new_name, compact, format, with_ids,
                       high_contrast, cond_highlight, colorCodes,
                       max_label_size, scan_graphs)

    if return_image:
        return g.create(prog='dot', format=format)
    else:
        g.write(outfile, prog='dot', format=format)
        if print_output_file:
            print('The output file is available at', outfile)


def pydotprint_variables(vars,
                         outfile=None,
                         format='png',
                         depth=-1,
                         high_contrast=True, colorCodes=None,
                         max_label_size=50,
                         var_with_name_simple=False):
    '''DEPRECATED: use pydotprint() instead.

    Identical to pydotprint just that it starts from a variable
    instead of a compiled function. Could be useful ?

    '''

    warnings.warn("pydotprint_variables() is deprecated."
                  " Use pydotprint() instead.")

    if colorCodes is None:
        colorCodes = default_colorCodes
    if outfile is None:
        outfile = os.path.join(config.compiledir, 'theano.pydotprint.' +
                               config.device + '.' + format)
    try:
        import pydot as pd
    except ImportError:
        err = ("Failed to import pydot. You must install pydot for " +
               "`pydotprint_variables` to work.")
        print(err)
        return
    g = pd.Dot()
    my_list = {}
    orphanes = []
    if type(vars) not in (list, tuple):
        vars = [vars]
    var_str = {}

    def var_name(var):
        if var in var_str:
            return var_str[var]

        if var.name is not None:
            if var_with_name_simple:
                varstr = var.name
            else:
                varstr = 'name=' + var.name + " " + str(var.type)
        elif isinstance(var, gof.Constant):
            dstr = 'val=' + str(var.data)
            if '\n' in dstr:
                dstr = dstr[:dstr.index('\n')]
            varstr = '%s %s' % (dstr, str(var.type))
        else:
            # a var id is needed as otherwise var with the same type will be
            # merged in the graph.
            varstr = str(var.type)

        varstr += ' ' + str(len(var_str))
        if len(varstr) > max_label_size:
            varstr = varstr[:max_label_size - 3] + '...'
        var_str[var] = varstr
        return varstr

    def apply_name(node):
        name = str(node.op).replace(':', '_')
        if len(name) > max_label_size:
            name = name[:max_label_size - 3] + '...'
        return name

    def plot_apply(app, d):
        if d == 0:
            return
        if app in my_list:
            return
        astr = apply_name(app) + '_' + str(len(my_list.keys()))
        if len(astr) > max_label_size:
            astr = astr[:max_label_size - 3] + '...'
        my_list[app] = astr

        use_color = None
        for opName, color in colorCodes.items():
            if opName in app.op.__class__.__name__:
                use_color = color

        if use_color is None:
            g.add_node(pd.Node(astr, shape='box'))
        elif high_contrast:
            g.add_node(pd.Node(astr, style='filled', fillcolor=use_color,
                               shape='box'))
        else:
            g.add_node(pd.Nonde(astr, color=use_color, shape='box'))

        for i, nd in enumerate(app.inputs):
            if nd not in my_list:
                varastr = var_name(nd) + '_' + str(len(my_list.keys()))
                if len(varastr) > max_label_size:
                    varastr = varastr[:max_label_size - 3] + '...'
                my_list[nd] = varastr
                if nd.owner is not None:
                    g.add_node(pd.Node(varastr))
                elif high_contrast:
                    g.add_node(pd.Node(varastr, style='filled',
                                       fillcolor='green'))
                else:
                    g.add_node(pd.Node(varastr, color='green'))
            else:
                varastr = my_list[nd]
            label = None
            if len(app.inputs) > 1:
                label = str(i)
            g.add_edge(pd.Edge(varastr, astr, label=label))

        for i, nd in enumerate(app.outputs):
            if nd not in my_list:
                varastr = var_name(nd) + '_' + str(len(my_list.keys()))
                if len(varastr) > max_label_size:
                    varastr = varastr[:max_label_size - 3] + '...'
                my_list[nd] = varastr
                color = None
                if nd in vars:
                    color = 'blue'
                elif nd in orphanes:
                    color = 'gray'
                if color is None:
                    g.add_node(pd.Node(varastr))
                elif high_contrast:
                    g.add_node(pd.Node(varastr, style='filled',
                                       fillcolor=color))
                else:
                    g.add_node(pd.Node(varastr, color=color))
            else:
                varastr = my_list[nd]
            label = None
            if len(app.outputs) > 1:
                label = str(i)
            g.add_edge(pd.Edge(astr, varastr, label=label))
        for nd in app.inputs:
            if nd.owner:
                plot_apply(nd.owner, d - 1)

    for nd in vars:
        if nd.owner:
            for k in nd.owner.outputs:
                if k not in vars:
                    orphanes.append(k)

    for nd in vars:
        if nd.owner:
            plot_apply(nd.owner, depth)
    try:
        g.write(outfile, prog='dot', format=format)
    except pd.InvocationException as e:
        # Some version of pydot are bugged/don't work correctly with
        # empty label. Provide a better user error message.
        if pd.__version__ == "1.0.28" and "label=]" in e.message:
            raise Exception("pydot 1.0.28 is know to be bugged. Use another "
                            "working version of pydot")
        elif "label=]" in e.message:
            raise Exception("Your version of pydot " + pd.__version__ +
                            " returned an error. Version 1.0.28 is known"
                            " to be bugged and 1.0.25 to be working with"
                            " Theano. Using another version of pydot could"
                            " fix this problem. The pydot error is: " +
                            e.message)
        raise

    print('The output file is available at', outfile)


class _TagGenerator:
    """ Class for giving abbreviated tags like to objects.
        Only really intended for internal use in order to
        implement min_informative_st """
    def __init__(self):
        self.cur_tag_number = 0

    def get_tag(self):
        rval = debugmode.char_from_number(self.cur_tag_number)

        self.cur_tag_number += 1

        return rval


def min_informative_str(obj, indent_level=0,
                        _prev_obs=None, _tag_generator=None):
    """
    Returns a string specifying to the user what obj is
    The string will print out as much of the graph as is needed
    for the whole thing to be specified in terms only of constants
    or named variables.


    Parameters
    ----------
    obj: the name to convert to a string
    indent_level: the number of tabs the tree should start printing at
                  (nested levels of the tree will get more tabs)
    _prev_obs: should only be used by min_informative_str
                    a dictionary mapping previously converted
                    objects to short tags


    Basic design philosophy
    -----------------------

    The idea behind this function is that it can be used as parts of
    command line tools for debugging or for error messages. The
    information displayed is intended to be concise and easily read by
    a human. In particular, it is intended to be informative when
    working with large graphs composed of subgraphs from several
    different people's code, as in pylearn2.

    Stopping expanding subtrees when named variables are encountered
    makes it easier to understand what is happening when a graph
    formed by composing several different graphs made by code written
    by different authors has a bug.

    An example output is:

    A. Elemwise{add_no_inplace}
        B. log_likelihood_v_given_h
        C. log_likelihood_h


    If the user is told they have a problem computing this value, it's
    obvious that either log_likelihood_h or log_likelihood_v_given_h
    has the wrong dimensionality. The variable's str object would only
    tell you that there was a problem with an
    Elemwise{add_no_inplace}. Since there are many such ops in a
    typical graph, such an error message is considerably less
    informative. Error messages based on this function should convey
    much more information about the location in the graph of the error
    while remaining succint.

    One final note: the use of capital letters to uniquely identify
    nodes within the graph is motivated by legibility. I do not use
    numbers or lower case letters since these are pretty common as
    parts of names of ops, etc. I also don't use the object's id like
    in debugprint because it gives such a long string that takes time
    to visually diff.

    """

    if _prev_obs is None:
        _prev_obs = {}

    indent = ' ' * indent_level

    if id(obj) in _prev_obs:
        tag = _prev_obs[id(obj)]

        return indent + '<' + tag + '>'

    if _tag_generator is None:
        _tag_generator = _TagGenerator()

    cur_tag = _tag_generator.get_tag()

    _prev_obs[id(obj)] = cur_tag

    if hasattr(obj, '__array__'):
        name = '<ndarray>'
    elif hasattr(obj, 'name') and obj.name is not None:
        name = obj.name
    elif hasattr(obj, 'owner') and obj.owner is not None:
        name = str(obj.owner.op)
        for ipt in obj.owner.inputs:
            name += '\n'
            name += min_informative_str(ipt,
                                        indent_level=indent_level + 1,
                                        _prev_obs=_prev_obs,
                                        _tag_generator=_tag_generator)
    else:
        name = str(obj)

    prefix = cur_tag + '. '

    rval = indent + prefix + name

    return rval


def var_descriptor(obj, _prev_obs=None, _tag_generator=None):
    """
    Returns a string, with no endlines, fully specifying
    how a variable is computed. Does not include any memory
    location dependent information such as the id of a node.
    """
    if _prev_obs is None:
        _prev_obs = {}

    if id(obj) in _prev_obs:
        tag = _prev_obs[id(obj)]

        return '<' + tag + '>'

    if _tag_generator is None:
        _tag_generator = _TagGenerator()

    cur_tag = _tag_generator.get_tag()

    _prev_obs[id(obj)] = cur_tag

    if hasattr(obj, '__array__'):
        # hashlib hashes only the contents of the buffer, but
        # it can have different semantics depending on the strides
        # of the ndarray
        name = '<ndarray:'
        name += 'strides=[' + ','.join(str(stride)
                                       for stride in obj.strides) + ']'
        name += ',digest=' + hashlib.md5(obj).hexdigest() + '>'
    elif hasattr(obj, 'owner') and obj.owner is not None:
        name = str(obj.owner.op) + '('
        name += ','.join(var_descriptor(ipt,
                                        _prev_obs=_prev_obs,
                                        _tag_generator=_tag_generator)
                         for ipt in obj.owner.inputs)
        name += ')'
    elif hasattr(obj, 'name') and obj.name is not None:
        # Only print the name if there is no owner.
        # This way adding a name to an intermediate node can't make
        # a deeper graph get the same descriptor as a shallower one
        name = obj.name
    else:
        name = str(obj)
        if ' at 0x' in name:
            # The __str__ method is encoding the object's id in its str
            name = position_independent_str(obj)
            if ' at 0x' in name:
                print(name)
                assert False

    prefix = cur_tag + '='

    rval = prefix + name

    return rval


def position_independent_str(obj):
    if isinstance(obj, theano.gof.graph.Variable):
        rval = 'theano_var'
        rval += '{type=' + str(obj.type) + '}'
    else:
        raise NotImplementedError()

    return rval


def hex_digest(x):
    """
    Returns a short, mostly hexadecimal hash of a numpy ndarray
    """
    assert isinstance(x, np.ndarray)
    rval = hashlib.md5(x.tostring()).hexdigest()
    # hex digest must be annotated with strides to avoid collisions
    # because the buffer interface only exposes the raw data, not
    # any info about the semantics of how that data should be arranged
    # into a tensor
    rval = rval + '|strides=[' + ','.join(str(stride)
                                          for stride in x.strides) + ']'
    rval = rval + '|shape=[' + ','.join(str(s) for s in x.shape) + ']'
    return rval<|MERGE_RESOLUTION|>--- conflicted
+++ resolved
@@ -36,9 +36,7 @@
 
 def debugprint(obj, depth=-1, print_type=False,
                file=None, ids='CHAR', stop_on_name=False,
-               done=None, include_nan_info=False,
-               include_inf_info=False, recursion_rules='ALWAYS',
-               print_test_value=False):
+               done=None):
     """Print a computation graph as text to stdout or a file.
 
     :type obj: Variable, Apply, or Function instance
@@ -150,15 +148,8 @@
         debugmode.debugprint(r, depth=depth, done=done, print_type=print_type,
                              file=_file, order=order, ids=ids,
                              scan_ops=scan_ops, stop_on_name=stop_on_name,
-<<<<<<< HEAD
-                             profile=p, include_nan_info=include_nan_info,
-                             include_inf_info=include_inf_info,
-                             recursion_rules=recursion_rules,
-                             print_test_value=print_test_value)
-=======
                              profile=p)
 
->>>>>>> 859bba60
     if len(scan_ops) > 0:
         print("", file=_file)
         new_prefix = ' >'
@@ -181,16 +172,6 @@
                       .items()])
 
             print("", file=_file)
-<<<<<<< HEAD
-            debugmode.debugprint(s, depth=depth, done=done,
-                                 print_type=print_type,
-                                 file=_file, ids=ids,
-                                 scan_ops=scan_ops, stop_on_name=stop_on_name,
-                                 include_nan_info=include_nan_info,
-                                 include_inf_info=include_inf_info,
-                                 recursion_rules=recursion_rules,
-                                 print_test_value=print_test_value)
-=======
             debugmode.debugprint(
                 s, depth=depth, done=done,
                 print_type=print_type,
@@ -198,7 +179,6 @@
                 scan_ops=scan_ops,
                 stop_on_name=stop_on_name,
                 scan_inner_to_outer_inputs=inner_to_outer_inputs)
->>>>>>> 859bba60
             if hasattr(s.owner.op, 'fn'):
                 # If the op was compiled, print the optimized version.
                 outputs = s.owner.op.fn.maker.fgraph.outputs
@@ -210,18 +190,6 @@
                     if isinstance(i.owner.op, theano.scan_module.scan_op.Scan):
                         scan_ops.append(i)
 
-<<<<<<< HEAD
-                debugmode.debugprint(r=i, prefix=new_prefix,
-                                     depth=depth, done=done,
-                                     print_type=print_type, file=_file,
-                                     ids=ids, stop_on_name=stop_on_name,
-                                     prefix_child=new_prefix_child,
-                                     scan_ops=scan_ops,
-                                     include_nan_info=include_nan_info,
-                                     include_inf_info=include_inf_info,
-                                     recursion_rules=recursion_rules,
-                                     print_test_value=print_test_value)
-=======
                 debugmode.debugprint(
                     r=i, prefix=new_prefix,
                     depth=depth, done=done,
@@ -230,7 +198,6 @@
                     prefix_child=new_prefix_child,
                     scan_ops=scan_ops,
                     scan_inner_to_outer_inputs=inner_to_outer_inputs)
->>>>>>> 859bba60
 
     if file is _file:
         return file
