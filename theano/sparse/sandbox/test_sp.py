--- conflicted
+++ resolved
@@ -16,10 +16,6 @@
 import theano
 from theano.sparse.sandbox import sp
 from theano.tests import unittest_tools as utt
-<<<<<<< HEAD
-=======
-from theano.sparse.tests.test_basic import random_lil
->>>>>>> bfecc533
 
 class TestSP(unittest.TestCase):
     def test_convolution(self):
@@ -458,13 +454,13 @@
             # csr
             input_tensor = theano.sparse.csr_dmatrix()
             sample = scipy.sparse.csr_matrix(random_lil((x,y),'float64',sparsity))
-            
+
         sort_op = sp.ensure_sorted_indices(input_tensor)
         f = theano.function([input_tensor], sort_op)
         sorted_scipy = sample.sorted_indices()
         sorted_theano = f(sample)
         assert numpy.all(sorted_theano.todense() == sorted_scipy.todense())
-    
+
 def test_diagonal_grad():
     def d(x):
         return sp.sp_sum(sp.square_diagonal(x), sparse_grad=True)
