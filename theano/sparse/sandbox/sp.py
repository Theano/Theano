"""
Convolution-like operations with sparse matrix multiplication.

To read about different sparse formats, see U{http://www-users.cs.umn.edu/~saad/software/SPARSKIT/paper.ps}.

@todo: Automatic methods for determining best sparse format?
"""
#### COPIED FROM hpu/icml09/sp.py

import numpy
from scipy import sparse as scipy_sparse

import theano
import theano.sparse
from theano import sparse, gof, Op, tensor
from theano.gof.python25 import all, any

def register_specialize(lopt, *tags, **kwargs):
    theano.compile.optdb['specialize'].register((kwargs and kwargs.pop('name')) or lopt.__name__, lopt, 'fast_run', *tags)


class SpSum(Op):
    """
    Scale each columns of a sparse matrix by the corresponding element of a dense vector
    """
    axis = None
    sparse_grad = False

    def __init__(self, axis, sparse_grad=True):
        """
        :param sparse_grad: if True, this instance ignores the gradient on matrix elements which are implicitly 0.
        """
        super(SpSum, self).__init__()
        self.axis = axis
        self.sparse_grad = sparse_grad
        if self.axis not in (None, 0, 1):
            raise ValueError('illegal value for self.axis')

    def __eq__(self, other):
        #WARNING: judgement call...
        #not using the sparse_grad in the comparison or hashing because it doesn't change the perform method
        #therefore, we *do* want Sums with different sparse_grad values to be merged by the merge optimization.
        # This requires them to compare equal.
        return type(self) == type(other) and self.axis == other.axis

    def __hash__(self):
        return 76324 ^ hash(type(self)) ^ hash(self.axis)

    def __str__(self):
        return self.__class__.__name__+"{axis=%s}" % str(self.axis)

    def make_node(self, x):
        ###
        # At least for small matrices (5x5), the .sum() method of a csc matrix returns a dense matrix
        # as the result whether axis is 0 or 1... weird!
        ###
        assert isinstance(x.type, theano.sparse.SparseType)
        b = ()
        if self.axis is not None:
<<<<<<< HEAD
            b = (False,)
=======
            b=(False,)
>>>>>>> 13903663
        z = tensor.tensor(broadcastable=b, dtype=x.dtype)
        return gof.Apply(self, [x], [z])

    def infer_shape(self, node, shapes):
<<<<<<< HEAD
        r = None
        if self.axis is None:
            r = [()]
        elif self.axis == 0:
            r = [(shapes[0][1],)]
        else:
            r = [(shapes[0][0],)]
=======
        r=None
        if self.axis is None:
            r=[()]
        elif self.axis == 0:
            r=[(shapes[0][1],)]
        else:
            r=[(shapes[0][0],)]
>>>>>>> 13903663
        return r

    def perform(self,node, (x,), (z,)):
        if self.axis is None:
            z[0] = numpy.asarray(x.sum())
<<<<<<< HEAD
        else:
            if self.axis == 0:
                if x.format == 'csc':
                   z[0] = numpy.asarray(x.sum(axis=self.axis)).reshape((x.shape[1],))
               else:
                   z[0] = numpy.asarray(x.asformat(x.format).sum(axis=self.axis)).reshape((x.shape[1],))
            elif self.axis == 1:
               if x.format == 'csr':
                   z[0] = numpy.asarray(x.sum(axis=self.axis)).reshape((x.shape[0],))
               else:
                   z[0] = numpy.asarray(x.asformat(x.format).sum(axis=self.axis)).reshape((x.shape[0],))
=======
        else: 
            s = set(xrange(len(x.shape))) - set([self.axis])
            myreshape = map((lambda i: x.shape[i]), s)
            if x.format not in ('csc', 'csr'):
                x = x.asformat(x.format)
            z[0] = numpy.asarray(x.sum(axis = self.axis)).reshape(myreshape)

            #case by case code for reference
            #if self.axis == 0:
            #    if x.format == 'csc':
            #        z[0] = numpy.asarray(x.sum(axis=self.axis)).reshape((x.shape[1],))
            #    else:
            #        z[0] = numpy.asarray(x.asformat(x.format).sum(axis=self.axis)).reshape((x.shape[1],))
            #if self.axis == 1:
            #    if x.format == 'csr':
            #        z[0] = numpy.asarray(x.sum(axis=self.axis)).reshape((x.shape[0],))
            #    else:
            #        z[0] = numpy.asarray(x.asformat(x.format).sum(axis=self.axis)).reshape((x.shape[0],))
>>>>>>> 13903663

    def grad(self,(x,), (gz,)):
        if self.axis is None:
            r = gz * theano.sparse.sp_ones_like(x)
        elif self.axis == 0:
            r = col_scale(theano.sparse.sp_ones_like(x), gz)
        elif self.axis == 1:
            r = row_scale(theano.sparse.sp_ones_like(x), gz)
        else:
            assert False

        if not self.sparse_grad:
            r = theano.sparse.dense_from_sparse(r)

        return [r]

def sp_sum(x, axis=None, sparse_grad=False):
    return SpSum(axis, sparse_grad)(x)

class Diag(Op):
    """
    Extract the diagonal of a square sparse matrix as a dense vector.
    """
    def make_node(self, x):
        return gof.Apply(self, [x], [tensor.tensor(broadcastable=(False,), dtype=x.dtype)])

    def perform(self, node, (x,), (z,)):
        M, N = x.shape
        if M != N:
            raise ValueError("DenseDiag argument not square. Shape:", x.shape)

        assert x.format == 'csc'

        data = x.data
        indices = x.indices
        indptr = x.indptr

        diag = numpy.zeros(N, x.dtype)

        #TODO: try using ndarrays and then prune() on the result

        for j in xrange(0, N):
            for i_idx in xrange(indptr[j], indptr[j+1]):
                if indices[i_idx] == j:
                    diag[j] += data[i_idx]
        z[0] = diag

    def grad(self, (diag,), (gz,)):
        return [square_diagonal(gz)]

diag = Diag()

class SquareDiagonal(Op):
    """Return a square sparse (csc) matrix whose diagonal is given by the dense vector argument.
    """
    def make_node(self, diag):
        return gof.Apply(self, [diag],
                [sparse.SparseType(dtype = diag.dtype,
                                 format = 'csc')()])
    def perform(self, node, (diag,), (z,)):
        N, = diag.shape
        indptr = range(N+1)
        indices = indptr[0:N]
        z[0] = scipy_sparse.csc_matrix((diag, indices, indptr), (N,N), copy=True)

    def grad(self, input, (gz,)):
        return [diag(gz)]

square_diagonal = SquareDiagonal()

class ColScaleCSC(Op):
    """
    Scale each columns of a sparse matrix by the corresponding element of a dense vector
    """

    def make_node(self, x, s):
        if x.format != 'csc':
            raise ValueError('x was not a csc matrix')
        return gof.Apply(self, [x, s], [x.type()])

    def perform(self,node, (x,s), (z,)):
        M, N = x.shape
        assert x.format == 'csc'
        assert s.shape == (N,)

        y = x.copy()

        for j in xrange(0, N):
            y.data[y.indptr[j]: y.indptr[j+1]] *= s[j]

        z[0] = y

    def grad(self,(x,s), (gz,)):
        return [col_scale(gz, s), sp_sum(x * gz, axis=0)]

class RowScaleCSC(Op):
    """
    Scale each row of a sparse matrix by the corresponding element of a dense vector
    """

    def make_node(self, x, s):
        return gof.Apply(self, [x, s], [x.type()])

    def perform(self,node, (x,s), (z,)):
        M, N = x.shape
        assert x.format == 'csc'
        assert s.shape == (M,)

        indices = x.indices
        indptr = x.indptr

        y_data = x.data.copy()

        for j in xrange(0, N):
            for i_idx in xrange(indptr[j], indptr[j+1]):
                y_data[i_idx] *= s[indices[i_idx]]

        z[0] = scipy_sparse.csc_matrix((y_data, indices, indptr), (M,N))

    def grad(self,(x,s), (gz,)):
        return [row_scale(gz, s), sp_sum(x * gz, axis=0)]

def col_scale(x, s):
    if x.format == 'csc':
        return ColScaleCSC()(x, s)
    elif x.format == 'csr':
        return RowScaleCSC()(x.T, s).T
    else:
        raise NotImplementedError()

def row_scale(x, s):
    return col_scale(x.T, s).T

class Remove0(Op):
    """
    Remove explicit zeros from a sparse matrix, and resort indices
    """
    def make_node(self, x):
        return gof.Apply(self, [x], [x.type()])

    def perform(self,node, (x,), (z,)):
        if x.format != 'csc':
            raise TypeError('Remove0 only works on csc matrices')

        M, N = x.shape

        data = x.data
        indices = x.indices
        indptr = x.indptr

        #TODO: try using ndarrays and then prune() on the result
        new_data = []
        new_indices = []
        new_indptr = [0]

        for j in xrange(0, N):
            for i_idx in xrange(indptr[j], indptr[j+1]):
                if data[i_idx] != 0:
                    new_data.append(data[i_idx])
                    new_indices.append(indices[i_idx])
            new_indptr.append(len(new_indices))

        z[0] = sparse.csc_matrix((new_data, new_indices, new_indptr), (M,N))

    def grad(self, (x,), (gz,)):
        return [gz]

remove0 = Remove0()

class EnsureSortedIndices(Op):
    """
    Remove explicit zeros from a sparse matrix, and resort indices
    """

    def __init__(self, inplace):
        self.inplace = inplace
        if self.inplace:
            self.view_map = {0:[0]}

    def make_node(self, x):
        return gof.Apply(self, [x], [x.type()])

    def perform(self, node, inputs, output_storage):
        x = inputs[0]
        z = output_storage[0]
        if self.inplace:
            x.sort_indices()
            z[0] = x
        else:
            z[0] = x.sorted_indices()

    def grad(self, inputs, output_grad):
        return [output_grad[0]]

    def infer_shape(self, node, i0_shapes):
        return i0_shapes
            
    def __str__(self):
        if self.inplace:
            return self.__class__.__name__ + "{inplace}"
        else:
            return self.__class__.__name__ + "{no_inplace}"

ensure_sorted_indices = EnsureSortedIndices(inplace=False)

def clean(x):
    return ensure_sorted_indices(remove0(x))

class ConvolutionIndices(Op):
    """Build indices for a sparse CSC matrix that could implement A (convolve) B.

       This generates a sparse matrix M, which generates a stack of image patches
       when computing the dot product of M with image patch. Convolution is then
       simply the dot product of (img x M) and the kernels.
    """

    @staticmethod
    def sparse_eval(inshp, kshp, nkern, (dx,dy)=(1,1), mode='valid'):
        return convolution_indices.evaluate(inshp,kshp,(dx,dy),nkern,mode=mode,ws=False)

    @staticmethod
    def conv_eval(inshp, kshp, (dx,dy)=(1,1), mode='valid'):
        return convolution_indices.evaluate(inshp,kshp,(dx,dy),mode=mode,ws=True)

    # img_shape and ker_shape are (height,width)
    @staticmethod
    def evaluate(inshp, kshp, (dx,dy)=(1,1), nkern=1, mode='valid', ws=True):
        """Build a sparse matrix which can be used for performing...
        * convolution: in this case, the dot product of this matrix with the input
        images will generate a stack of images patches. Convolution is then a
        tensordot operation of the filters and the patch stack.
        * sparse local connections: in this case, the sparse matrix allows us to operate
        the weight matrix as if it were fully-connected. The structured-dot with the
        input image gives the output for the following layer.

        :param ker_shape: shape of kernel to apply (smaller than image)
        :param img_shape: shape of input images
        :param mode: 'valid' generates output only when kernel and image overlap
                     fully. Convolution obtained by zero-padding the input
        :param ws: True if weight sharing, false otherwise
        :param (dx,dy): offset parameter. In the case of no weight sharing,
                        gives the pixel offset between two receptive fields.
                        With weight sharing gives the offset between the
                        top-left pixels of the generated patches

        :rtype: tuple(indices, indptr, logical_shape, sp_type, out_img_shp)
        :returns: the structure of a sparse matrix, and the logical dimensions
                  of the image which will be the result of filtering.
        """
        N = numpy

        # inshp contains either 2 entries (height,width) or 3 (nfeatures,h,w)
        # in the first case, default nfeatures to 1
        if N.size(inshp)==2:
            inshp = (1,)+inshp

        inshp = N.array(inshp)
        kshp  = N.array(kshp)
        ksize = N.prod(kshp)

        kern = ksize-1 - N.arange(ksize)

        # size of output image if doing proper convolution (mode='full',dx=dy=0)
        # outshp is the actual output shape given the parameters
        fulloutshp = inshp[1:] + kshp - 1
        if mode == 'valid':
            s = -1
        else:
            s = 1
        outshp = N.int64(N.ceil((inshp[1:] + s*kshp - s*1) \
                 /N.array([dy,dx], dtype='float')))
        if any(outshp <= 0):
            err = 'Invalid kernel', kshp,'and/or step size',(dx,dy),\
                  'for given input shape', inshp
            raise ValueError(err)

        outsize = N.prod(outshp)
        insize = N.prod(inshp)

        # range of output units over which to iterate
        if mode == 'valid':
            lbound = N.array([kshp[0]-1,kshp[1]-1])
            ubound = lbound + (inshp[1:]-kshp+1)
        else:
            lbound = N.zeros(2)
            ubound = fulloutshp

        # coordinates of image in "fulloutshp" coordinates
        topleft  = N.array([kshp[0]-1,kshp[1]-1])
        botright = topleft + inshp[1:] # bound when counting the receptive field

        # sparse matrix specifics...
        if ws:
            spmatshp = (outsize * N.prod(kshp) * inshp[0], insize)
        else:
            spmatshp = (nkern * outsize, insize)
        spmat = scipy_sparse.lil_matrix(spmatshp)

        # loop over output image pixels
        z,zz = 0,0

        # incremented every time we write something to the sparse matrix
        # this is used to track the ordering of filter tap coefficient in sparse
        # column ordering
        tapi, ntaps = 0, 0

        # Note: looping over the number of kernels could've been done more efficiently
        # as the last step (when writing to spmat). However, this messes up the ordering
        # of the column values (order in which you write the values determines how the
        # vectorized data will get used later one)

        for fmapi in xrange(inshp[0]): # loop over input features
            for n in xrange(nkern): # loop over number of kernels (nkern=1 for weight sharing)

                # FOR EACH OUTPUT PIXEL...
                for oy in N.arange(lbound[0],ubound[0],dy): # loop over output image height
                    for ox in N.arange(lbound[1],ubound[1],dx): # loop over output image width

                        l = 0 # kern[l] is filter value to apply at (oj,oi) for (iy,ix)

                        # ... ITERATE OVER INPUT UNITS IN RECEPTIVE FIELD
                        for ky in oy+N.arange(kshp[0]):
                            for kx in ox+N.arange(kshp[1]):

                                # verify if we are still within image boundaries. Equivalent to
                                # zero-padding of the input image
                                if all((ky,kx) >= topleft) and all((ky,kx) < botright):

                                    # convert to "valid" input space coords
                                    # used to determine column index to write to in sparse mat
                                    iy,ix = N.array((ky,kx)) - topleft
                                    # determine raster-index of input pixel...
                                    col = iy*inshp[2]+ix +\
                                          fmapi*N.prod(inshp[1:]) # taking into account multiple input features

                                    # convert oy,ox values to output space coordinates
                                    if mode == 'full':
                                        (y, x) = (oy, ox)
                                    else:
                                        (y, x) = (oy, ox) - topleft
                                    (y,x) = N.array([y,x]) / (dy,dx) # taking into account step size
                                    # convert to row index of sparse matrix
                                    if ws:
                                        row = (y*outshp[1]+x)*inshp[0]*ksize + l + fmapi*ksize
                                    else:
                                        row = y*outshp[1] + x

                                    # Store something at that location in sparse matrix.
                                    # The written value is only useful for the sparse case. It
                                    # will determine the way kernel taps are mapped onto
                                    # the sparse columns (idea of kernel map)
                                    spmat[row + n*outsize, col] = tapi + 1   # n*... only for sparse

                                    # total number of active taps (used for kmap)
                                    ntaps += 1

                                tapi += 1 # absolute tap index (total number of taps)
                                l+=1 # move on to next filter tap l=(l+1)%ksize

        if spmat.format != 'csc':
            spmat = spmat.tocsc().sorted_indices()
        else:
            # BUG ALERT: scipy0.6 has bug where data and indices are written in
            # reverse column ordering.
            # Explicit call to sorted_indices removes this problem.
            spmat = spmat.sorted_indices()

        if ws:
            kmap = None
        else:
            kmap = N.zeros(ntaps, dtype='int')
            k=0
            #print 'TEMPORARY BUGFIX: REMOVE !!!'
            for j in xrange(spmat.shape[1]):
                for i_idx in xrange(spmat.indptr[j], spmat.indptr[j+1]):
                    if spmat.data[i_idx] != 0:
                        kmap[k] = spmat.data[i_idx] -1 # this is == spmat[i,j] - 1
                        k+=1

        # when in valid mode, it is more efficient to store in sparse row
        # TODO: need to implement structured dot for csr matrix
        assert spmat.format == 'csc'
        sptype = 'csc'
        #sptype = 'csr' if mode=='valid' else 'csc'
        if 0 and mode=='valid':
            spmat = spmat.tocsr()

        rval = (spmat.indices[:spmat.size],
                spmat.indptr, spmatshp, sptype, outshp)
        if kmap is not None:
            rval += (kmap,)

        return rval

    def perform(self, node, (inshp, kshp),\
                (out_indices, out_indptr, spmat_shape)):
        indices, indptr, spmatshp, outshp = self.evaluate(inshp, kshp)
        out_indices[0] = indices
        out_indptr[0] = indptr
        spmat_shape[0] = N.asarray(spmatshp)

convolution_indices = ConvolutionIndices()

def applySparseFilter(kerns, kshp, nkern, images, imgshp, step=(1,1), bias=None, mode='valid'):
    """
    "images" is assumed to be a matrix of shape batch_size x img_size, where the second
    dimension represents each image in raster order

    Output feature map will have shape:

    .. code-block:: python

       batch_size x number of kernels * output_size

    .. note::

        IMPORTANT: note that this means that each feature map is contiguous in memory.
        The memory layout will therefore be:
        [ <feature_map_0> <feature_map_1> ... <feature_map_n>],
        where <feature_map> represents a "feature map" in raster order

    Note that the concept of feature map doesn't really apply to sparse filters without
    weight sharing. Basically, nkern=1 will generate one output img/feature map,
    nkern=2 a second feature map, etc.

    kerns is a 1D tensor, and assume to be of shape:

    .. code-block:: python

       nkern * N.prod(outshp) x N.prod(kshp)

    Each filter is applied seperately to consecutive output pixels.

    :param kerns: nkern*outsize*ksize vector containing kernels
    :param kshp: tuple containing actual dimensions of kernel (not symbolic)
    :param nkern: number of kernels to apply at each pixel in the input image.
                  nkern=1 will apply a single unique filter for each input pixel.
    :param images: bsize x imgsize matrix containing images on which to apply filters
    :param imgshp: tuple containing actual image dimensions (not symbolic)
    :param step: determines number of pixels between adjacent receptive fields
                 (tuple containing dx,dy values)
    :param mode: 'full', 'valid' see CSM.evaluate function for details
    :return: out1, symbolic result
    :return: out2, logical shape of the output img (nkern,height,width)
             (after dot product, not of the sparse matrix!)
    """

    # inshp contains either 2 entries (height,width) or 3 (nfeatures,h,w)
    # in the first case, default nfeatures to 1
    if numpy.size(imgshp)==2:
        imgshp = (1,)+imgshp

    # construct indices and index pointers for sparse matrix
    indices, indptr, spmat_shape, sptype, outshp, kmap = \
        convolution_indices.sparse_eval(imgshp, kshp, nkern, step, mode)

    # build a sparse weight matrix
    sparsew = theano.sparse.CSM(sptype, kmap)(kerns, indices, indptr, spmat_shape)
    output =  sparse.structured_dot(sparsew, images.T).T
    if bias is not None:
        output += bias

    return output, numpy.hstack((nkern,outshp))



def convolve(kerns, kshp, nkern, images, imgshp, step=(1,1), bias=None,\
             mode='valid', flatten=True):
    """Convolution implementation by sparse matrix multiplication.

    :note: For best speed, put the matrix which you expect to be
           smaller as the 'kernel' argument

    "images" is assumed to be a matrix of shape batch_size x img_size, where the second
    dimension represents each image in raster order

    If flatten is "False", the output feature map will have shape:

    .. code-block:: python

        batch_size x number of kernels x output_size

    If flatten is "True", the output feature map will have shape:

    .. code-block:: python

        batch_size x number of kernels * output_size

    .. note::

        IMPORTANT: note that this means that each feature map (image
        generate by each kernel) is contiguous in memory. The memory
        layout will therefore be: [ <feature_map_0> <feature_map_1>
        ... <feature_map_n>], where <feature_map> represents a
        "feature map" in raster order

    kerns is a 2D tensor of shape nkern x N.prod(kshp)

    :param kerns: 2D tensor containing kernels which are applied at every pixel
    :param kshp: tuple containing actual dimensions of kernel (not symbolic)
    :param nkern: number of kernels/filters to apply.
                  nkern=1 will apply one common filter to all input pixels
    :param images: tensor containing images on which to apply convolution
    :param imgshp: tuple containing image dimensions
    :param step: determines number of pixels between adjacent receptive fields
                 (tuple containing dx,dy values)
    :param mode: 'full', 'valid' see CSM.evaluate function for details
    :param sumdims: dimensions over which to sum for the tensordot operation.
                    By default ((2,),(1,)) assumes kerns is a nkern x kernsize
                    matrix and images is a batchsize x imgsize matrix
                    containing flattened images in raster order
    :param flatten: flatten the last 2 dimensions of the output. By default,
                    instead of generating a batchsize x outsize x nkern tensor,
                    will flatten to batchsize x outsize*nkern

    :return: out1, symbolic result
    :return: out2, logical shape of the output img (nkern,heigt,width)

    :TODO: test for 1D and think of how to do n-d convolutions
    """
    N = numpy
    # start by computing output dimensions, size, etc
    kern_size = N.int64(N.prod(kshp))

    # inshp contains either 2 entries (height,width) or 3 (nfeatures,h,w)
    # in the first case, default nfeatures to 1
    if N.size(imgshp)==2:
        imgshp = (1,)+imgshp

    # construct indices and index pointers for sparse matrix, which, when multiplied
    # with input images will generate a stack of image patches
    indices, indptr, spmat_shape, sptype, outshp = \
            convolution_indices.conv_eval(imgshp, kshp, step, mode)

    # build sparse matrix, then generate stack of image patches
    csc = theano.sparse.CSM(sptype)(N.ones(indices.size), indices, indptr, spmat_shape)
    patches = (sparse.structured_dot(csc, images.T)).T

    # compute output of linear classifier
    pshape = tensor.stack(images.shape[0] * tensor.as_tensor(N.prod(outshp)),\
                          tensor.as_tensor(imgshp[0]*kern_size))
    patch_stack = tensor.reshape(patches, pshape, ndim=2);

    # kern is of shape: nkern x ksize*number_of_input_features
    # output is thus of shape: bsize*outshp x nkern
    output = tensor.dot(patch_stack,kerns.T)

    # add bias across each feature map (more efficient to do it now)
    if bias is not None:
        output += bias

    # now to have feature maps in raster order ...
    # go from bsize*outshp x nkern to bsize x nkern*outshp
    newshp = tensor.stack(images.shape[0],\
                          tensor.as_tensor(N.prod(outshp)),\
                          tensor.as_tensor(nkern))
    tensout= tensor.reshape(output, newshp, ndim=3)
    output = tensor.DimShuffle((False,)*tensout.ndim, (0,2,1))(tensout)
    if flatten:
        output = tensor.flatten(output, 2)

    return output, N.hstack((nkern,outshp))


def max_pool(images, imgshp, maxpoolshp):
    """Implements a max pooling layer

    Takes as input a 2D tensor of shape batch_size x img_size and performs max pooling.
    Max pooling downsamples by taking the max value in a given area, here defined by
    maxpoolshp. Outputs a 2D tensor of shape batch_size x output_size.

    :param images: 2D tensor containing images on which to apply convolution.
                   Assumed to be of shape batch_size x img_size
    :param imgshp: tuple containing image dimensions
    :param maxpoolshp: tuple containing shape of area to max pool over

    :return: out1, symbolic result (2D tensor)
    :return: out2, logical shape of the output
    """
    N = numpy
    poolsize = N.int64(N.prod(maxpoolshp))

    # imgshp contains either 2 entries (height,width) or 3 (nfeatures,h,w)
    # in the first case, default nfeatures to 1
    if N.size(imgshp)==2:
        imgshp = (1,)+imgshp

    # construct indices and index pointers for sparse matrix, which, when multiplied
    # with input images will generate a stack of image patches
    indices, indptr, spmat_shape, sptype, outshp = \
            convolution_indices.conv_eval(imgshp, maxpoolshp, maxpoolshp, mode='valid')

    print 'XXXXXXXXXXXXXXXX MAX POOLING LAYER XXXXXXXXXXXXXXXXXXXX'
    print 'imgshp = ', imgshp
    print 'maxpoolshp = ', maxpoolshp
    print 'outshp = ', outshp

    # build sparse matrix, then generate stack of image patches
    csc = theano.sparse.CSM(sptype)(N.ones(indices.size), indices, indptr, spmat_shape)
    patches = sparse.structured_dot(csc, images.T).T

    pshape = tensor.stack(images.shape[0]*\
                            tensor.as_tensor(N.prod(outshp)),
                          tensor.as_tensor(imgshp[0]),
                          tensor.as_tensor(poolsize))
    patch_stack = tensor.reshape(patches, pshape, ndim=3);

    out1 = tensor.max(patch_stack, axis=2)

    pshape = tensor.stack(images.shape[0],
                          tensor.as_tensor(N.prod(outshp)),
                          tensor.as_tensor(imgshp[0]))
    out2 = tensor.reshape(out1, pshape, ndim=3);

    out3 = tensor.DimShuffle(out2.broadcastable, (0,2,1))(out2)

    return tensor.flatten(out3,2), outshp<|MERGE_RESOLUTION|>--- conflicted
+++ resolved
@@ -57,16 +57,11 @@
         assert isinstance(x.type, theano.sparse.SparseType)
         b = ()
         if self.axis is not None:
-<<<<<<< HEAD
             b = (False,)
-=======
-            b=(False,)
->>>>>>> 13903663
         z = tensor.tensor(broadcastable=b, dtype=x.dtype)
         return gof.Apply(self, [x], [z])
 
     def infer_shape(self, node, shapes):
-<<<<<<< HEAD
         r = None
         if self.axis is None:
             r = [()]
@@ -74,21 +69,11 @@
             r = [(shapes[0][1],)]
         else:
             r = [(shapes[0][0],)]
-=======
-        r=None
-        if self.axis is None:
-            r=[()]
-        elif self.axis == 0:
-            r=[(shapes[0][1],)]
-        else:
-            r=[(shapes[0][0],)]
->>>>>>> 13903663
         return r
 
     def perform(self,node, (x,), (z,)):
         if self.axis is None:
             z[0] = numpy.asarray(x.sum())
-<<<<<<< HEAD
         else:
             if self.axis == 0:
                 if x.format == 'csc':
@@ -100,26 +85,6 @@
                    z[0] = numpy.asarray(x.sum(axis=self.axis)).reshape((x.shape[0],))
                else:
                    z[0] = numpy.asarray(x.asformat(x.format).sum(axis=self.axis)).reshape((x.shape[0],))
-=======
-        else: 
-            s = set(xrange(len(x.shape))) - set([self.axis])
-            myreshape = map((lambda i: x.shape[i]), s)
-            if x.format not in ('csc', 'csr'):
-                x = x.asformat(x.format)
-            z[0] = numpy.asarray(x.sum(axis = self.axis)).reshape(myreshape)
-
-            #case by case code for reference
-            #if self.axis == 0:
-            #    if x.format == 'csc':
-            #        z[0] = numpy.asarray(x.sum(axis=self.axis)).reshape((x.shape[1],))
-            #    else:
-            #        z[0] = numpy.asarray(x.asformat(x.format).sum(axis=self.axis)).reshape((x.shape[1],))
-            #if self.axis == 1:
-            #    if x.format == 'csr':
-            #        z[0] = numpy.asarray(x.sum(axis=self.axis)).reshape((x.shape[0],))
-            #    else:
-            #        z[0] = numpy.asarray(x.asformat(x.format).sum(axis=self.axis)).reshape((x.shape[0],))
->>>>>>> 13903663
 
     def grad(self,(x,), (gz,)):
         if self.axis is None:
@@ -316,7 +281,7 @@
 
     def infer_shape(self, node, i0_shapes):
         return i0_shapes
-            
+
     def __str__(self):
         if self.inplace:
             return self.__class__.__name__ + "{inplace}"
