--- conflicted
+++ resolved
@@ -18,11 +18,8 @@
                                 get_lib_extension)
 from theano.misc.windows import output_subprocess_Popen
 
-<<<<<<< HEAD
-=======
 # _logger = logging.getLogger("theano.sandbox.cuda.nvcc_compiler")
 
->>>>>>> eb1d1e61
 from theano.configparser import (config, AddConfigVar, StrParam,
                                  BoolParam, ConfigParam)
 
@@ -52,20 +49,6 @@
             return os.path.split(path)[0]
 
 AddConfigVar('cuda.root',
-<<<<<<< HEAD
-             """directory with bin/, lib/, include/ for cuda utilities.
-             This directory is included via -L and -rpath when linking
-             dynamically compiled modules.  If AUTO and nvcc is in the
-             path, it will use one of nvcc parent directory.  Otherwise
-             /usr/local/cuda will be used.  Leave empty to prevent extra
-             linker directives.  Default: environment variable "CUDA_ROOT"
-             or else "AUTO".
-             """,
-             StrParam(nvcc_path_autodetect),
-             in_c_key=False)
-
-
-=======
         """directory with bin/, lib/, include/ for cuda utilities.
         This directory is included via -L and -rpath when linking
         dynamically compiled modules.  If AUTO and nvcc is in the
@@ -77,7 +60,6 @@
         StrParam( nvcc_path_autodetect ),
         in_c_key=False)
 
->>>>>>> eb1d1e61
 # Validate NVCC flags provided in the config
 def filter_nvcc_flags(s):
     assert isinstance(s, str)
@@ -103,11 +85,7 @@
              "If defined, nvcc compiler driver will seek g++ and gcc"
              " in this directory.",
              StrParam(""),
-<<<<<<< HEAD
-             in_c_key=False)
-=======
              in_c_key = False )
->>>>>>> eb1d1e61
 
 
 AddConfigVar('nvcc.fastmath',
@@ -124,10 +102,6 @@
 nvcc_path = 'nvcc'
 nvcc_version = None
 
-<<<<<<< HEAD
-
-=======
->>>>>>> eb1d1e61
 def run_command(command, **params):
     # Define a primitive function that executes a given command in
     #  a controlled environment and collects all output.
@@ -144,10 +118,6 @@
         stderr = str(e)
     return exit_code, decode(stdout), decode(stderr)
 
-<<<<<<< HEAD
-
-=======
->>>>>>> eb1d1e61
 # Detect the version of the nvcc compiler
 def nvcc_get_version(path_to_nvcc):
     """Get the version of the CUDA Runtime compiler, by running 'nvcc'
@@ -229,10 +199,6 @@
         path, error = None, str(e)
     return path, error
 
-<<<<<<< HEAD
-
-=======
->>>>>>> eb1d1e61
 def test_build_and_run(compiler, source, suffix='', prefix='',
                        flags=[], run=False, output=False):
     """Attempt to compile the source code using the provided compiler and run
@@ -289,24 +255,14 @@
         """Try to compile a dummy file with the given flags.
         Returns True if compilation was successful, False if there
         were errors."""
-<<<<<<< HEAD
-        return test_build_and_run(nvcc_path, """
-                %(preambule)s
-                int main(int argc, char* argv[])
-=======
         return test_build_and_run( nvcc_path, """
                 %(preambule)s
                 int main( int argc, char* argv[] )
->>>>>>> eb1d1e61
                 {
                     %(body)s
                     return 0;
                 }
-<<<<<<< HEAD
-            """ % locals(), prefix='try_flags_', suffix='.cu',
-=======
             """ % locals(), prefix='try_flags_', suffix='.cu', 
->>>>>>> eb1d1e61
             flags=list(flag_list), run=try_run,
             output=output)
 
@@ -458,8 +414,8 @@
             # sometimes, the linker cannot find -lpython so we need to tell it
             # explicitly where it is located
             # this returns somepath/lib/python2.x
-            python_lib = distutils.sysconfig.get_python_lib(plat_specific=1,
-                                                            standard_lib=1)
+            python_lib = distutils.sysconfig.get_python_lib(plat_specific=1, \
+                            standard_lib=1)
             python_lib = os.path.dirname(python_lib)
             if python_lib not in lib_dirs:
                 lib_dirs.append(python_lib)
@@ -472,7 +428,7 @@
         cppfile.write(src_code)
         cppfile.close()
         lib_filename = os.path.join(location, '%s.%s' %
-                                    (module_name, get_lib_extension()))
+                (module_name, get_lib_extension()))
 
         _logger.debug('Generating shared lib %s', lib_filename)
         # TODO: Why do these args cause failure on gtx285 that has 1.3
@@ -503,7 +459,7 @@
             # add flags for Microsoft compiler to create .pdb files
             preargs2.extend(['/Zi', '/MD'])
             cmd.extend(['-Xlinker', '/DEBUG'])
-            # remove the complaints for duplication of 'double round(double)'
+            # remove the complaints for the duplication of `double round(double)`
             # in both math_functions.h and pymath.h,
             # by not including the one in pymath.h
             cmd.extend(['-D HAVE_ROUND'])
@@ -524,7 +480,7 @@
         # otherwise, we don't add it. See gh-1540 and
         # https://wiki.debian.org/RpathIssue for details.
         if (user_provided_cuda_root and
-                os.path.exists(os.path.join(config.cuda.root, 'lib'))):
+            os.path.exists(os.path.join(config.cuda.root, 'lib'))):
 
             rpaths.append(os.path.join(config.cuda.root, 'lib'))
             if sys.platform != 'darwin':
@@ -608,7 +564,6 @@
             print(cmd)
             raise Exception('nvcc return status', nvcc_exit_code,
                             'for cmd', ' '.join(cmd))
-
         elif config.cmodule.compilation_warning and nvcc_stdout:
             print(nvcc_stdout)
 
