from __future__ import absolute_import, print_function, division
import atexit
import errno
import logging
import os
import shutil
import stat
import sys
import textwrap
import warnings

import theano
from theano.compat import get_unbound_function
from theano.compile import optdb
from theano.gof import EquilibriumDB, SequenceDB, TopoOptimizer
from theano.gof.cmodule import get_lib_extension
from theano.gof.compilelock import get_lock, release_lock
from theano import config
from . import nvcc_compiler

from theano.tensor.basic import register_transfer

# ignore_newtrees is to speed the optimization as this is the pattern
# we use for optimization. Otherwise, we can iterate 100s of time on
# the graph and apply only a few optimizations each time.
gpu_optimizer = EquilibriumDB(ignore_newtrees=False)
gpu_seqopt = SequenceDB()


def register_opt(*tags, **kwargs):
    if any([not isinstance(t, str) for t in tags]):
        raise RuntimeError("Bad call to register_opt."
                           " All tags must be strings.", tags)

    def f(local_opt):
        name = (kwargs and kwargs.pop('name')) or local_opt.__name__
        gpu_optimizer.register(name, local_opt, 'fast_run', 'fast_compile',
                               'gpu', *tags, **kwargs)
        return local_opt
    return f


def register_inplace(*tags, **kwargs):
    def f(local_opt):
        name = (kwargs and kwargs.pop('name')) or local_opt.__name__
        optdb.register(
            name, TopoOptimizer(
                local_opt, failure_callback=TopoOptimizer.warn_inplace),
            60, 'fast_run', 'inplace', 'gpu', *tags)
        return local_opt
    return f


_logger_name = 'theano.sandbox.cuda'
_logger = logging.getLogger(_logger_name)

# is_nvcc_available called here to initialize global vars in
# nvcc_compiler module
nvcc_compiler.is_nvcc_available()

# Compile cuda_ndarray.cu
# This need that nvcc (part of cuda) is installed. If it is not, a warning is
# printed and this module will not be working properly (we set `cuda_available`
# to False).

# This variable is True by default, and set to False if nvcc is not
# available or their is no cuda card or something goes wrong when
# trying to initialize cuda.
cuda_available = True

# Global variable to avoid displaying the same warning multiple times.
cuda_warning_is_displayed = False

# This variable is set to True when we enable cuda.(i.e. when use() is called)
cuda_enabled = False


# Code factorized within a function so that it may be called from multiple
# places (which is not currently the case, but may be useful in the future).
def set_cuda_disabled():
    """
    Function used to disable cuda.

    A warning is displayed, so that the user is aware that cuda-based code is
    not going to work.
    Note that there is no point calling this function from outside of
    `cuda.__init__`, since it has no effect once the module is loaded.

    """
    global cuda_available, cuda_warning_is_displayed
    cuda_available = False

# cuda_ndarray compile and import
cuda_path = os.path.abspath(os.path.split(__file__)[0])

cuda_ndarray_loc = os.path.join(config.compiledir, 'cuda_ndarray')
cuda_ndarray_so = os.path.join(
        cuda_ndarray_loc, 'cuda_ndarray.' + get_lib_extension())
libcuda_ndarray_so = os.path.join(
        cuda_ndarray_loc, 'libcuda_ndarray.' + get_lib_extension())


def try_import():
    """
    Load the cuda_ndarray module if present and up to date.
    Return True if loaded correctly, otherwise return False.

    """
    cuda_files = (
        'cuda_ndarray.cu',
        'cuda_ndarray.cuh',
        'conv_full_kernel.cu',
        'cnmem.h',
        'cnmem.cpp',
        'conv_kernel.cu')
    stat_times = [os.stat(os.path.join(cuda_path, cuda_file))[stat.ST_MTIME]
                  for cuda_file in cuda_files]
    date = max(stat_times)
    if os.path.exists(cuda_ndarray_so):
        if date >= os.stat(cuda_ndarray_so)[stat.ST_MTIME]:
            return False
    try:
        # If we load a previously-compiled version, config.compiledir should
        # be in sys.path.
        sys.path[0:0] = [config.compiledir]
        import cuda_ndarray.cuda_ndarray
        del sys.path[0]
    except ImportError:
        return False
    return True


if not nvcc_compiler.is_nvcc_available() or not theano.config.cxx:
    # It can happen that the file cuda_ndarray.so is already compiled
    # but nvcc is not available. In that case we need to disable the CUDA
    # back-end as we won't be able to compile any new op and we can't only
    # use already compiled GPU op and not the others.
    # Also, if cxx is not available, we need to disable all GPU code.
    set_cuda_disabled()
    compile_cuda_ndarray = False
elif not config.device.startswith('gpu') and config.force_device:
    # We where asked to NEVER use the GPU
    set_cuda_disabled()
    compile_cuda_ndarray = False
else:
    # Add the theano cache directory's cuda_ndarray subdirectory to the
    # list of places that are hard-coded into compiled modules' runtime
    # library search list.  This works in conjunction with
    # nvcc_compiler.NVCC_compiler.compile_str which adds this folder during
    # compilation with -L and also adds -lcuda_ndarray when compiling
    # modules.
    nvcc_compiler.add_standard_rpath(cuda_ndarray_loc)
    compile_cuda_ndarray = not try_import()


if compile_cuda_ndarray and cuda_available:
    get_lock()
    try:
        # Retry to load again in case someone else compiled it
        # while we waited for the lock
        if not try_import():
            try:
                if not nvcc_compiler.is_nvcc_available():
                    set_cuda_disabled()

                if cuda_available:
                    code = open(os.path.join(cuda_path,
                                             "cuda_ndarray.cu")).read()

                    if not os.path.exists(cuda_ndarray_loc):
                        os.makedirs(cuda_ndarray_loc)

                    # If $TMPDIR is defined, nvopencc wants it to exist
                    if 'TMPDIR' in os.environ:
                        tmpdir = os.environ['TMPDIR']
                        if not os.path.exists(tmpdir):
                            os.makedirs(tmpdir)
                    compiler = nvcc_compiler.NVCC_compiler()
                    preargs = ['-O3'] + compiler.compile_args()
                    compiler.compile_str(
                            'cuda_ndarray',
                            code,
                            location=cuda_ndarray_loc,
                            include_dirs=[cuda_path],
                            libs=[config.cublas.lib],
                            preargs=preargs,
                    )
                    from cuda_ndarray.cuda_ndarray import *
            except Exception as e:
                _logger.error("Failed to compile cuda_ndarray.cu: %s", str(e))
                set_cuda_disabled()
    finally:
        release_lock()

del compile_cuda_ndarray

if cuda_available:
    global cuda_initialization_error_message
    # The module should be compiled.
    from cuda_ndarray.cuda_ndarray import *

    # If necessary,
    # create a symlink called libcuda_ndarray.so
    # which nvcc_compiler.NVCC_compiler uses when linking
    # any module except "cuda_ndarray" itself.
    def ok():
        """
        Check if an existing library exists and can be read.

        """
        try:
            open(libcuda_ndarray_so).close()
            return True
        except IOError:
            return False
    if not ok():
        if sys.platform == "win32":
            # The Python `os` module does not support symlinks on win32.
            shutil.copyfile(cuda_ndarray_so, libcuda_ndarray_so)
        else:
            try:
                os.symlink(cuda_ndarray_so, libcuda_ndarray_so)
            except OSError as e:
                # This may happen for instance when running multiple
                # concurrent jobs, if two of them try to create the
                # symlink simultaneously.
                # If that happens, we verify that the existing symlink is
                # indeed working.
                if getattr(e, 'errno', None) != errno.EEXIST or not ok():
                    raise
    try:
        # This only test if the cuda driver is available and if there
        # is at least one GPU that support cuda. This do not select a
        # device.
        gpu_init()
        cuda_available = True
        cuda_initialization_error_message = ""
# actively closing our gpu session presents segfault-on-exit on some systems
        atexit.register(gpu_shutdown)
    except EnvironmentError as e:
        cuda_available = False
        cuda_initialization_error_message = " ".join(e.args)
else:
    cuda_initialization_error_message = 'cuda unavailable'


class GpuOp(theano.gof.Op):

    """
    Parent class for all GPU Ops.

    This class ensures we verify the GPU is working properly when a GPU Op is
    used for the first time.

    It is defined in __init__.py so that it exists even when `cuda_available`
    is False (this is necessary to avoid breaking the test suite).

    """

    def prepare_node(self, node, storage_map, compute_map, impl):
        if use.device_number is None:
            use("gpu",
                force=True,
                default_to_move_computation_to_gpu=False,
                move_shared_float32_to_gpu=False,
                enable_cuda=False)


# We must do those import to be able to create the full doc when
# nvcc is not available
from theano.sandbox.cuda.var import (CudaNdarrayVariable,
                                     CudaNdarrayConstant,
                                     CudaNdarraySharedVariable,
                                     float32_shared_constructor)
from theano.sandbox.cuda.type import CudaNdarrayType


def dnn_available():
    if config.dnn.enabled == "False":
        dnn_available.avail = False
        dnn_available.msg = "Disabled by dnn.enabled flag"
    if dnn_available.avail is None and not cuda_available:
        dnn_available.msg = "CUDA not available"
        dnn_available.avail = False
    elif dnn_available.avail is None:
        dev = active_device_number()
        if device_properties(dev)['major'] < 3:
            dnn_available.msg = "Device not supported"
            dnn_available.avail = False
        else:
            preambule = textwrap.dedent(
                """
                #include <stdio.h>
                #include <cuda.h>
                #include <cudnn.h>
                #include <cudnn_helper.h>
                """)

            body = textwrap.dedent(
                """
                cudnnHandle_t _handle = NULL;
                cudnnStatus_t err;
                if ((err = cudnnCreate(&_handle)) != CUDNN_STATUS_SUCCESS) {
                  fprintf(stderr, "could not create cuDNN handle: %s",
                          cudnnGetErrorString(err));
                  return 1;
                }
                """)
            # to support path that includes spaces, we need to wrap it with double quotes on Windows
            path_wrapper = "\"" if os.name =='nt' else ""
            params = ["-l", "cudnn"]
            params.extend(['-I%s%s%s' % (path_wrapper, os.path.dirname(__file__), path_wrapper)])
            if config.dnn.include_path:
                params.extend(['-I%s%s%s' % (path_wrapper, config.dnn.include_path, path_wrapper)])
            if config.dnn.library_path:
                params.extend(['-L%s%s%s' % (path_wrapper, config.dnn.library_path, path_wrapper)])
            if config.nvcc.compiler_bindir:
                params.extend(['--compiler-bindir',
                               '%s%s%s' % (path_wrapper, config.nvcc.compiler_bindir, path_wrapper)])
            params.extend([flag for flag in config.nvcc.flags.split(' ') if flag])

            # Do not run here the test program. It would run on the
            # default gpu, not the one selected by the user. If mixed
            # GPU are installed or if the GPUs are configured in
            # exclusive mode, this cause bad detection.
            comp, out, err = nvcc_compiler.NVCC_compiler.try_flags(
                flag_list=params, preambule=preambule, body=body,
                try_run=False, output=True)

            dnn_available.avail = comp
            if not dnn_available.avail:
                dnn_available.msg = (
                    "Can not compile with cuDNN. We got this error:\n" +
                    str(err))
            else:
                # If we can compile, check that we can import and run.
                v = dnn_version()
                if isinstance(v, tuple) and v[0] != v[1]:
                    dnn_available.avail = False
                    dnn_available.msg = ("Mixed dnn version. The header is"
                                         " from one version, but we link with"
                                         " a different version %s" % str(v))
                    raise RuntimeError(dnn_available.msg)
                if v == -1 or v[0] < 4007:
                    # 4007 is the final release of cudnn v4
                    dnn_available.avail = False
                    dnn_available.msg = "Version is too old. Update to v5, was %d." % v[0]
                    raise RuntimeError(dnn_available.msg)
                else:
                    dnn_available.avail = comp
    if config.dnn.enabled == "True":
        if not dnn_available.avail:
            raise RuntimeError(
                "You enabled cuDNN, but we aren't able to use it: %s" %
                dnn_available.msg)
    return dnn_available.avail


dnn_available.avail = None
dnn_available.msg = None


class DnnVersion(GpuOp):
    def c_compiler(self):
        return nvcc_compiler.NVCC_compiler

    def c_headers(self):
        return ['cudnn.h']

    def c_header_dirs(self):
        return [config.dnn.include_path]

    def c_libraries(self):
        return ['cudnn']

    def c_lib_dirs(self):
        return [config.dnn.library_path]

    def c_compile_args(self):
        return ['-Wl,-rpath,' + config.dnn.library_path]

    def c_support_code(self):
        return textwrap.dedent(
            """
            #if PY_MAJOR_VERSION >= 3
            #define PyInt_FromLong PyLong_FromLong
            #endif
            """)

    def make_node(self):
        return theano.gof.Apply(self, [], [theano.gof.Generic()()])

    def c_code(self, node, name, inputs, outputs, sub):
        o = outputs[0]
        return textwrap.dedent(
            """
            #if defined(CUDNN_VERSION)
            %(o)s = PyTuple_Pack(2, PyInt_FromLong(CUDNN_VERSION), PyInt_FromLong(cudnnGetVersion()));
            #else
            %(o)s = PyInt_FromLong(-1);
            #endif
            """) % locals()

    def do_constant_folding(self, node):
        # Needed as we do not want to cache this information.
        return False

    def c_code_cache_version(self):
        # Not needed, but make it clear that we do not want to cache this.
        return None


def dnn_version():
    """Return the current cuDNN version we compile with.

    This returns a tuple with the header version and the library
    version we link with. For older cudnn version without version
    information, we return -1.

    """
    if not dnn_available():
        raise Exception(
            "We can't determine the cudnn version as it is not available",
            dnn_available.msg)

    if dnn_version.v is None:
        f = theano.function([], DnnVersion()(),
                            theano.Mode(optimizer=None),
                            profile=False)
        dnn_version.v = f()
    return dnn_version.v
dnn_version.v = None


if cuda_available:
    # check if their is an old cuda_ndarray that was loading instead of the one
    # we compiled!
    import cuda_ndarray.cuda_ndarray
    if cuda_ndarray_so != cuda_ndarray.cuda_ndarray.__file__:
        _logger.warning("cuda_ndarray was loaded from %s, but Theano expected "
                        "to load it from %s. This is not expected as theano "
                        "should compile it automatically for you. Do you have "
                        "a directory called cuda_ndarray in your "
                        "LD_LIBRARY_PATH environment variable? If so, please "
                        "remove it as it is outdated.",
                        cuda_ndarray.cuda_ndarray.__file__,
                        cuda_ndarray_so)

    shared_constructor = float32_shared_constructor

    from . import basic_ops
    from .basic_ops import (
            GpuFromHost, HostFromGpu, GpuElemwise,
            GpuDimShuffle, GpuCAReduce, GpuReshape, GpuContiguous,
            GpuSubtensor, GpuIncSubtensor,
            GpuAdvancedSubtensor1, GpuAdvancedIncSubtensor1,
            gpu_flatten, GpuFlatten, GpuShape, GpuAlloc, GpuAllocEmpty, GpuSplit,
            GpuJoin, fscalar, fvector, fmatrix, frow, fcol,
            ftensor3, ftensor4,
            scalar, vector, matrix, row, col,
            tensor3, tensor4)
    from .basic_ops import (host_from_gpu, gpu_from_host, as_cuda_array,
                            as_cuda_ndarray_variable)
    import cuda_ndarray
    from . import opt, dnn
    from .rng_curand import CURAND_RandomStreams

    def transfer(x, target):
        if target == 'gpu':
            return as_cuda_ndarray_variable(x)

    register_transfer(transfer)


def use(device,
        force=False,
        default_to_move_computation_to_gpu=True,
        move_shared_float32_to_gpu=True,
        enable_cuda=True,
        test_driver=True):
    """
    Error and warning about CUDA should be displayed only when this
    function is called. We need to be able to load this module only
    to check if it is available!

    Parameters
    ----------
    device : string
        "cpu", "gpu", "gpuN" (N is the device number to use).
    force
        Will always raise an exception if we can't use the gpu.
    default_to_move_computation_to_gpu
        If gpu init succeeded, enable by default optimizations to move
        computations to the gpu.
    move_shared_float32_to_gpu
        If gpu init succeeded, put new shared variables in float32 on the gpu.
    enable_cuda
        If the gpu is correctly enabled, set the variable cuda_enabled to True.

    """
    global cuda_enabled, cuda_initialization_error_message
    _logger.warn("The cuda backend is deprecated and will be removed in "
                 "the next release (v0.10).  Please switch to the gpuarray backend. "
                 "You can get more information about how to switch at this "
                 "URL:\n https://github.com/Theano/Theano/wiki/Converting-to-the-new-gpu-back-end%28gpuarray%29\n")
    if force and not cuda_available and device.startswith('gpu'):
        if not nvcc_compiler.is_nvcc_available():
            raise EnvironmentError("You forced the use of gpu device '%s', but"
                                   " nvcc was not found. Set it in your PATH "
                                   "environment variable or set the Theano "
                                   "flags 'cuda.root' to its directory"
                                   "" % device)
        else:
            raise EnvironmentError("You forced the use of gpu device %s, "
                                   "but CUDA initialization failed "
                                   "with error:\n%s" % (
                                       device,
                                       cuda_initialization_error_message))
    elif not nvcc_compiler.is_nvcc_available():
        _logger.error("nvcc compiler not found on $PATH. "
                      "Check your nvcc installation and try again.")
        return
    elif not cuda_available:
        error_addendum = ""
        try:
            if cuda_initialization_error_message:
                error_addendum = (" (error: %s)" %
                                  cuda_initialization_error_message)
        except NameError:
            # cuda_initialization_error_message is not available b/c compilation failed
            pass
        _logger.warning("CUDA is installed, but device %s is not available %s",
                        device, error_addendum)
        return

    if device == 'gpu':
        pass
    elif device.startswith('gpu'):
        device = int(device[3:])
    elif device == 'cpu':
        device = -1
    else:
        raise ValueError("Invalid device identifier", device)
    if use.device_number is None:
        # No successful call to use() has been made yet
        if device != 'gpu' and device < 0:
            return
        msg = ("Theano flag device=gpu* (old gpu back-end) only support"
               " floatX=float32. You have floatX=%s. Use the new gpu"
               " back-end with device=cuda* for that value of floatX." %
               config.floatX)

        if config.floatX == 'float16':
            raise RuntimeError(msg)
        elif config.floatX == 'float64':
            warnings.warn(msg)

        # Has PyCUDA already initialized the GPU context
        pycuda_init_dev = False
        if config.pycuda.init:
            import theano.misc.pycuda_init
            pycuda_init_dev = theano.misc.pycuda_init.pycuda_available

        try:
            if pycuda_init_dev:
                use.device_number = active_device_number()
                # This is needed to initialize the cublas handle.
                gpu_init(use.device_number, config.lib.cnmem)
            elif(device != 'gpu'):
                assert isinstance(device, int)
                gpu_init(device, config.lib.cnmem)
                use.device_number = device
                active_device = active_device_number()
                assert active_device == device, (active_device, device)
            else:
                # This mean the driver should select the GPU.  As we
                # need to get the device number now, we force the
                # selection of the GPU by the driver now and then we
                # query the active GPU. If we check the active GPU before
                # the device is initialized we will always receive 0
                # event if another device is selected later.
                if not hasattr(cuda_ndarray.cuda_ndarray, 'select_a_gpu'):
                    raise Exception(
                        "Delete your Theano cache. The automatic"
                        " recompilation did not work.")
                cuda_ndarray.cuda_ndarray.select_a_gpu()
                use.device_number = active_device_number()
                # This is needed to initialize the cublas handle.
                gpu_init(use.device_number, config.lib.cnmem)

            if test_driver:
                import theano.sandbox.cuda.tests.test_driver
                theano.sandbox.cuda.tests.test_driver.test_nvidia_driver1()
            if device_properties(use.device_number)["warpSize"] != 32:
                raise ValueError("Your GPU has a warpSize != 32. Currently"
                                 " we have code that depends on this. Email"
                                 " the Theano mailing list to tell us about"
                                 " this new GPU as we don't know any with"
                                 " this property")

            if config.print_active_device:
                if config.lib.cnmem:
                    if config.lib.cnmem > 1:
                        cnmem_enabled = "enabled with initial size: %d MB" % config.lib.cnmem
                    else:
                        cnmem = min(config.lib.cnmem, 0.95) * 100
                        cnmem_enabled = "enabled with initial size: %.1f%% of memory" % cnmem
                else:
                    cnmem_enabled = "disabled"
                cudnn_version = "not available"
                warn = None
                try:
                    if dnn_available():
                        (hdr_v, runtime_v) = dnn_version()
                        cudnn_version = runtime_v
<<<<<<< HEAD
                        # 5100 should not print warning with cudnn 5 final.
                        if cudnn_version > 5100:
                            warn = ("Your cuDNN version is more recent than the one"
                                    " Theano officially supports."
                                    " If you see any problems, try updating Theano or"
                                    " downgrading cuDNN to version 5.")
=======
                        # 5200 should not print warning with cudnn 5 final.
                        if cudnn_version >= 5200:
                            warn = ("Your cuDNN version is more recent than the one"
                                    " Theano officially supports."
                                    " If you see any problems, try updating Theano or"
                                    " downgrading cuDNN to version 5.1.")
>>>>>>> 8fb9d9a7
                except Exception:
                    cudnn_version = dnn_available.msg
                print("Using gpu device %d: %s (CNMeM is %s, cuDNN %s)" % (
                    active_device_number(),
                    active_device_name(),
                    cnmem_enabled,
                    cudnn_version,),
                      file=sys.stderr)
                if warn:
                    warnings.warn(warn)

            if device_properties(use.device_number)['regsPerBlock'] < 16384:
                # We will try to use too much register per bloc at many places
                # when there is only 8k register per multi-processor.
                _logger.warning(
                        "You are probably using an old GPU, that Theano"
                        " does not support."
                        " This means GPU code will most likely be slow AND may"
                        " crash when we try to use features"
                        " that your GPU does not support.")

        except (EnvironmentError, ValueError, RuntimeError) as e:
            _logger.error(("ERROR: Not using GPU."
                           " Initialisation of device %s failed:\n%s"),
                          str(device), e)
            cuda_enabled = False
            if force:
                e.args += (("You asked to force this device and it failed."
                            " No fallback to the cpu or other gpu device."),)
                raise

    elif use.device_number != device and device != 'gpu':
        _logger.warning(("Ignoring call to use(%s), GPU number %i "
                         "is already in use."),
                        str(device), use.device_number)

    if move_shared_float32_to_gpu:
        handle_shared_float32(True)

    if enable_cuda:
        cuda_enabled = True

    if default_to_move_computation_to_gpu:
        # Do not add inplace tag here. We do not want to
        # enable/disable gpu opt based on the inplace tag.
        optdb.add_tags('gpu_opt',
                       'fast_compile',
                       'fast_run')
        optdb.add_tags('gpu_after_fusion',
                       'fast_run')
        optdb.add_tags('gpu_scanOp_make_inplace',
                       'fast_run')

    if force:
        try:
            # in case the device if just gpu,
            # we check that the driver init it correctly.
            cuda_ndarray.cuda_ndarray.CudaNdarray.zeros((5, 5))
        except (Exception, NameError) as e:
            # NameError when no gpu present as cuda_ndarray is not loaded.
            e.args += ("ERROR: GPU forced but failed. ",)
            raise
use.device_number = None


def unuse():
    """
    This undo what was done by the call to.

    use('gpu[0-9]', default_to_move_computation_to_gpu=True,
        move_shared_float32_to_gpu=True,
        enable_cuda=True)

    This is used in Pylearn2 tests to enable/disable the GPU when needed.

    After this call, the rest of Theano think the GPU shouldn't be used by
    default.

    """
    global cuda_enabled
    cuda_enabled = False
    handle_shared_float32(False)
    optdb.remove_tags('gpu_opt',
                      'fast_compile',
                      'fast_run')
    optdb.remove_tags('gpu_after_fusion',
                      'fast_run')


def handle_shared_float32(tf):
    """
    Set the default shared type for float32 tensor to CudaNdarrayType.

    This function is intended to be called from use(gpu_index), not directly.

    """
    if tf:
        theano.compile.shared_constructor(float32_shared_constructor)
    else:
        theano.compile.shared_constructor(float32_shared_constructor, True)
        assert (float32_shared_constructor not in
                theano.compile.shared.constructors)

# We can't test the driver during import here as this cause circular
# import dependency. So we also test it in the file theano/__init__.py
if config.device.startswith('gpu'):
    use(device=config.device, force=config.force_device, test_driver=False)
elif config.init_gpu_device.startswith('gpu'):
    assert config.device == "cpu", (
        "We can use the Theano flag init_gpu_device"
        " only when the Theano flag device=='cpu'")
    _logger.warning(("GPU device %s will be initialized, and used if a GPU is "
                     "needed. However, no computation, nor shared variables, "
                     "will be implicitly moved to that device. If you want "
                     "that behavior, use the 'device' flag instead."),
                    config.init_gpu_device)
    use(device=config.init_gpu_device,
        force=config.force_device,
        default_to_move_computation_to_gpu=False,
        move_shared_float32_to_gpu=False,
        enable_cuda=False, test_driver=False)<|MERGE_RESOLUTION|>--- conflicted
+++ resolved
@@ -613,21 +613,12 @@
                     if dnn_available():
                         (hdr_v, runtime_v) = dnn_version()
                         cudnn_version = runtime_v
-<<<<<<< HEAD
-                        # 5100 should not print warning with cudnn 5 final.
-                        if cudnn_version > 5100:
-                            warn = ("Your cuDNN version is more recent than the one"
-                                    " Theano officially supports."
-                                    " If you see any problems, try updating Theano or"
-                                    " downgrading cuDNN to version 5.")
-=======
                         # 5200 should not print warning with cudnn 5 final.
                         if cudnn_version >= 5200:
                             warn = ("Your cuDNN version is more recent than the one"
                                     " Theano officially supports."
                                     " If you see any problems, try updating Theano or"
                                     " downgrading cuDNN to version 5.1.")
->>>>>>> 8fb9d9a7
                 except Exception:
                     cudnn_version = dnn_available.msg
                 print("Using gpu device %d: %s (CNMeM is %s, cuDNN %s)" % (
