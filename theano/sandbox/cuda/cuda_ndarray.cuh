#ifndef _CUDA_NDARRAY_H
#define _CUDA_NDARRAY_H

#include <numpy/arrayobject.h>
#include <stdio.h>

#include <cublas.h>

#ifdef _WIN32
#ifdef _CUDA_NDARRAY_C
#define DllExport   __declspec( dllexport )
#else
#define DllExport   __declspec( dllimport )
#endif
#define ALWAYS_INLINE
#else //else _WIN32
#define DllExport
#define ALWAYS_INLINE __attribute__((always_inline))
#endif

typedef float real;
#define REAL_TYPENUM 11

#ifdef __DEVICE_EMULATION__
#define NUM_VECTOR_OP_BLOCKS                4096
#define NUM_VECTOR_OP_THREADS_PER_BLOCK     1  //This prevents printf from getting tangled up
#else
#define NUM_VECTOR_OP_BLOCKS                4096 //Max number of blocks to launch.  Should be read from device properties. (#10)
#define NUM_VECTOR_OP_THREADS_PER_BLOCK     256  //Should be read from device properties. (#10)
#endif

#if 1
// Do not wait after every kernel & transfer.
#define CNDA_THREAD_SYNC
#else
// This is useful for using normal profiling tools
#define CNDA_THREAD_SYNC cudaThreadSynchronize();
#endif


#ifndef SHARED_SIZE
#define SHARED_SIZE (16*1024)
#endif

#define VERBOSE_DEVICE_MALLOC 1
#define NO_VERBOSE_DEVICE_MALLOC 0

/**
 * Allocation and freeing of device memory should go through these functions so that the lib can track memory usage.
 *
 * device_malloc will set the Python error message before returning None.
 * device_free will return nonzero on failure (after setting the python error message)
 */
DllExport void * device_malloc(size_t size);
DllExport void * device_malloc(size_t size, int verbose);
DllExport int device_free(void * ptr);

template <typename T>
static T ceil_intdiv(T a, T b)
{
    return (a/b) + ((a % b) ? 1: 0);
}

/**
 * struct CudaNdarray
 *
 * This is a Python type.
 *
 */
struct CudaNdarray
{
    PyObject_HEAD

    /**
     * base:
     *  either NULL or a pointer to a fellow CudaNdarray into which this one is viewing.
     *  This pointer is never followed, except during Py_DECREF when we do not need it any longer.
     */
    PyObject * base;

    /* Type-specific fields go here. */
    //GpuTensorType::VoidTensor * vt;
    int nd; //the number of dimensions of the tensor
    // Client should acces host_structure via CudaNdarray_HOST_DIMS / CudaNdarray_HOST_STRIDES functions
    int * host_structure; //dim0, dim1, ... stride0, stride1, ...
    int data_allocated; //the number of bytes allocated for devdata


    //device pointers (allocated by cudaMalloc)
    mutable int dev_structure_fresh;
    //dev_structure should be accessed via the functions like
    //CudaNdarray_DEV_DIMS, otherwise may not be
    //synchronized with host_structure. The accessor functions will allocate it when needed.
    mutable int * dev_structure; //dim0, dim1, ..., stride0, stride1, ...
    real* devdata; //pointer to data element [0,..,0].
};


enum operator_t
{
    IADD=0,
    IDIV,
    CPY,
    N_ELEMWISE_OPS // This is to know the number of operation
};

/*
 * Return a CudaNdarray whose 'nd' dimensions are all 0.
 * if nd==-1, it is not initialized.
 */
DllExport PyObject *
CudaNdarray_New(int nd=-1);

/**
 * Return 1 for a CudaNdarray otw 0
 */
DllExport int
CudaNdarray_Check(const PyObject * ob);

/**
 * Return 1 for a CudaNdarray otw 0
 */
DllExport int
CudaNdarray_CheckExact(const PyObject * ob);

/**
 * Return true for a C-contiguous CudaNdarray, else false
 */
DllExport bool
CudaNdarray_is_c_contiguous(const CudaNdarray * self);

/****
 * Returns the number of elements necessary in host_structure and dev_structure for a given number of dimensions.
 */
DllExport int cnda_structure_size(int nd);

/*
 * This describes the shape of the ndarray. The array
 * of dimensions is itself stored on the host.
 * If you need to access the dimensions array from inside
 * a kernel, use CudaNdarray_DEVICE_DIMS.
 */
DllExport const int *
CudaNdarray_HOST_DIMS(const CudaNdarray * self);

DllExport const int *
CudaNdarray_HOST_STRIDES(const CudaNdarray * self);

DllExport const int *
CudaNdarray_HOST_LOG2DIMS(const CudaNdarray * self);

DllExport inline void ALWAYS_INLINE
cnda_mark_dev_structure_dirty(CudaNdarray * self)
{
    self->dev_structure_fresh = 0;
}


DllExport int
CudaNdarray_EqualAndIgnore(CudaNdarray *cnda1, CudaNdarray *cnda2, int ignoreSync, int ignoreBase);

// Default: do not ignore sync of dev and host structures in comparing, and do not ignore difference in base pointers
DllExport int
CudaNdarray_Equal(CudaNdarray *cnda1, CudaNdarray *cnda2);

/****
 *  Set the dimension[idx] to value d.
 *
 *  Updates the log2dim shadow array.
 *
 *  Does not sync structure to device.
 */
DllExport inline void ALWAYS_INLINE
CudaNdarray_set_dim(CudaNdarray * self, int idx, int d) 
{
    if ((idx >= self->nd) || (idx < 0) || (d < 0))
    {
        fprintf(stderr, "WARNING: probably bad CudaNdarray_set_dim arguments: self->ndim=%i, idx=%i stride=%i\n",
                self->nd, idx, d);
    }

    if (d != self->host_structure[idx])
    {
        self->host_structure[idx] = d;
        int log2d = (int)log2((double)d);
        self->host_structure[idx + 2*self->nd] = (d == (1 << log2d)) ? log2d : -1;
        cnda_mark_dev_structure_dirty(self);
    }
}


DllExport inline void ALWAYS_INLINE
CudaNdarray_set_stride(CudaNdarray * self, int idx, int s)
{
    if ((idx >= self->nd) || (idx < 0))
    {
        fprintf(stderr, "WARNING: probably bad CudaNdarray_set_stride arguments: %i %i\n", idx, s);
    }

    if (s != CudaNdarray_HOST_STRIDES(self)[idx])
    {
        self->host_structure[idx+self->nd] = s;
        cnda_mark_dev_structure_dirty(self);
    }
}

/***
 *  Update dependent variables from the contents of CudaNdarray_HOST_DIMS(self) and CudaNdarray_HOST_STRIDES(self)
 *
 *  This means: recalculate the log2dims and transfer structure to the card
 */
DllExport int cnda_copy_structure_to_device(const CudaNdarray * self);

/* CudaNdarray_DEV_DIMS gives the same information as CudaNdarray_HOST_DIMS,
 * but stored on the GPU. Use this pointer when it needs to be accessed
 * from inside a CUDA kernel.
 */
DllExport const int *CudaNdarray_DEV_DIMS(const CudaNdarray * self);
DllExport const int *CudaNdarray_DEV_STRIDES(const CudaNdarray * self);
DllExport const int *CudaNdarray_DEV_LOG2DIMS(const CudaNdarray * self);
DllExport float *CudaNdarray_DEV_DATA(const CudaNdarray * self);

// The following 4 macro are here to help make c code generator that work on
// both PyArray and CudaNdarray.  This is at least used for Subtensor and
// GpuSubtensor
#define CudaNdarray_DIMS CudaNdarray_HOST_DIMS
#define CudaNdarray_NDIM(self) self->nd
#define CudaNdarray_STRIDES CudaNdarray_HOST_STRIDES
#define CudaNdarray_BYTES CudaNdarray_DEV_DATA

/**
 * Return the number of elements in the ndarray (product of the dimensions)
 */
DllExport int CudaNdarray_SIZE(const CudaNdarray *self);

static PyObject *CudaNdarray_SIZE_Object(const CudaNdarray *self, void *closure);

/**
 * Allocate a new CudaNdarray with room for given number of dimensions
 *
 * No Storage space is allocated (and all dimensions are 0)
 */
DllExport PyObject * CudaNdarray_new_nd(const int nd);

/**
 * [Re]allocate a CudaNdarray with access to 'nd' dimensions.
 *
 * Note: This does not allocate storage for data, or free
 *       pre-existing storage.
 */
DllExport inline int ALWAYS_INLINE
CudaNdarray_set_nd(CudaNdarray * self, const int nd)
{
    if (nd != self->nd)
    {
        if (self->dev_structure)
        {
            if (device_free(self->dev_structure))
            {
                return -1;
            }
            self->dev_structure = NULL;
        }
        if (self->host_structure)
        {
            free(self->host_structure);
            self->host_structure = NULL;
            self->nd = -1;
        }
        if (nd == -1) return 0;

        self->host_structure = (int*)malloc(cnda_structure_size(nd)*sizeof(int));
        if (NULL == self->host_structure)
        {
            PyErr_SetString(PyExc_MemoryError, "Failed to allocate dim or str");
            return -1;
        }
        //initialize all dimensions and strides to 0
        for (int i = 0; i < cnda_structure_size(nd); ++i)
        {
            self->host_structure[i] = 0;
        }
        //The device structure will be created in cnda_copy_structure_to_device
        //if needed.
        self->nd = nd;
        self->dev_structure_fresh = 0;
    }
    return 0;
}


/**
 * CudaNdarray_alloc_contiguous
 *
 * Allocate storage space for a tensor of rank 'nd' and given dimensions.
 * (No-op if self already has a contiguous tensor of the right dimensions)
 *
 * Note: CudaNdarray_alloc_contiguous is templated to work for both int dimensions and npy_intp dimensions
 */
template<typename inttype>
static int CudaNdarray_alloc_contiguous(CudaNdarray *self, const int nd, const inttype * dim)
{
    // allocate an empty ndarray with c_contiguous access
    // return 0 on success
    int size = 1; //set up the strides for contiguous tensor
    assert (nd >= 0);

    // Here we modify the host structure to have the desired shape and
    // strides. This does not cause the storage to be freed or reallocated.
    if (CudaNdarray_set_nd(self, nd))
    {
        return -1;
    }
    for (int i = nd-1; i >= 0; --i)
    {
        CudaNdarray_set_stride(self, i, (dim[i] == 1) ? 0 : size);
        CudaNdarray_set_dim(self, i, dim[i]);
        size = size * dim[i];
    }

    // If the allocated buffer is already of the right size, we don't need to
    // do anything else.
    // Note: self->data_allocated is 0 for a view, so views will fail this
    // check and be turned into independent arrays below.
    if (self->data_allocated == size)
    {
        return 0;
    }

    // The structure of self will be reused with newly allocated memory.
    // If self was a view, we should remove the reference to its base.
    // (If base was already NULL, the following has no effect.)
    Py_XDECREF(self->base);
    self->base = NULL;

    // If self is a view, do not try to free its memory
    if (self->data_allocated && device_free(self->devdata))
    {
        self->devdata = NULL;
        self->data_allocated = 0;
        return -1;
    }

    if (size < 0)
    {
        PyErr_Format(PyExc_AssertionError,
                     "size (%i) < 0",
                     size);
        return -1;
    }

    self->devdata = (float*)device_malloc(size*sizeof(real));
    if (size && !self->devdata)
    {
        CudaNdarray_set_nd(self, -1);
        self->data_allocated = 0;
        self->devdata = 0;
        PyErr_SetString(PyExc_RuntimeError,
                        "Could not allocate memory on device");
        return -1;
    }
    if (0)
        fprintf(stderr,
            "Allocated devdata %p (self=%p)\n",
            self->devdata,
            self);
    self->data_allocated = size;

    return 0;
}

/*
 * Return a CudaNdarray whose 'nd' dimensions are set to dims, and allocated.
 */
template<typename inttype> 
static PyObject *CudaNdarray_NewDims(int nd, const inttype * dims)
{
    CudaNdarray * rval = (CudaNdarray*)CudaNdarray_New();
    if (rval)
    {
        if (CudaNdarray_alloc_contiguous(rval, nd, dims))
        {
            Py_DECREF(rval);
            return NULL;
        }
    }
    return (PyObject*)rval;
}


/**
 * CudaNdarray_set_device_data
 *
 * Set self to be a view of given `data`, owned by existing CudaNdarray `base`.
 */
DllExport int CudaNdarray_set_device_data(CudaNdarray * self, float * data, PyObject * base);
DllExport int CudaNdarray_set_device_data(CudaNdarray * self, float * data, const CudaNdarray * base);

/**
 * Return an independent copy of self
 */
DllExport PyObject * CudaNdarray_DeepCopy(CudaNdarray * self, PyObject * memo);

/**
 * Return an independent copy of self
 */
DllExport PyObject * CudaNdarray_Copy(const CudaNdarray * self);

/**
 * Return a new object obtained by summing over the dimensions for which there is a 1 in the mask.
 */
DllExport PyObject * CudaNdarray_ReduceSum(CudaNdarray * self, PyObject * py_reduce_mask);

/**
 * Transfer the contents of numpy array `obj` to `self`.
 *
 * self is reallocated to have the correct dimensions if necessary.
 */
DllExport int CudaNdarray_CopyFromArray(CudaNdarray * self, PyArrayObject*obj);

/**
 * Transfer the contents of CudaNdarray `other` to `self`.
 *
 * self is reallocated to have the correct dimensions if necessary.
 * TODO: WRITEME: what does "if necessary" mean?
 * TODO: we use this to implement set/inc subtensor, where self is a view of
 *       the original tensor so that we write only to the subtensor. How
 *       do we ensure that self is not reallocated in this case?
 *
 *  unbroadcast: if true, this means that other is broadcastable in some
 *               dimensions, and the result, self, is not.
 *               ie, if unbroadcast=false, we must do the broadcasting
 *               operation as part of the copy.
 *               e.g. suppose self and other are 2D matrices and other
 *               has only one row. Then we need to copy this row several
 *               times when copying to self.
 */
DllExport int CudaNdarray_CopyFromCudaNdarray(CudaNdarray * self,
        const CudaNdarray * other, bool unbroadcast = false);

/**
 * Transfer the contents of CudaNdarray `self` to a new numpy ndarray.
 */
DllExport PyObject *
CudaNdarray_CreateArrayObj(CudaNdarray * self);

DllExport PyObject *
CudaNdarray_ZEROS(int n, int * dims);

/**
 * True iff the strides look like [dim[nd-2], dim[nd-3], ... , dim[0], 1]
 */
DllExport inline bool ALWAYS_INLINE
CudaNdarray_is_c_contiguous(const CudaNdarray * self)
{
    bool c_contiguous = true;
    int size = 1;
    for (int i = self->nd-1; (i >= 0) && c_contiguous; --i)
    {
        if (CudaNdarray_HOST_DIMS(self)[i] == 1)
            continue;
        if (CudaNdarray_HOST_STRIDES(self)[i] != size)
        {
            c_contiguous = false;
        }
        size = size * CudaNdarray_HOST_DIMS(self)[i];
    }
    return c_contiguous;
}

DllExport PyObject * CudaNdarray_IS_C_Contiguous(CudaNdarray * self);

DllExport int CudaNdarray_gemm(float alpha, const CudaNdarray * A, const CudaNdarray * B, float beta, CudaNdarray * C);
DllExport int CudaNdarray_sgemv(float alpha, const CudaNdarray * A, const CudaNdarray * B, float beta, CudaNdarray * C);
DllExport int CudaNdarray_sger(float alpha, const CudaNdarray * x, const CudaNdarray * y, CudaNdarray* A);

DllExport int CudaNdarray_reduce_sum(CudaNdarray * self, CudaNdarray * A);
DllExport int CudaNdarray_reduce_prod(CudaNdarray * self, CudaNdarray * A);
DllExport int CudaNdarray_reduce_min(CudaNdarray * self, CudaNdarray * A);
DllExport int CudaNdarray_reduce_max(CudaNdarray * self, CudaNdarray * A);

DllExport int CudaNdarray_dimshuffle(CudaNdarray * self, unsigned int len, const int * pattern);
DllExport PyObject*
CudaNdarray_TakeFrom(CudaNdarray * self, PyObject *args);

int fprint_CudaNdarray(FILE * fd, const CudaNdarray *self);


<<<<<<< HEAD
DllExport PyObject * CudaNdarray_View(const CudaNdarray * self);
DllExport PyObject * CudaNdarray_inplace_add(PyObject* py_self, PyObject * py_other);

=======
PyObject * CudaNdarray_View(const CudaNdarray * self);
PyObject * CudaNdarray_inplace_add(PyObject* py_self, PyObject * py_other);
PyObject * CudaNdarray_Subscript(PyObject * py_self, PyObject * key);
int CudaNdarray_inplace_elemwise(PyObject* py_self, PyObject * py_other, operator_t fct_nb);
>>>>>>> d0f34df4


// Ensures that *arr is a pointer to a contiguous ndarray of the specified
// dimensions.
// *arr may initially be NULL, a pointer to an ndarray of the wrong size,
// or a pointer to an ndarray of the right size. In the last case it will
// not change.
DllExport int CudaNdarray_prep_output(CudaNdarray ** arr, int nd,
        const int * dims);

#endif
/*
  Local Variables:
  mode:c++
  c-basic-offset:4
  c-file-style:"stroustrup"
  indent-tabs-mode:nil
  fill-column:79
  End:
*/
// vim: filetype=cpp:expandtab:shiftwidth=4:tabstop=8:softtabstop=4:textwidth=79 :<|MERGE_RESOLUTION|>--- conflicted
+++ resolved
@@ -486,16 +486,10 @@
 int fprint_CudaNdarray(FILE * fd, const CudaNdarray *self);
 
 
-<<<<<<< HEAD
 DllExport PyObject * CudaNdarray_View(const CudaNdarray * self);
 DllExport PyObject * CudaNdarray_inplace_add(PyObject* py_self, PyObject * py_other);
-
-=======
-PyObject * CudaNdarray_View(const CudaNdarray * self);
-PyObject * CudaNdarray_inplace_add(PyObject* py_self, PyObject * py_other);
-PyObject * CudaNdarray_Subscript(PyObject * py_self, PyObject * key);
-int CudaNdarray_inplace_elemwise(PyObject* py_self, PyObject * py_other, operator_t fct_nb);
->>>>>>> d0f34df4
+DllExport PyObject * CudaNdarray_Subscript(PyObject * py_self, PyObject * key);
+DllExport int CudaNdarray_inplace_elemwise(PyObject* py_self, PyObject * py_other, operator_t fct_nb);
 
 
 // Ensures that *arr is a pointer to a contiguous ndarray of the specified
