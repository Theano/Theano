from __future__ import absolute_import, print_function, division
from collections import OrderedDict
import logging
import os
import sys

from nose.plugins.skip import SkipTest
from nose_parameterized import parameterized
from itertools import chain, product
import six.moves.cPickle as pickle
from six import StringIO
from six import reraise

import numpy

import theano
import theano.tensor as T
import theano.tests.unittest_tools as utt
from theano.tensor.signal.pool import pool_2d, pool_3d
from theano.tensor.signal.pool import Pool, MaxPoolGrad, AveragePoolGrad
from theano.tensor.nnet.abstract_conv import get_conv_output_shape
from theano.tensor.nnet import bn
import theano.sandbox.cuda.dnn as dnn
from theano.sandbox.cuda.basic_ops import GpuAllocEmpty, gpu_alloc_empty
from theano.sandbox.cuda import float32_shared_constructor as shared

from . import test_nnet

# Skip test if cuda_ndarray is not available.
import theano.sandbox.cuda as cuda
if not cuda.cuda_available:
    raise SkipTest('Optional package cuda disabled')

if theano.config.mode == 'FAST_COMPILE':
    mode_with_gpu = theano.compile.mode.get_mode('FAST_RUN').including('gpu')
    mode_without_gpu = theano.compile.mode.get_mode(
        'FAST_RUN').excluding('gpu')
else:
    mode_with_gpu = theano.compile.mode.get_default_mode().including('gpu')
    mode_without_gpu = theano.compile.mode.get_default_mode().excluding('gpu')
    mode_with_gpu.check_py_code = False
    mode_without_gpu.check_py_code = False


def test_dnn_conv_desc_merge():
    if not cuda.dnn.dnn_available():
        raise SkipTest(cuda.dnn.dnn_available.msg)
    img_shp = T.as_tensor_variable(
        numpy.asarray([2, 1, 8, 8]).astype('int64'))
    kern_shp = T.as_tensor_variable(
        numpy.asarray([3, 1, 2, 2]).astype('int64'))
    desc1 = dnn.GpuDnnConvDesc(border_mode='valid', subsample=(2, 2),
                               conv_mode='conv')(img_shp, kern_shp)
    desc2 = dnn.GpuDnnConvDesc(border_mode='full', subsample=(1, 1),
                               conv_mode='cross')(img_shp, kern_shp)
    # CDataType is not DeepCopyable so this will crash if we don't use
    # borrow=True
    f = theano.function([], [theano.Out(desc1, borrow=True),
                             theano.Out(desc2, borrow=True)],
                        mode=mode_with_gpu)

    d1, d2 = f()

    # This will be the case if they are merged, which would be bad.
    assert d1 != d2

    desc1v2 = dnn.GpuDnnConvDesc(border_mode='valid', subsample=(2, 2),
                                 conv_mode='conv')(img_shp, kern_shp)
    f = theano.function([], [theano.Out(desc1, borrow=True),
                             theano.Out(desc1v2, borrow=True)],
                        mode=mode_with_gpu)
    assert len([n for n in f.maker.fgraph.apply_nodes
                if isinstance(n.op, dnn.GpuDnnConvDesc)]) == 1

    # CDATA type don't equal even if they represent the same object
    # So we can't use debugmode with it.
    if theano.config.mode not in ["DebugMode", "DEBUG_MODE"]:
        d1, d2 = f()

        # They won't be equal if they aren't merged.
        assert d1 == d2


def test_dnn_conv_merge():
    """This test that we merge correctly multiple dnn_conv.

    This can is more difficult due to GpuEmptyAlloc that aren't
    merged.

    """
    if not cuda.dnn.dnn_available():
        raise SkipTest(cuda.dnn.dnn_available.msg)
    img_shp = [2, 5, 6, 8]
    kern_shp = [3, 5, 5, 6]
    img = T.ftensor4('img')
    kern = T.ftensor4('kern')
    out = T.ftensor4('out')
    desc = dnn.GpuDnnConvDesc(
        border_mode='valid')(img.shape, kern.shape)

    # Test forward op
    o1 = dnn.dnn_conv(img, kern)
    o2 = dnn.dnn_conv(img, kern)
    f = theano.function([img, kern], [o1, o2], mode=mode_with_gpu)
    d1, d2 = f(numpy.random.rand(*img_shp).astype('float32'),
               numpy.random.rand(*kern_shp).astype('float32'))
    topo = f.maker.fgraph.toposort()
    assert len([n for n in topo if isinstance(n.op, dnn.GpuDnnConv)]) == 1

    # Test grad w op
    o1 = dnn.GpuDnnConvGradW()(img, kern, out, desc)
    o2 = dnn.GpuDnnConvGradW()(img, kern, out, desc)
    f = theano.function([img, kern, out], [o1, o2], mode=mode_with_gpu)
    topo = f.maker.fgraph.toposort()
    assert len([n for n in topo if isinstance(n.op, dnn.GpuDnnConvGradW)]) == 1

    # Test grad i op
    o1 = dnn.GpuDnnConvGradI()(img, kern, out, desc)
    o2 = dnn.GpuDnnConvGradI()(img, kern, out, desc)
    f = theano.function([img, kern, out], [o1, o2], mode=mode_with_gpu)
    topo = f.maker.fgraph.toposort()
    assert len([n for n in topo if isinstance(n.op, dnn.GpuDnnConvGradI)]) == 1


def test_dnn_conv_inplace():
    """This test that we have inplace work correctly even when
    GpuAllocEmpty get merged together.

    """
    if not cuda.dnn.dnn_available():
        raise SkipTest(cuda.dnn.dnn_available.msg)
    img_shp = [2, 5, 6, 8]
    kern_shp = [3, 5, 5, 6]
    img = T.ftensor4('img')
    kern = T.ftensor4('kern')
    out = T.ftensor4('out')
    desc1 = dnn.GpuDnnConvDesc(border_mode='valid', conv_mode='conv')(
        img.shape, kern.shape)
    desc2 = dnn.GpuDnnConvDesc(
        border_mode='valid', conv_mode='cross')(img.shape, kern.shape)

    # Test forward op
    o1 = dnn.dnn_conv(img, kern, conv_mode='conv')
    o2 = dnn.dnn_conv(img, kern, conv_mode='cross')
    f = theano.function([img, kern], [o1, o2], mode=mode_with_gpu)
    d1, d2 = f(numpy.random.rand(*img_shp).astype('float32'),
               numpy.random.rand(*kern_shp).astype('float32'))
    topo = f.maker.fgraph.toposort()
    convs = [n for n in topo if isinstance(n.op, dnn.GpuDnnConv)]
    assert len(convs) == 2
    assert all([node.op.inplace for node in convs])
    assert len([n for n in topo if isinstance(n.op, GpuAllocEmpty)]) == 2

    # Test grad w op
    out = gpu_alloc_empty(*kern.shape)
    o1 = dnn.GpuDnnConvGradW()(img, kern, out, desc1)
    o2 = dnn.GpuDnnConvGradW()(img, kern, out, desc2)
    f = theano.function([img, kern], [o1, o2], mode=mode_with_gpu)
    topo = f.maker.fgraph.toposort()
    convs = [n for n in topo if isinstance(n.op, dnn.GpuDnnConvGradW)]
    assert len(convs) == 2
    assert all([node.op.inplace for node in convs])
    assert len([n for n in topo if isinstance(n.op, GpuAllocEmpty)]) == 2

    # Test grad i op
    out = gpu_alloc_empty(*img.shape)
    o1 = dnn.GpuDnnConvGradI()(img, kern, out, desc1)
    o2 = dnn.GpuDnnConvGradI()(img, kern, out, desc2)
    f = theano.function([img, kern], [o1, o2], mode=mode_with_gpu)
    topo = f.maker.fgraph.toposort()
    convs = [n for n in topo if isinstance(n.op, dnn.GpuDnnConvGradI)]
    assert len(convs) == 2
    assert all([node.op.inplace for node in convs])
    assert len([n for n in topo if isinstance(n.op, GpuAllocEmpty)]) == 2


def test_pooling():
    if not cuda.dnn.dnn_available():
        raise SkipTest(cuda.dnn.dnn_available.msg)

    # 'average_exc_pad' is disabled for versions < 4004
    if cuda.dnn.version() < (4004, 4004):
        modes = ('max', 'average_inc_pad')
    else:
        modes = ('max', 'average_inc_pad', 'average_exc_pad')

    x = T.ftensor4()
    for mode, pad in product(modes,
                             ((0, 0), (1, 0), (0, 1), (2, 3), (3, 2))):
        if pad != (0, 0) and mode == 'average_exc_pad':
            # Not implemented
            continue

        for ws in (4, 2, 5):
            for stride in (2, 3):
                if stride > ws:
                    continue
                if pad[0] > stride or pad[1] > stride:
                    # Not implemented
                    continue
                # We will check that the opt introduced it.
                out = pool_2d(x, (ws, ws),
                              stride=(stride, stride),
                              ignore_border=True,
                              pad=pad, mode=mode)
                mode_without_gpu2 = mode_without_gpu.including()
                mode_without_gpu2.check_isfinite = False

                # GPU implementation
                f_gpu = theano.function([x], out, mode=mode_with_gpu)
                assert any([isinstance(node.op, cuda.dnn.GpuDnnPool)
                            for node in f_gpu.maker.fgraph.apply_nodes])

                # CPU implementation
                f_cpu = theano.function([x], out, mode=mode_without_gpu2)
                assert not any([isinstance(node.op, cuda.dnn.GpuDnnPool)
                                for node in f_cpu.maker.fgraph.apply_nodes])
                assert any([isinstance(node.op, Pool)
                            for node in f_cpu.maker.fgraph.apply_nodes])

                for shp in [(1, 10, 100, 100),
                            (1, 3, 99, 99),
                            (32, 1, 147, 197),
                            ]:
                    data = numpy.random.normal(0, 1, shp).astype("float32")
                    a = f_cpu(data).__array__()
                    b = f_gpu(data).__array__()
                    utt.assert_allclose(a, b)

        # Test the grad
        for shp in [(1, 1, 2, 2),
                    (1, 1, 3, 3)]:
            data = numpy.random.normal(0, 1, shp).astype("float32") * 10

            ws = 2
            stride = 2
            if pad[0] > stride or pad[1] > stride:
                # Not implemented
                continue

            # This tests the CPU grad + opt + GPU implementation
            def fn(x):
                return pool_2d(x, (ws, ws), ignore_border=True,
                               pad=pad, mode=mode)
            utt.verify_grad(fn, [data], mode=mode_with_gpu)
            # Confirm that the opt would have inserted it.
            fg = theano.function([x], theano.grad(fn(x).sum(), x),
                                 mode=mode_with_gpu)
            assert any([isinstance(node.op, cuda.dnn.GpuDnnPoolGrad)
                        for node in fg.maker.fgraph.toposort()])

            # Test the GPU grad + GPU implementation
            def fn(x):
                dnn_op = cuda.dnn.dnn_pool(
                    x, ws=(ws, ws),
                    stride=(stride, stride),
                    pad=pad,
                    mode=mode)
                return dnn_op
            utt.verify_grad(fn, [data], mode=mode_with_gpu)
            # Confirm that we get the good op.
            fg = theano.function([x], theano.grad(fn(x).sum(), x),
                                 mode=mode_with_gpu)
            assert any([isinstance(node.op, cuda.dnn.GpuDnnPoolGrad)
                        for node in fg.maker.fgraph.toposort()])


def test_pooling_with_tensor_vars():
    if not cuda.dnn.dnn_available():
        raise SkipTest(cuda.dnn.dnn_available.msg)
    x = T.ftensor4()
    ws = theano.shared(numpy.array([2, 2], dtype='int32'))
    stride = theano.shared(numpy.array([1, 1], dtype='int32'))
    pad = theano.shared(numpy.array([0, 0], dtype='int32'))
    mode = 'max'

    def fn(x):
        dnn_op = cuda.dnn.dnn_pool(
            x, ws=ws,
            stride=stride,
            pad=pad,
            mode=mode)
        return dnn_op

    for shp in [(1, 1, 2, 2),
                (1, 1, 3, 3)]:
        data = numpy.random.normal(0, 1, shp).astype("float32") * 10
        theano.tests.unittest_tools.verify_grad(
<<<<<<< HEAD
            fn, [data],
            cast_to_output_type=False,
            mode=mode_with_gpu)
=======
            fn, [data], mode=mode_with_gpu)
>>>>>>> 8fb9d9a7

    mode_without_gpu2 = mode_without_gpu.including()
    mode_without_gpu2.check_isfinite = False

<<<<<<< HEAD
=======
    # GPU implementation
>>>>>>> 8fb9d9a7
    f_gpu = theano.function([x], fn(x), mode=mode_with_gpu)
    assert any([isinstance(node.op, cuda.dnn.GpuDnnPool)
                for node in f_gpu.maker.fgraph.apply_nodes])

<<<<<<< HEAD
=======
    # CPU implementation
    out_cpu = pool_2d(x, ws, ignore_border=True, stride=stride, pad=pad, mode=mode)
    f_cpu = theano.function([x], out_cpu, mode=mode_without_gpu2)
    assert not any([isinstance(node.op, cuda.dnn.GpuDnnPool)
                   for node in f_cpu.maker.fgraph.apply_nodes])
    assert any([isinstance(node.op, Pool)
                for node in f_cpu.maker.fgraph.apply_nodes])

>>>>>>> 8fb9d9a7
    i = 1
    for shp in [(1, 10, 100, 100),
                (1, 3, 99, 99),
                (32, 1, 147, 197)]:
        data = numpy.random.normal(0, 1, shp).astype("float32")
<<<<<<< HEAD
        out = pool_2d_i2n(x, ds=(i, i), strides=(1, 1),
                          pad=(0, 0),
                          pool_function=T.max)

        f_cpu = theano.function([x], out, mode=mode_without_gpu2)
        assert not any([isinstance(node.op, cuda.dnn.GpuDnnPool)
                        for node in f_cpu.maker.fgraph.apply_nodes])

        # Change the window size dynamically for gpu op
=======

        # Change the window size dynamically
>>>>>>> 8fb9d9a7
        ws.set_value(numpy.array([i, i]).astype('int32'))
        a = f_gpu(data).__array__()
        b = f_cpu(data).__array__()
        utt.assert_allclose(a, b)
        i += 1


def test_old_pool_interface():
    if not cuda.dnn.dnn_available() or cuda.dnn.version() > (5000, 5000):
        raise SkipTest(cuda.dnn.dnn_available.msg)

    testfile_dir = os.path.dirname(os.path.realpath(__file__))
    fname = 'old_pool_interface.pkl'
    with open(os.path.join(testfile_dir, fname), 'rb') as fp:
        try:
            pickle.load(fp)
        except ImportError:
            # Windows sometimes fail with nonsensical errors like:
            #   ImportError: No module named type
            #   ImportError: No module named copy_reg
            # when "type" and "copy_reg" are builtin modules.
            if sys.platform == 'win32':
                exc_type, exc_value, exc_trace = sys.exc_info()
                reraise(SkipTest, exc_value, exc_trace)
            raise


def test_pooling3d():
    # cuDNN 3d pooling requires cuDNN v3. Don't test if the cuDNN version is
    # too old.
    if not cuda.dnn.dnn_available() or cuda.dnn.version() < (3000, 3000):
        raise SkipTest(cuda.dnn.dnn_available.msg)

    # We force the FAST_RUN as we don't want the reference to run in DebugMode.
    mode_without_gpu_ref = theano.compile.mode.get_mode(
        'FAST_RUN').excluding('gpu')

    # 'average_exc_pad' is disabled for versions < 4004
    if cuda.dnn.version() < (4004, 4004):
        modes = ('max', 'average_inc_pad')
    else:
        modes = ('max', 'average_inc_pad', 'average_exc_pad')

    x = T.ftensor5()
    for mode, pad in product(modes,
                             ((0, 0, 0), (1, 0, 0), (0, 1, 0), (0, 0, 1),
                              (2, 3, 2), (3, 2, 2), (2, 2, 3))):
        if pad != (0, 0, 0) and mode == 'average_exc_pad':
            # Not implemented
            continue

        for ws in (4, 2, 5):
            for stride in (2, 3):
                if stride > ws:
                    continue
                if pad[0] > stride or pad[1] > stride or pad[2] > stride:
                    # Not implemented
                    continue
                out = pool_3d(x, (ws, ws, ws),
                              stride=(stride, stride, stride),
                              ignore_border=True,
                              pad=pad, mode=mode)

                # GPU implementation
                f_gpu = theano.function([x], out, mode=mode_with_gpu)
                assert any([isinstance(node.op, cuda.dnn.GpuDnnPool)
                            for node in f_gpu.maker.fgraph.apply_nodes])

                # CPU implementation
                f_cpu = theano.function([x], out, mode=mode_without_gpu_ref)
                assert not any([isinstance(node.op, cuda.dnn.GpuDnnPool)
                                for node in f_cpu.maker.fgraph.apply_nodes])
                assert any([isinstance(node.op, Pool)
                            for node in f_cpu.maker.fgraph.apply_nodes])

                for shp in [(1, 5, 50, 20, 50),
                            (1, 3, 99, 99, 29),
                            (2, 1, 147, 97, 37),
                            ]:
                    data = numpy.random.normal(0, 1, shp).astype("float32")
                    a = f_cpu(data).__array__()
                    b = f_gpu(data).__array__()
                    utt.assert_allclose(a, b,
                                        atol=numpy.finfo(numpy.float32).eps)

        # Test the grad
        for shp in [(1, 1, 2, 2, 2),
                    (1, 1, 3, 3, 3),
                    (1, 1, 3, 3, 4),
                    (1, 1, 3, 4, 3),
                    (1, 1, 4, 3, 3),
                    (1, 1, 4, 4, 4),
                    (1, 1, 5, 5, 5)]:
            data = numpy.random.normal(0, 1, shp).astype("float32") * 10

            ws = 2
            stride = 2
            if pad[0] > stride or pad[1] > stride or pad[2] > stride:
                # Not implemented
                continue

            # Test the GPU grad + GPU implementation
            def fn(x):
                dnn_op = cuda.dnn.dnn_pool(
                    x, ws=(ws, ws, ws),
                    stride=(stride, stride, stride),
                    pad=pad,
                    mode=mode)
                return dnn_op
            utt.verify_grad(fn, [data], mode=mode_with_gpu)
            # Confirm that we get the good op.
            fg = theano.function([x], theano.grad(fn(x).sum(), x),
                                 mode=mode_with_gpu)
            assert any([isinstance(node.op, cuda.dnn.GpuDnnPoolGrad)
                        for node in fg.maker.fgraph.toposort()])


def test_pooling_opt():
    if not cuda.dnn.dnn_available():
        raise SkipTest(cuda.dnn.dnn_available.msg)

    # 2D pooling
    x = T.fmatrix()

    f = theano.function(
        [x],
        pool_2d(x, ws=(2, 2), mode='average_inc_pad', ignore_border=True),
        mode=mode_with_gpu)

    assert any([isinstance(n.op, cuda.dnn.GpuDnnPool)
                for n in f.maker.fgraph.toposort()])

    f(numpy.zeros((10, 10), dtype='float32'))

    # gradient of 2D pooling
    f = theano.function(
        [x],
        T.grad(pool_2d(x, ws=(2, 2), mode='average_inc_pad',
                       ignore_border=True).sum(), x),
        mode=mode_with_gpu.including("cudnn"))

    assert any([isinstance(n.op, cuda.dnn.GpuDnnPoolGrad)
                for n in f.maker.fgraph.toposort()])

    f(numpy.zeros((10, 10), dtype='float32'))

    # Test sum pooling
    f = theano.function(
        [x],
        pool_2d(x, ws=(2, 3), mode='sum',
                ignore_border=True),
        mode=mode_with_gpu)

    assert any([isinstance(n.op, dnn.GpuDnnPool)
                for n in f.maker.fgraph.toposort()])
    data = numpy.random.rand(10, 10).astype('float32')
    f(data)

    # 3D pooling
    x = T.ftensor3()

    f = theano.function(
        [x],
        pool_3d(x, ws=(2, 2, 2), mode='average_inc_pad', ignore_border=True),
        mode=mode_with_gpu)

    assert any([isinstance(n.op, cuda.dnn.GpuDnnPool)
                for n in f.maker.fgraph.toposort()])

    f(numpy.zeros((10, 10, 10), dtype='float32'))

    # gradient of 3D pooling
    f = theano.function(
        [x],
        T.grad(pool_3d(x, ws=(2, 2, 2), mode='average_inc_pad',
                       ignore_border=True).sum(), x),
        mode=mode_with_gpu.including("cudnn"))

    assert any([isinstance(n.op, cuda.dnn.GpuDnnPoolGrad)
                for n in f.maker.fgraph.toposort()])

    f(numpy.zeros((10, 10, 10), dtype='float32'))


def test_pooling_opt_arbitrary_dimensions():
    # test if input with an arbitrary number of non-pooling dimensions
    # is correctly reshaped to run on the GPU

    if not cuda.dnn.dnn_available():
        raise SkipTest(cuda.dnn.dnn_available.msg)

    # 'average_exc_pad' is disabled for versions < 4004
    if cuda.dnn.version() < (4004, 4004):
        modes = ('max', 'average_inc_pad')
    else:
        modes = ('max', 'average_inc_pad', 'average_exc_pad')

    for n_non_pool_dims in (0, 1, 2, 3):
        for ws in ((2, 2), (3, 3, 3)):
            # create input shape: non-pooling dimensions
            # followed by 2 or 3 pooling dimensions
            shp = tuple(range(2, 2 + n_non_pool_dims)) + tuple(range(5, 5 + len(ws)))
            data = numpy.random.normal(0, 1, shp).astype('float32')
            input = shared(data)

            for mode in modes:
                out_pool = Pool(ndim=len(ws), mode=mode, ignore_border=True)(input, ws)
                out_pool_grad = T.grad(T.sum(out_pool), wrt=input)
                out = [out_pool, out_pool_grad]

                # run on GPU
                fg = theano.function([], out, mode=mode_with_gpu)
                assert any([isinstance(node.op, cuda.dnn.GpuDnnPool)
                           for node in fg.maker.fgraph.toposort()])
                assert any([isinstance(node.op, cuda.dnn.GpuDnnPoolGrad)
                           for node in fg.maker.fgraph.toposort()])
                res_gpu = fg()

                # run on CPU
                fc = theano.function([], out, mode=mode_without_gpu)
                assert any([isinstance(node.op, Pool)
                           for node in fc.maker.fgraph.toposort()])
                if mode == 'max':
                    assert any([isinstance(node.op, MaxPoolGrad)
                               for node in fc.maker.fgraph.toposort()])
                else:
                    assert any([isinstance(node.op, AveragePoolGrad)
                               for node in fc.maker.fgraph.toposort()])
                res_cpu = fg()

                # check for similarity
                utt.assert_allclose(res_gpu[0], res_cpu[0])
                utt.assert_allclose(res_gpu[1], res_cpu[1])


class test_DnnSoftMax(test_nnet.test_SoftMax):
    gpu_op = dnn.GpuDnnSoftmax
    gpu_grad_op = dnn.GpuDnnSoftmaxGrad
    mode = mode_with_gpu
    do_0 = False
    topo_idx = -3

    def setUp(self):
        if not cuda.dnn.dnn_available():
            raise SkipTest(cuda.dnn.dnn_available.msg)
        utt.seed_rng()

    def test_dnn_softmax_grad(self):
        softmax_op = dnn.GpuDnnSoftmax('bc01', 'accurate', 'channel')

        x_val = numpy.random.normal(0, 1, (3, 4, 2, 5)).astype('float32')
        x_val2 = numpy.random.normal(0, 1, (3, 4, 1, 1)).astype('float32')

        utt.verify_grad(softmax_op, [x_val], mode=mode_with_gpu)

        # Gradient is broken for (n, c, 1, 1) in v3 rc1
        if cuda.dnn.version() != (3000, 3000):
            utt.verify_grad(softmax_op, [x_val2], mode=mode_with_gpu)

    def test_local_softmax_dnn_grad(self):
        """
        Check for optimization error when grad of summed
        softmax is taken over tensor with fixed shape.
        """
        x = T.fvector('x')
        xp = x.reshape((5, 5))
        y = T.nnet.softmax(xp.flatten()).sum()
        g = T.grad(y, x)
        f = theano.function(inputs=[x], outputs=g, mode=self.mode)
        assert(any(n for n in f.maker.fgraph.toposort() if
                   isinstance(n.op, dnn.GpuDnnSoftmaxGrad)))

    def test_cudnn_softmax_grad_opt(self):
        # Verify that the SoftmaxGrad -> GpuDnnSoftmaxGrad optimization is
        # applied when cudnn is required
        y = T.fvector('y')
        f = theano.function(
            [y],
            T.grad(T.nnet.softmax(y).mean(), y),
            mode=mode_with_gpu
        )
        sorted_f = f.maker.fgraph.toposort()
        val = numpy.random.rand(5).astype('float32')
        out_dnn = f(val)
        assert(len([i
                    for i in sorted_f
                    if isinstance(
                        i.op,
                        theano.sandbox.cuda.dnn.GpuDnnSoftmaxGrad
                    )]) == 1)
        assert(len([i
                    for i in sorted_f
                    if isinstance(
                        i.op,
                        theano.tensor.nnet.SoftmaxGrad
                    )]) == 0)

        # Verify that the SoftmaxGrad -> GpuDnnSoftmaxGrad optimization is not
        # applied when cudnn is excluded or not available
        mode_wo_cudnn = mode_with_gpu.excluding("cudnn")
        y = T.fvector('y')
        f = theano.function(
            [y],
            T.grad(T.nnet.softmax(y).mean(), y),
            mode=mode_wo_cudnn
        )
        sorted_f = f.maker.fgraph.toposort()
        out_cpu = f(val)
        utt.assert_allclose(out_dnn, out_cpu)
        assert(len([i
                    for i in sorted_f
                    if isinstance(
                        i.op,
                        theano.sandbox.cuda.dnn.GpuDnnSoftmaxGrad
                    )]) == 0)
        assert(len([i
                    for i in sorted_f
                    if isinstance(
                        i.op,
                        theano.tensor.nnet.SoftmaxGrad
                    )]) == 1)

        # Verify that the SoftmaxGrad -> GpuDnnSoftmaxGrad do not
        # crash with manual graph
        y = T.fvector('y')
        o = theano.tensor.nnet.SoftmaxGrad()(y, y * 2)
        f = theano.function([y], o, mode=mode_with_gpu)
        sorted_f = f.maker.fgraph.toposort()
        assert(len([i
                    for i in sorted_f
                    if isinstance(
                        i.op,
                        theano.sandbox.cuda.dnn.GpuDnnSoftmaxGrad
                    )]) == 1)
        assert(len([i
                    for i in sorted_f
                    if isinstance(
                        i.op,
                        theano.tensor.nnet.SoftmaxGrad
                    )]) == 0)

    def test_log_softmax(self):
        # This is a test for an optimization that depends on cuDNN v3 or
        # more recent. Don't test if the cuDNN version is too old.
        if cuda.dnn.version() < (3000, 3000):
            raise SkipTest("Log-softmax is only in cudnn v3+")

        x = T.ftensor4()
        softmax_out = dnn.GpuDnnSoftmax('bc01', 'accurate', 'channel')(x)
        log_out = T.log(T.as_tensor_variable(softmax_out))

        f = theano.function([x], log_out, mode=mode_with_gpu)

        # Ensure that the optimization has been applied
        dnn_softmax_nodes = [n for n in f.maker.fgraph.toposort() if
                             isinstance(n.op, cuda.dnn.GpuDnnSoftmax)]
        assert len(dnn_softmax_nodes) == 1
        assert dnn_softmax_nodes[0].op.algo == "log"

        # Ensure that the output of the function is valid
        input_shapes = [(3, 4, 5, 6),
                        (1025, 2, 3, 4),
                        (2, 1025, 3, 4),
                        (2, 3, 1025, 4),
                        (2, 3, 4, 1025),
                        (66000, 2, 3, 4),
                        (2, 66000, 3, 4),
                        (2, 3, 66000, 4),
                        (2, 3, 4, 66000)]

        for inp_shape in input_shapes:
            input_val = numpy.random.normal(0, 1, inp_shape).astype("float32")

            out = f(input_val)
            expected_out = numpy.log(
                numpy.exp(input_val) /
                numpy.exp(input_val).sum(1)[:, None, :, :])

            utt.assert_allclose(out, expected_out)

    def test_log_softmax2(self):
        # Test that the op LogSoftmax is correctly replaced by the op
        # DnnSoftmax with the 'log' mode.

        # Compile a reference function, on the CPU, to be used to validate the
        # results of the other function.
        x = T.fmatrix()
        f_ref = theano.function([x], T.nnet.LogSoftmax()(x))

        # Build the first graph and ensure that the optimization is applied
        log_softmax_out = T.nnet.LogSoftmax()(x)
        f = theano.function([x], log_softmax_out, mode=mode_with_gpu)

        dnn_softmax_nodes = [n for n in f.maker.fgraph.toposort() if
                             isinstance(n.op, cuda.dnn.GpuDnnSoftmax)]
        assert len(dnn_softmax_nodes) == 1
        assert dnn_softmax_nodes[0].op.algo == "log"

        # Compare the output of the function with the reference function
        inp = numpy.random.normal(0, 1, (5, 6)).astype("float32")
        utt.assert_allclose(f(inp), f_ref(inp))

        # Build the first graph and ensure that the optimization is applied
        log_softmax_out = T.log(T.nnet.Softmax()(x))
        f = theano.function([x], log_softmax_out, mode=mode_with_gpu)

        dnn_softmax_nodes = [n for n in f.maker.fgraph.toposort() if
                             isinstance(n.op, cuda.dnn.GpuDnnSoftmax)]
        assert len(dnn_softmax_nodes) == 1
        assert dnn_softmax_nodes[0].op.algo == "log"

        # Compare the output of the function with the reference function
        inp = numpy.random.normal(0, 1, (5, 6)).astype("float32")
        utt.assert_allclose(f(inp), f_ref(inp))


def test_batchnorm_train():
    if not cuda.dnn.dnn_available():
        raise SkipTest(cuda.dnn.dnn_available.msg)
    if cuda.dnn.version() < (5000, 5000):
        raise SkipTest("batch normalization requires cudnn v5+")
    utt.seed_rng()

    tensor6 = T.TensorType('float32', (False,) * 6)

    for mode in ('per-activation', 'spatial'):
        for vartype in (tensor6, T.ftensor5, T.ftensor4, T.ftensor3, T.fmatrix, T.fvector):
            x, scale, bias, running_mean, running_var = (vartype(n)
                                                         for n in ('x', 'scale', 'bias',
                                                                   'running_mean',
                                                                   'running_var'))
            ndim = x.ndim
            eps = 5e-3  # some non-standard value to test if it's used
            running_average_factor = 0.3

            # forward pass, direct interface
            out_gpu, x_mean_gpu, x_invstd_gpu, \
                out_running_mean_gpu, out_running_var_gpu = \
                dnn.dnn_batch_normalization_train(x, scale, bias, mode, eps,
                                                  running_average_factor,
                                                  running_mean, running_var)
            # forward pass, abstract interface
            out_abstract, x_mean_abstract, x_invstd_abstract, \
                out_running_mean_abstract, out_running_var_abstract = \
                bn.batch_normalization_train(x, scale, bias, mode, eps,
                                             running_average_factor,
                                             running_mean, running_var)
            # reference forward pass
            if mode == 'per-activation':
                axes = (0,)
            elif mode == 'spatial':
                axes = (0,) + tuple(range(2, ndim))
            x_mean_ref = x.mean(axis=axes, keepdims=True)
            x_var_ref = x.var(axis=axes, keepdims=True)
            x_invstd_ref = T.inv(T.sqrt(x_var_ref + eps))
            scale_ref = T.addbroadcast(scale, *axes)
            bias_ref = T.addbroadcast(bias, *axes)
            m = T.cast(T.prod(x.shape) / T.prod(scale.shape), 'float32')
            out_ref = (x - x_mean_ref) * (scale_ref * x_invstd_ref) + bias_ref
            out_running_mean_ref = running_mean * (1 - running_average_factor) + \
                x_mean_ref * running_average_factor
            out_running_var_ref = running_var * (1 - running_average_factor) + \
                (m / (m - 1)) * x_var_ref * running_average_factor
            # backward pass
            dy = vartype('dy')
            grads_gpu = T.grad(None, wrt=[x, scale, bias], known_grads={out_gpu: dy})
            grads_abstract = T.grad(None, wrt=[x, scale, bias], known_grads={out_abstract: dy})
            # reference backward pass
            grads_ref = T.grad(None, wrt=[x, scale, bias], known_grads={out_ref: dy})
            # compile
            f_gpu = theano.function([x, scale, bias, running_mean, running_var, dy],
                                    [out_gpu, x_mean_gpu, x_invstd_gpu,
                                     out_running_mean_gpu, out_running_var_gpu] + grads_gpu,
                                    mode=mode_with_gpu)
            f_abstract = theano.function([x, scale, bias, running_mean, running_var, dy],
                                         [out_abstract, x_mean_abstract, x_invstd_abstract,
                                          out_running_mean_abstract, out_running_var_abstract] +
                                         grads_abstract,
                                         mode=mode_with_gpu)
            f_ref = theano.function([x, scale, bias, running_mean, running_var, dy],
                                    [out_ref, x_mean_ref, x_invstd_ref,
                                     out_running_mean_ref, out_running_var_ref] + grads_ref)
            # check if the abstract Ops have been replaced
            assert any([isinstance(n.op, dnn.GpuDnnBatchNorm) for n
                        in f_abstract.maker.fgraph.toposort()])
            assert any([isinstance(n.op, dnn.GpuDnnBatchNormGrad) for n
                        in f_abstract.maker.fgraph.toposort()])
            assert not any([isinstance(n.op, (bn.AbstractBatchNormTrain,
                                              bn.AbstractBatchNormInference,
                                              bn.AbstractBatchNormTrainGrad)) for n
                            in f_abstract.maker.fgraph.toposort()])
            # run
            for data_shape in ((5, 2, 30, 4, 10, 5), (4, 3, 1, 1, 1, 1), (2, 3, 5, 5, 5, 5)):
                data_shape = data_shape[:ndim]
                param_shape = tuple(1 if d in axes else s
                                    for d, s in enumerate(data_shape))
                X = 4 + 3 * numpy.random.randn(*data_shape).astype('float32')
                Dy = -1 + 2 * numpy.random.randn(*data_shape).astype('float32')
                Scale = numpy.random.randn(*param_shape).astype('float32')
                Bias = numpy.random.randn(*param_shape).astype('float32')
                Running_mean = numpy.random.randn(*param_shape).astype('float32')
                Running_var = numpy.random.randn(*param_shape).astype('float32')
                outputs_gpu = f_gpu(X, Scale, Bias, Running_mean, Running_var, Dy)
                outputs_abstract = f_abstract(X, Scale, Bias, Running_mean, Running_var, Dy)
                outputs_ref = f_ref(X, Scale, Bias, Running_mean, Running_var, Dy)
                # compare outputs
                utt.assert_allclose(outputs_gpu[0], outputs_ref[0])  # out
                utt.assert_allclose(outputs_gpu[1], outputs_ref[1])  # mean
                utt.assert_allclose(outputs_gpu[2], outputs_ref[2])  # invstd
                utt.assert_allclose(outputs_gpu[3], outputs_ref[3])  # running_mean
                utt.assert_allclose(numpy.nan_to_num(outputs_gpu[4]),
                                    numpy.nan_to_num(outputs_ref[4]))  # running_var
                utt.assert_allclose(outputs_abstract[0], outputs_ref[0])  # out
                utt.assert_allclose(outputs_abstract[1], outputs_ref[1])  # mean
                utt.assert_allclose(outputs_abstract[2], outputs_ref[2])  # invstd
                utt.assert_allclose(outputs_abstract[3], outputs_ref[3])  # running_mean
                utt.assert_allclose(numpy.nan_to_num(outputs_abstract[4]),
                                    numpy.nan_to_num(outputs_ref[4]))  # running_var
                # compare gradients
                utt.assert_allclose(outputs_gpu[5], outputs_ref[5], atol=2e-4)  # dx
                utt.assert_allclose(outputs_gpu[6], outputs_ref[6], rtol=4e-4, atol=1e-4)  # dscale
                utt.assert_allclose(outputs_gpu[7], outputs_ref[7])  # dbias
                utt.assert_allclose(outputs_abstract[5], outputs_ref[5], atol=2e-4)  # dx
                utt.assert_allclose(outputs_abstract[6], outputs_ref[6], rtol=4e-4, atol=1e-4)  # dscale
                utt.assert_allclose(outputs_abstract[7], outputs_ref[7])  # dbias


def test_dnn_batchnorm_train_without_running_averages():
    # compile and run batch_normalization_train without running averages
    if not cuda.dnn.dnn_available():
        raise SkipTest(cuda.dnn.dnn_available.msg)
    if cuda.dnn.version() < (5000, 5000):
        raise SkipTest("batch normalization requires cudnn v5+")
    utt.seed_rng()

    x, scale, bias, dy = T.ftensor4('x'), T.ftensor4('scale'), T.ftensor4('bias'), T.ftensor4('dy')
    data_shape = (5, 10, 30, 25)
    param_shape = (1, 10, 30, 25)

    # forward pass
    out_gpu, x_mean_gpu, x_invstd_gpu = \
        dnn.dnn_batch_normalization_train(x, scale, bias, 'per-activation')
    out_abstract, x_mean_abstract, x_invstd_abstract = \
        bn.batch_normalization_train(x, scale, bias, 'per-activation')
    # backward pass
    grads_gpu = T.grad(None, wrt=[x, scale, bias], known_grads={out_gpu: dy})
    grads_abstract = T.grad(None, wrt=[x, scale, bias], known_grads={out_gpu: dy})
    # compile
    f_gpu = theano.function([x, scale, bias, dy],
                            [out_gpu, x_mean_gpu, x_invstd_gpu] +
                            grads_gpu,
                            mode=mode_with_gpu)
    f_abstract = theano.function([x, scale, bias, dy],
                                 [out_abstract, x_mean_abstract, x_invstd_abstract] +
                                 grads_abstract,
                                 mode=mode_with_gpu)
    # check if the abstract Ops have been replaced
    assert any([isinstance(n.op, dnn.GpuDnnBatchNorm)
                for n in f_abstract.maker.fgraph.toposort()])
    assert any([isinstance(n.op, dnn.GpuDnnBatchNormGrad)
                for n in f_abstract.maker.fgraph.toposort()])
    assert not any([isinstance(n.op, (bn.AbstractBatchNormTrain,
                                      bn.AbstractBatchNormInference,
                                      bn.AbstractBatchNormTrainGrad))
                    for n in f_abstract.maker.fgraph.toposort()])
    # run
    X = 4 + 3 * numpy.random.randn(*data_shape).astype('float32')
    Dy = -1 + 2 * numpy.random.randn(*data_shape).astype('float32')
    Scale = numpy.random.randn(*param_shape).astype('float32')
    Bias = numpy.random.randn(*param_shape).astype('float32')
    f_gpu(X, Scale, Bias, Dy)
    f_abstract(X, Scale, Bias, Dy)


def test_dnn_batchnorm_train_inplace():
    # test inplace_running_mean and inplace_running_var
    if not cuda.dnn.dnn_available():
        raise SkipTest(cuda.dnn.dnn_available.msg)
    if cuda.dnn.version() < (5000, 5000):
        raise SkipTest("batch normalization requires cudnn v5+")
    utt.seed_rng()

    x, scale, bias = T.ftensor4('x'), T.ftensor4('scale'), T.ftensor4('bias')
    data_shape = (5, 10, 30, 25)
    param_shape = (1, 10, 30, 25)
    running_mean = shared(
        numpy.random.randn(*param_shape).astype('float32'),
        broadcastable=(True, False, False, False))
    running_var = shared(
        numpy.random.randn(*param_shape).astype('float32'),
        broadcastable=(True, False, False, False))

    # forward pass
    out, x_mean, x_invstd, new_running_mean, new_running_var = \
        dnn.dnn_batch_normalization_train(x, scale, bias, 'per-activation',
                                          epsilon=5e-3, running_average_factor=0.3,
                                          running_mean=running_mean, running_var=running_var)
    # update running averages
    updates = OrderedDict()
    updates[running_mean] = new_running_mean
    updates[running_var] = new_running_var
    # compile
    f = theano.function([x, scale, bias],
                        [out, x_mean, x_invstd],
                        updates=updates,
                        mode=mode_with_gpu)
    # check for the inplace settings
    nodes = [n for n in f.maker.fgraph.toposort()
             if isinstance(n.op, dnn.GpuDnnBatchNorm)]
    assert len(nodes) == 1
    assert nodes[0].op.inplace_running_mean
    assert nodes[0].op.inplace_running_var
    assert nodes[0].op.inplace_output
    # run
    X = 4 + 3 * numpy.random.randn(*data_shape).astype('float32')
    Scale = numpy.random.randn(*param_shape).astype('float32')
    Bias = numpy.random.randn(*param_shape).astype('float32')
    f(X, Scale, Bias)


def test_batchnorm_inference():
    if not cuda.dnn.dnn_available():
        raise SkipTest(cuda.dnn.dnn_available.msg)
    if cuda.dnn.version() < (5000, 5000):
        raise SkipTest("batch normalization requires cudnn v5+")
    utt.seed_rng()

    tensor6 = T.TensorType('float32', (False,) * 6)

    for mode in ('per-activation', 'spatial'):
        for vartype in (tensor6, T.ftensor5, T.ftensor4, T.ftensor3, T.fmatrix, T.fvector):
            x, scale, bias, mean, var = (vartype(n)
                                         for n in ('x', 'scale', 'bias', 'mean', 'var'))
            ndim = x.ndim
            eps = 5e-3  # some non-standard value to test if it's used

            # forward pass, direct interface
            out_gpu = dnn.dnn_batch_normalization_test(x, scale, bias, mean,
                                                       var, mode, eps)
            # forward pass, abstract interface
            out_abstract = bn.batch_normalization_test(x, scale, bias, mean,
                                                       var, mode, eps)
            # reference forward pass
            if mode == 'per-activation':
                axes = (0,)
            elif mode == 'spatial':
                axes = (0,) + tuple(range(2, ndim))
            scale_ref, bias_ref, mean_ref, var_ref = (T.addbroadcast(t, *axes)
                                                      for t in (scale, bias, mean, var))
            out_ref = (x - mean_ref) * (scale_ref / T.sqrt(var_ref + eps)) + bias_ref
            # backward pass
            dy = vartype('dy')
            grads_gpu = T.grad(None, wrt=[x, scale, bias, mean, var], known_grads={out_gpu: dy})
            grads_abstract = T.grad(None, wrt=[x, scale, bias, mean, var], known_grads={out_abstract: dy})
            # reference backward pass
            grads_ref = T.grad(None, wrt=[x, scale, bias, mean, var], known_grads={out_ref: dy})
            # compile
            f_gpu = theano.function([x, scale, bias, mean, var, dy],
                                    [out_gpu] + grads_gpu, mode=mode_with_gpu)
            f_abstract = theano.function([x, scale, bias, mean, var, dy],
                                         [out_abstract] + grads_abstract, mode=mode_with_gpu)
            f_ref = theano.function([x, scale, bias, mean, var, dy],
                                    [out_ref] + grads_ref)
            # check if the abstract Ops have been replaced
            assert any([isinstance(n.op, dnn.GpuDnnBatchNormInference) for n
                        in f_abstract.maker.fgraph.toposort()])
            assert not any([isinstance(n.op, (bn.AbstractBatchNormTrain,
                                              bn.AbstractBatchNormInference,
                                              bn.AbstractBatchNormTrainGrad)) for n
                            in f_abstract.maker.fgraph.toposort()])
            # run
            for data_shape in ((10, 2, 15, 4, 6, 5), (4, 3, 1, 1, 1, 1), (1, 1, 5, 5, 5, 5)):
                data_shape = data_shape[:ndim]
                param_shape = tuple(1 if d in axes else s
                                    for d, s in enumerate(data_shape))
                X = 4 + 3 * numpy.random.randn(*data_shape).astype('float32')
                Dy = -1 + 2 * numpy.random.randn(*data_shape).astype('float32')
                Scale = numpy.random.randn(*param_shape).astype('float32')
                Bias = numpy.random.randn(*param_shape).astype('float32')
                Mean = numpy.random.randn(*param_shape).astype('float32')
                Var = numpy.random.rand(*param_shape).astype('float32')
                outputs_gpu = f_gpu(X, Scale, Bias, Mean, Var, Dy)
                outputs_abstract = f_abstract(X, Scale, Bias, Mean, Var, Dy)
                outputs_ref = f_ref(X, Scale, Bias, Mean, Var, Dy)
                # compare outputs
                utt.assert_allclose(outputs_gpu[0], outputs_ref[0])  # out
                utt.assert_allclose(outputs_abstract[0], outputs_ref[0])  # out
                # compare gradients
                utt.assert_allclose(outputs_gpu[1], outputs_ref[1], atol=4e-5)  # dx
                utt.assert_allclose(outputs_gpu[2], outputs_ref[2], atol=4e-5)  # dscale
                utt.assert_allclose(outputs_gpu[3], outputs_ref[3])  # dbias
                utt.assert_allclose(outputs_gpu[4], outputs_ref[4])  # dmean
                utt.assert_allclose(outputs_gpu[5], outputs_ref[5], rtol=2e-3, atol=4e-5)  # dvar
                utt.assert_allclose(outputs_abstract[1], outputs_ref[1], atol=4e-5)  # dx
                utt.assert_allclose(outputs_abstract[2], outputs_ref[2], atol=4e-5)  # dscale
                utt.assert_allclose(outputs_abstract[3], outputs_ref[3])  # dbias
                utt.assert_allclose(outputs_abstract[4], outputs_ref[4])  # dmean
                utt.assert_allclose(outputs_abstract[5], outputs_ref[5], rtol=2e-3, atol=4e-5)  # dvar


def test_batchnorm_inference_inplace():
    # test inplace
    if not cuda.dnn.dnn_available():
        raise SkipTest(cuda.dnn.dnn_available.msg)
    if cuda.dnn.version() < (5000, 5000):
        raise SkipTest("batch normalization requires cudnn v5+")
    utt.seed_rng()

    x, scale, bias, mean, var = (T.ftensor4(n) for n in ('x', 'scale', 'bias', 'mean', 'var'))
    data_shape = (5, 10, 30, 25)
    param_shape = (1, 10, 30, 25)

    out = dnn.dnn_batch_normalization_test(x, scale, bias, mean, var)
    f = theano.function([x, scale, bias, mean, var], [out], mode=mode_with_gpu)

    # check for the inplace settings
    nodes = [n for n in f.maker.fgraph.toposort()
             if isinstance(n.op, dnn.GpuDnnBatchNormInference)]
    assert len(nodes) == 1
    assert nodes[0].op.inplace

    # run
    X = 4 + 3 * numpy.random.randn(*data_shape).astype('float32')
    Scale = numpy.random.randn(*param_shape).astype('float32')
    Bias = numpy.random.randn(*param_shape).astype('float32')
    Mean = numpy.random.randn(*param_shape).astype('float32')
    Var = numpy.random.rand(*param_shape).astype('float32')
    f(X, Scale, Bias, Mean, Var)


def test_dnn_batchnorm_valid_and_invalid_axes():
    if not cuda.dnn.dnn_available():
        raise SkipTest(cuda.dnn.dnn_available.msg)
    if cuda.dnn.version() < (5000, 5000):
        raise SkipTest("batch normalization requires cudnn v5+")

    for vartype in (T.ftensor5, T.ftensor4, T.ftensor3, T.fmatrix):
        x, scale, bias, mean, var, dy = (vartype(n)
                                         for n in ('x', 'scale', 'bias', 'mean', 'var', 'dy'))
        ndim = x.ndim

        # supported: per-activation and spatial
        valid_axes_lists = ((0,), (0,) + tuple(range(2, ndim)))
        # not supported: an axes list without 0 and including 1
        invalid_axes_lists = (tuple(range(1, ndim)),)
        for axes in valid_axes_lists + invalid_axes_lists:
            # forward pass, abstract interface
            out_train, x_mean, x_invstd = bn.batch_normalization_train(
                x, scale, bias, axes)
            out_test = bn.batch_normalization_test(
                x, scale, bias, mean, var, axes)
            # backward pass
            dy = vartype('dy')
            grads_train = T.grad(None, wrt=[x, scale, bias], known_grads={out_train: dy})
            grads_test = T.grad(None, wrt=[x, scale, bias, mean, var], known_grads={out_test: dy})
            # compile
            f = theano.function([x, scale, bias, mean, var, dy],
                                [out_train, x_mean, x_invstd, out_test] +
                                grads_train + grads_test,
                                mode=mode_with_gpu)

            if axes in valid_axes_lists:
                # check if the abstract Ops have been replaced by the cuDNN Ops
                assert any([isinstance(n.op, dnn.GpuDnnBatchNorm) for n
                            in f.maker.fgraph.toposort()])
                assert any([isinstance(n.op, dnn.GpuDnnBatchNormGrad) for n
                            in f.maker.fgraph.toposort()])
                assert any([isinstance(n.op, dnn.GpuDnnBatchNormInference) for n
                            in f.maker.fgraph.toposort()])
                assert not any([isinstance(n.op, (bn.AbstractBatchNormTrain,
                                                  bn.AbstractBatchNormInference,
                                                  bn.AbstractBatchNormTrainGrad)) for n
                                in f.maker.fgraph.toposort()])
            else:
                # check if the abstract Ops have been replaced, but not by the cuDNN Ops
                assert not any([isinstance(n.op, (dnn.GpuDnnBatchNorm,
                                                  dnn.GpuDnnBatchNormGrad,
                                                  bn.AbstractBatchNormTrain,
                                                  bn.AbstractBatchNormInference,
                                                  bn.AbstractBatchNormTrainGrad)) for n
                                in f.maker.fgraph.toposort()])


def test_dnn_tag():
    """
    Test that if cudnn isn't avail we crash and that if it is avail, we use it.
    """
    x = T.ftensor4()
    old = theano.config.on_opt_error
    theano.config.on_opt_error = "raise"

    sio = StringIO()
    handler = logging.StreamHandler(sio)
    logging.getLogger('theano.compile.tests.test_dnn').addHandler(handler)
    # Silence original handler when intentionnally generating warning messages
    logging.getLogger('theano').removeHandler(theano.logging_default_handler)
    raised = False
    try:
        f = theano.function(
            [x],
            pool_2d(x, ws=(2, 2), ignore_border=True),
            mode=mode_with_gpu.including("cudnn"))
    except (AssertionError, RuntimeError):
        assert not cuda.dnn.dnn_available()
        raised = True
    finally:
        theano.config.on_opt_error = old
        logging.getLogger(
            'theano.compile.tests.test_dnn').removeHandler(handler)
        logging.getLogger('theano').addHandler(theano.logging_default_handler)

    if not raised:
        assert cuda.dnn.dnn_available()
        assert any([isinstance(n.op, cuda.dnn.GpuDnnPool)
                    for n in f.maker.fgraph.toposort()])


class TestDnnInferShapes(utt.InferShapeTester):

    def setUp(self):
        super(TestDnnInferShapes, self).setUp()
        self.mode = mode_with_gpu

    def test_softmax(self):
        if not dnn.dnn_available():
            raise SkipTest(dnn.dnn_available.msg)
        t = T.ftensor4('t')
        rand_tensor = numpy.asarray(
            numpy.random.rand(5, 4, 3, 2),
            dtype='float32'
        )
        self._compile_and_check(
            [t],
            [dnn.GpuDnnSoftmax('bc01', 'accurate', 'channel')(t)],
            [rand_tensor],
            dnn.GpuDnnSoftmax
        )

        self._compile_and_check(
            [t],
            [
                T.grad(
                    dnn.GpuDnnSoftmax(
                        'bc01',
                        'accurate',
                        'channel'
                    )(t).mean(),
                    t
                )
            ],
            [rand_tensor],
            dnn.GpuDnnSoftmaxGrad
        )

    def test_conv(self):
        if not dnn.dnn_available():
            raise SkipTest(dnn.dnn_available.msg)
        img = T.ftensor4('img')
        kerns = T.ftensor4('kerns')
        out = T.ftensor4('out')
        img_val = numpy.asarray(
            numpy.random.rand(10, 2, 6, 4),
            dtype='float32'
        )
        kern_vals = numpy.asarray(
            numpy.random.rand(8, 2, 4, 3),
            dtype='float32'
        )

        for params in product(
            ['valid', 'full', 'half'],
            [(1, 1), (2, 2)],
            ['conv', 'cross']
        ):
            out_vals = numpy.zeros(
                dnn.GpuDnnConv.get_out_shape(img_val.shape, kern_vals.shape,
                                             border_mode=params[0],
                                             subsample=params[1]),
                dtype='float32')
            desc = dnn.GpuDnnConvDesc(
                border_mode=params[0],
                subsample=params[1],
                conv_mode=params[2]
            )(img.shape, kerns.shape)
            conv = dnn.GpuDnnConv()(img, kerns, out, desc)
            self._compile_and_check(
                [img, kerns, out],
                [conv],
                [img_val, kern_vals, out_vals],
                dnn.GpuDnnConv
            )

    def test_conv3d(self):
        if not (cuda.dnn.dnn_available() and dnn.version() >= (2000, 2000)):
            raise SkipTest('"cuDNN 3D convolution requires cuDNN v2')
<<<<<<< HEAD
        ftensor5 = T.TensorType(dtype="float32", broadcastable=(False,) * 5)
        img = ftensor5('img')
        kerns = ftensor5('kerns')
        out = ftensor5('out')
=======
        img = T.ftensor5('img')
        kerns = T.ftensor5('kerns')
        out = T.ftensor5('out')
>>>>>>> 8fb9d9a7
        img_val = numpy.asarray(
            numpy.random.rand(10, 2, 6, 4, 11),
            dtype='float32'
        )
        kern_vals = numpy.asarray(
            numpy.random.rand(8, 2, 4, 3, 1),
            dtype='float32'
        )

        for params in product(
            ['valid', 'full', 'half'],
            [(1, 1, 1), (2, 2, 2)],
            ['conv', 'cross']
        ):
            out_vals = numpy.zeros(
                dnn.GpuDnnConv3d.get_out_shape(img_val.shape, kern_vals.shape,
                                               border_mode=params[0],
                                               subsample=params[1]),
                dtype='float32')
            desc = dnn.GpuDnnConvDesc(
                border_mode=params[0],
                subsample=params[1],
                conv_mode=params[2]
            )(img.shape, kerns.shape)
            conv = dnn.GpuDnnConv3d()(img, kerns, out, desc)
            self._compile_and_check(
                [img, kerns, out],
                [conv],
                [img_val, kern_vals, out_vals],
                dnn.GpuDnnConv3d
            )

    def _test_conv_gradw(self, img, topgrad, kerns, img_shape, kerns_shape, border_mode, conv_mode, subsample):
        if not dnn.dnn_available():
            raise SkipTest(dnn.dnn_available.msg)

        topgrad_shape = get_conv_output_shape(img_shape, kerns_shape,
                                              border_mode, subsample)

        img_val = numpy.asarray(
            numpy.random.rand(*img_shape),
            dtype="float32"
        )
        topgrad_vals = numpy.asarray(
            numpy.random.rand(*topgrad_shape),
            dtype="float32"
        )

        kerns_vals = numpy.zeros(kerns_shape, dtype="float32")
        kerns_shape = theano.shared(numpy.asarray(kerns_shape))
        topgrad_shape = theano.shared(numpy.asarray(topgrad_shape))
        desc = dnn.GpuDnnConvDesc(
            border_mode=border_mode,
            subsample=subsample,
            conv_mode=conv_mode
        )(topgrad_shape, kerns_shape)
        conv_grad_w = dnn.GpuDnnConvGradW()(
            img,
            topgrad,
            kerns,
            desc,
        )
        self._compile_and_check(
            [img, topgrad, kerns],
            [conv_grad_w],
            [img_val, topgrad_vals, kerns_vals],
            dnn.GpuDnnConvGradW
        )

    border_modes = ['valid', 'full', 'half']
    conv_modes = ['conv', 'cross']

    @parameterized.expand(product(border_modes, conv_modes), utt.custom_name_func)
    def test_conv_gradw(self, border_mode, conv_mode):
        self._test_conv_gradw(T.ftensor4('img'),
                              T.ftensor4('topgrad'),
                              T.ftensor4('kerns'),
                              (5, 2, 6, 13),
                              (1, 2, 3, 7),
                              border_mode,
                              conv_mode,
                              (1, 1))

    def _test_conv3d_gradw(self, img, topgrad, kerns, img_shape, kerns_shape, border_mode, conv_mode, subsample):
        if not (cuda.dnn.dnn_available() and dnn.version() >= (2000, 2000)):
            raise SkipTest('"cuDNN 3D convolution requires cuDNN v2')
<<<<<<< HEAD
        ftensor5 = T.TensorType(dtype="float32", broadcastable=(False,) * 5)
        img = ftensor5('img')
        kerns = ftensor5('kerns')
        out = ftensor5('out')
=======

        topgrad_shape = get_conv_output_shape(img_shape, kerns_shape,
                                              border_mode, subsample)

>>>>>>> 8fb9d9a7
        img_val = numpy.asarray(
            numpy.random.rand(*img_shape),
            dtype="float32"
        )
        topgrad_vals = numpy.asarray(
            numpy.random.rand(*topgrad_shape),
            dtype="float32"
        )

        kerns_vals = numpy.zeros(kerns_shape, dtype="float32")
        kerns_shape = theano.shared(numpy.asarray(kerns_shape))
        topgrad_shape = theano.shared(numpy.asarray(topgrad_shape))
        desc = dnn.GpuDnnConvDesc(
            border_mode=border_mode,
            subsample=subsample,
            conv_mode=conv_mode
        )(topgrad_shape, kerns_shape)
        conv_grad_w = dnn.GpuDnnConv3dGradW()(
            img,
            topgrad,
            kerns,
            desc,
        )
        self._compile_and_check(
            [img, topgrad, kerns],
            [conv_grad_w],
            [img_val, topgrad_vals, kerns_vals],
            dnn.GpuDnnConv3dGradW
        )

    @parameterized.expand(product(border_modes, conv_modes), utt.custom_name_func)
    def test_conv3d_gradw(self, border_mode, conv_mode):
        self._test_conv3d_gradw(T.ftensor5('img'),
                                T.ftensor5('topgrad'),
                                T.ftensor5('kerns'),
                                (5, 2, 6, 13, 21),
                                (1, 2, 3, 7, 9),
                                border_mode,
                                conv_mode,
                                (1, 1, 1))

    def test_conv_gradi(self):
        if not dnn.dnn_available():
            raise SkipTest(dnn.dnn_available.msg)
        img = T.ftensor4('img')
        kerns = T.ftensor4('kerns')
        out = T.ftensor4('out')
        img_val = numpy.asarray(
            numpy.random.rand(3, 4, 5, 6),
            dtype='float32'
        )
        kern_vals = numpy.asarray(
            numpy.random.rand(4, 14, 15, 16),
            dtype='float32'
        )

        for params in product(
            ['valid'],  # Should this work for 'full'?
            [(1, 1)],
            ['conv', 'cross']
        ):
            temp_kerns = kerns.dimshuffle(1, 0, 2, 3)
            shape = (
                img_val.shape[0], kern_vals.shape[1],
                img_val.shape[2] + kern_vals.shape[2] - 1,
                img_val.shape[3] + kern_vals.shape[3] - 1
            )
            out_vals = numpy.zeros(shape, dtype='float32')
            desc = dnn.GpuDnnConvDesc(
                border_mode=params[0],
                subsample=params[1],
                conv_mode=params[2]
            )(out.shape, temp_kerns.shape)
            conv_grad_i = dnn.GpuDnnConvGradI()(
                temp_kerns,
                img,
                out,
                desc,
            )
            self._compile_and_check(
                [temp_kerns, img, out],
                [conv_grad_i],
                [kern_vals, img_val, out_vals],
                dnn.GpuDnnConvGradI
            )

    def test_conv3d_gradi(self):
        if not (cuda.dnn.dnn_available() and dnn.version() >= (2000, 2000)):
            raise SkipTest('"cuDNN 3D convolution requires cuDNN v2')
<<<<<<< HEAD
        ftensor5 = T.TensorType(dtype="float32", broadcastable=(False,) * 5)
        img = ftensor5('img')
        kerns = ftensor5('kerns')
        out = ftensor5('out')
=======
        img = T.ftensor5('img')
        kerns = T.ftensor5('kerns')
        out = T.ftensor5('out')
>>>>>>> 8fb9d9a7
        img_val = numpy.asarray(
            numpy.random.rand(8, 4, 6, 7, 11),
            dtype='float32'
        )
        kern_vals = numpy.asarray(
            numpy.random.rand(9, 4, 5, 1, 2),
            dtype='float32'
        )

        for params in product(
            ['valid', 'full', 'half'],
            [(1, 1, 1), (2, 2, 2)],
            ['conv', 'cross']
        ):
            out_vals = numpy.zeros(
                dnn.GpuDnnConv3d.get_out_shape(img_val.shape, kern_vals.shape,
                                               border_mode=params[0],
                                               subsample=params[1]),
                dtype='float32')

            desc = dnn.GpuDnnConvDesc(
                border_mode=params[0],
                subsample=params[1],
                conv_mode=params[2]
            )(img.shape, kerns.shape)
            conv_grad_i = dnn.GpuDnnConv3dGradI()(
                kerns,
                out,
                img,
                desc,
            )
            self._compile_and_check(
                [kerns, out, img],
                [conv_grad_i],
                [kern_vals, out_vals, img_val],
                dnn.GpuDnnConv3dGradI
            )

    def test_pool(self):
        if not dnn.dnn_available():
            raise SkipTest(dnn.dnn_available.msg)
        img = T.ftensor4('img')
        img_val = numpy.asarray(
            numpy.random.rand(2, 3, 4, 5),
            dtype='float32'
        )

        # 'average_exc_pad' is disabled for versions < 4004
        if cuda.dnn.version() < (4004, 4004):
            modes = ['max', 'average_inc_pad']
        else:
            modes = ['max', 'average_inc_pad', 'average_exc_pad']

        for params in product(
            [(1, 1), (2, 2), (3, 3)],
            [(1, 1), (2, 2), (3, 3)],
            modes
        ):
            self._compile_and_check(
                [img],
                [dnn.GpuDnnPool(mode=params[2])
                               (img, params[0], params[1], (0, 0))],
                [img_val],
                dnn.GpuDnnPool
            )

    def test_pool_3d(self):
        if not dnn.dnn_available():
            raise SkipTest(dnn.dnn_available.msg)
        img = T.ftensor5('img')
        img_val = numpy.asarray(
            numpy.random.rand(2, 3, 4, 5, 6),
            dtype='float32'
        )

        # 'average_exc_pad' is disabled for versions < 4004
        if cuda.dnn.version() < (4004, 4004):
            modes = ['max', 'average_inc_pad']
        else:
            modes = ['max', 'average_inc_pad', 'average_exc_pad']

        for params in product(
            [(1, 1, 1), (2, 2, 2), (3, 3, 3)],
            [(1, 1, 1), (2, 2, 2), (3, 3, 3)],
            modes
        ):
            self._compile_and_check(
                [img],
                [dnn.GpuDnnPool(mode=params[2])(img, params[0], params[1], (0, 0, 0))],
                [img_val],
                dnn.GpuDnnPool
            )

    def test_pool_grad(self):
        if not dnn.dnn_available():
            raise SkipTest(dnn.dnn_available.msg)
        img = T.ftensor4('img')
        img_grad = T.ftensor4('img_grad')
        out = T.ftensor4('out')
        img_val = numpy.asarray(
            numpy.random.rand(2, 3, 4, 5),
            dtype='float32'
        )
        img_grad_val = numpy.asarray(
            numpy.random.rand(2, 3, 4, 5),
            dtype='float32'
        )
        out_val = numpy.asarray(
            numpy.random.rand(2, 3, 4, 5),
            dtype='float32'
        )

        for params in product(
            [(1, 1), (2, 2), (3, 3)],
            [(1, 1), (2, 2), (3, 3)],
            ['max', 'average_inc_pad']
        ):
            pool_grad = dnn.GpuDnnPoolGrad()(
                img,
                out,
                img_grad,
                params[0],
                params[1],
                (0, 0)
            )
            self._compile_and_check(
                [img, img_grad, out],
                [pool_grad],
                [img_val, img_grad_val, out_val],
                dnn.GpuDnnPoolGrad
            )

    def test_pool_3d_grad(self):
        if not dnn.dnn_available():
            raise SkipTest(dnn.dnn_available.msg)
        img = T.ftensor5('img')
        img_grad = T.ftensor5('img_grad')
        out = T.ftensor5('out')
        img_val = numpy.asarray(
            numpy.random.rand(2, 3, 4, 5, 6),
            dtype='float32'
        )
        img_grad_val = numpy.asarray(
            numpy.random.rand(2, 3, 4, 5, 6),
            dtype='float32'
        )
        out_val = numpy.asarray(
            numpy.random.rand(2, 3, 4, 5, 6),
            dtype='float32'
        )

        for params in product(
            [(1, 1, 1), (2, 2, 2), (3, 3, 3)],
            [(1, 1, 1), (2, 2, 2), (3, 3, 3)],
            ['max', 'average_inc_pad']
        ):
            pool_grad = dnn.GpuDnnPoolGrad(mode=params[2])(
                img,
                out,
                img_grad,
                params[0],
                params[1],
                (0, 0, 0)
            )
            self._compile_and_check(
                [img, img_grad, out],
                [pool_grad],
                [img_val, img_grad_val, out_val],
                dnn.GpuDnnPoolGrad
            )


# this has been a problem in the past
def test_dnn_conv_border_mode():
    if not cuda.dnn.dnn_available():
        raise SkipTest(cuda.dnn.dnn_available.msg)
    img = T.ftensor4()
    kern = T.ftensor4()

    dnn.dnn_conv(img, kern, border_mode=1)
    dnn.dnn_conv(img, kern, border_mode=(2, 3))
    dnn.dnn_conv(img, kern, border_mode='full')
    dnn.dnn_conv(img, kern, border_mode='valid')
    dnn.dnn_conv(img, kern, border_mode='half')


def test_dnn_conv_alpha_output_merge():
    if not cuda.dnn.dnn_available():
        raise SkipTest(cuda.dnn.dnn_available.msg)
    img = T.ftensor4()
    kern = T.ftensor4()
    out = T.ftensor4()

    b = 1
    c = 4
    f = 3
    ih = 5
    iw = 8
    kh = 2
    kw = 6
    img_val = numpy.random.random((b, c, ih, iw)).astype('float32')
    kern_val = numpy.random.random((f, c, kh, kw)).astype('float32')
    out_val = numpy.random.random((b, f, ih - kh + 1,
                                   iw - kw + 1)).astype('float32')

    conv = dnn.dnn_conv(img, kern)
    gw = theano.grad(conv.sum(), kern)
    gi = theano.grad(conv.sum(), img)

    lr = numpy.asarray(0.05, dtype='float32')

    if cuda.dnn.version() == -1:
        # Can't merge alpha with cudnn v1
        fr = conv + out
        wr = kern + gw
        ir = img + gi
    else:
        fr = lr * (conv + out)
        wr = kern + lr * gw
        ir = img + lr * gi

    f1 = theano.function([img, kern, out], [fr, wr, ir], mode=mode_with_gpu)
    assert isinstance(f1.maker.fgraph.outputs[0].owner.inputs[0].owner.op,
                      dnn.GpuDnnConv)
    assert isinstance(f1.maker.fgraph.outputs[1].owner.inputs[0].owner.op,
                      dnn.GpuDnnConvGradW)
    assert isinstance(f1.maker.fgraph.outputs[2].owner.inputs[0].owner.op,
                      dnn.GpuDnnConvGradI)

    mode = mode_with_gpu
    mode = mode.excluding('local_dnn_conv_alpha_merge')
    mode = mode.excluding('local_dnn_convw_alpha_merge')
    mode = mode.excluding('local_dnn_convi_alpha_merge')
    mode = mode.excluding('local_dnn_conv_output_merge')
    mode = mode.excluding('local_dnn_convw_output_merge')
    mode = mode.excluding('local_dnn_convi_output_merge')

    f2 = theano.function([img, kern, out], [fr, wr, ir], mode=mode)

    assert not isinstance(f2.maker.fgraph.outputs[0].owner.inputs[0].owner.op,
                          dnn.GpuDnnConv)
    assert not isinstance(f2.maker.fgraph.outputs[1].owner.inputs[0].owner.op,
                          dnn.GpuDnnConvGradW)
    assert not isinstance(f2.maker.fgraph.outputs[2].owner.inputs[0].owner.op,
                          dnn.GpuDnnConvGradI)

    out_f1 = f1(img_val, kern_val, out_val)
    out_f2 = f2(img_val, kern_val, out_val)

    assert len(out_f1) == len(out_f2)

    for v1, v2 in zip(out_f1, out_f2):
        utt.assert_allclose(v1, v2)


def test_dnn_conv3d_alpha_output_merge():
    if not cuda.dnn.dnn_available():
        raise SkipTest(cuda.dnn.dnn_available.msg)
    t = T.TensorType(broadcastable=(False, False, False, False, False),
                     dtype='float32')

    img = t()
    kern = t()
    out = t()

    b = 1
    c = 4
    f = 3
    it = 10
    ih = 5
    iw = 8
    kt = 3
    kh = 2
    kw = 6
    img_val = numpy.random.random((b, c, it, ih, iw)).astype('float32')
    kern_val = numpy.random.random((f, c, kt, kh, kw)).astype('float32')
    out_val = numpy.random.random((b, f, it - kt + 1, ih - kh + 1,
                                   iw - kw + 1)).astype('float32')

    conv = dnn.dnn_conv3d(img, kern)
    gw = theano.grad(conv.sum(), kern)
    gi = theano.grad(conv.sum(), img)

    lr = numpy.asarray(0.05, dtype='float32')

    if cuda.dnn.version() == -1:
        # Can't merge alpha with cudnn v1
        fr = conv + out
        wr = kern + gw
        ir = img + gi
    else:
        fr = lr * (conv + out)
        wr = kern + lr * gw
        ir = img + lr * gi

    f1 = theano.function([img, kern, out], [fr, wr, ir], mode=mode_with_gpu)
    assert isinstance(f1.maker.fgraph.outputs[0].owner.inputs[0].owner.op,
                      dnn.GpuDnnConv)
    assert isinstance(f1.maker.fgraph.outputs[1].owner.inputs[0].owner.op,
                      dnn.GpuDnnConvGradW)
    assert isinstance(f1.maker.fgraph.outputs[2].owner.inputs[0].owner.op,
                      dnn.GpuDnnConvGradI)

    mode = mode_with_gpu
    mode = mode.excluding('local_dnn_conv_alpha_merge')
    mode = mode.excluding('local_dnn_convw_alpha_merge')
    mode = mode.excluding('local_dnn_convi_alpha_merge')
    mode = mode.excluding('local_dnn_conv_output_merge')
    mode = mode.excluding('local_dnn_convw_output_merge')
    mode = mode.excluding('local_dnn_convi_output_merge')

    f2 = theano.function([img, kern, out], [fr, wr, ir], mode=mode)

    assert not isinstance(f2.maker.fgraph.outputs[0].owner.inputs[0].owner.op,
                          dnn.GpuDnnConv3d)
    assert not isinstance(f2.maker.fgraph.outputs[1].owner.inputs[0].owner.op,
                          dnn.GpuDnnConv3dGradW)
    assert not isinstance(f2.maker.fgraph.outputs[2].owner.inputs[0].owner.op,
                          dnn.GpuDnnConv3dGradI)

    out_f1 = f1(img_val, kern_val, out_val)
    out_f2 = f2(img_val, kern_val, out_val)

    assert len(out_f1) == len(out_f2)

    for v1, v2 in zip(out_f1, out_f2):
        utt.assert_allclose(v1, v2)


def test_dnn_conv_merge_mouts():
    # make sure it doesn't attempt to output/alpha merge a convolution
    # that has multiple clients.
    if not cuda.dnn.dnn_available():
        raise SkipTest(cuda.dnn.dnn_available.msg)
    img = T.ftensor4()
    kern = T.ftensor4()
    out = T.ftensor4()

    conv = dnn.dnn_conv(img, kern)

    lr = numpy.asarray(0.05, dtype='float32')

    if cuda.dnn.version() == -1:
        # Can't merge alpha with cudnn v1
        fr = conv + out
    else:
        fr = lr * (conv + out)
    rr = conv * lr

    f = theano.function([img, kern, out], [fr, rr], mode=mode_with_gpu)
    convs = [n for n in f.maker.fgraph.toposort()
             if isinstance(n.op, dnn.GpuDnnConv)]
    assert len(convs) == 1


def test_dnn_conv_merge_broad():
    # Make sure that we don't apply output_merge on broadcasted values.
    if not cuda.dnn.dnn_available():
        raise SkipTest(cuda.dnn.dnn_available.msg)
    img = T.ftensor4()
    kern = T.ftensor4()

    conv = dnn.dnn_conv(img, kern)

    lr = numpy.asarray(0.05, dtype='float32')

    # this does broadcasting
    fr = conv + lr

    f = theano.function([img, kern], [fr])
    convs = [n for n in f.maker.fgraph.toposort()
             if isinstance(n.op, dnn.GpuDnnConv)]
    assert len(convs) == 1
    conv = convs[0]
    # Assert output was not merged
    assert isinstance(conv.inputs[2].owner.op, GpuAllocEmpty)


def test_dnn_conv_grad():
    if not cuda.dnn.dnn_available() or dnn.version() == -1:
        raise SkipTest('alpha != 1.0 not supported in cudnn v1')

    b = 1
    c = 4
    f = 3
    ih = 2
    iw = 8
    kh = 2
    kw = 2
    img_val = numpy.random.random((b, c, ih, iw)).astype('float32')
    kern_val = numpy.random.random((f, c, kh, kw)).astype('float32')
    out_val = numpy.random.random((b, f, ih - kw + 1,
                                   iw - kw + 1)).astype('float32')

    def dconv(img, kern, out):
        desc = dnn.GpuDnnConvDesc(border_mode='valid', subsample=(1, 1),
                                  conv_mode='conv')(img.shape, kern.shape)
        return dnn.GpuDnnConv()(img, kern, out, desc, alpha=0.5, beta=0.75)

    def dconvi(img, kern, out):
        desc = dnn.GpuDnnConvDesc(border_mode='valid', subsample=(1, 1),
                                  conv_mode='conv')(img.shape, kern.shape)
        return dnn.GpuDnnConvGradI()(kern, out, img, desc, alpha=-1.0,
                                     beta=0.0)

    def dconvw(img, kern, out):
        desc = dnn.GpuDnnConvDesc(border_mode='valid', subsample=(1, 1),
                                  conv_mode='conv')(img.shape, kern.shape)
        return dnn.GpuDnnConvGradW()(img, out, kern, desc, alpha=0.75,
                                     beta=-1.0)

    utt.verify_grad(dconv, [img_val, kern_val, out_val], mode=mode_with_gpu)
    utt.verify_grad(dconvi, [img_val, kern_val, out_val], mode=mode_with_gpu)
    utt.verify_grad(dconvw, [img_val, kern_val, out_val], mode=mode_with_gpu)


def get_conv3d_test_cases():
    # Every element of test_shapes follows the format
    # [input_shape, filter_shape, subsample]
    test_shapes = [[(128, 3, 5, 5, 5), (64, 3, 1, 2, 4), (1, 1, 1)],
                   [(8, 4, 20, 12, 15), (5, 4, 6, 12, 4), (2, 2, 2)],
                   [(8, 1, 20, 12, 15), (5, 1, 6, 12, 4), (3, 3, 3)],
                   [(8, 1, 20, 12, 15), (5, 1, 6, 12, 4), (3, 2, 1)],
                   # Test with 1x1x1 filters
                   [(8, 1, 10, 10, 10), (10, 1, 1, 1, 1), (1, 1, 1)],
                   # Test with dimensions larger than 1024 (thread block dim)
                   [(1025, 1, 2, 3, 4), (5, 1, 1, 2, 3), (1, 1, 1)],
                   [(8, 1, 2, 3, 4), (1025, 1, 1, 2, 3), (1, 1, 1)],
                   [(8, 1025, 2, 3, 4), (5, 1025, 1, 1, 2), (1, 1, 1)],
                   [(8, 1, 1030, 3, 4), (5, 1, 1025, 1, 1), (1, 1, 1)],
                   [(8, 1, 2, 1030, 4), (5, 1, 2, 1025, 1), (1, 1, 1)],
                   [(8, 1, 2, 3, 1030), (5, 1, 1, 2, 1025), (1, 1, 1)],
                   # The equivalent of this caused a crash with conv2d
                   [(1, 1, 1, 44800, 1), (6, 1, 1, 1, 1), (1, 1, 1)]]

    # With border mode 'full', test with kernel bigger than image in some/all
    # dimensions
    test_shapes_full = [[(6, 2, 2, 2, 2), (4, 2, 3, 1, 1), (1, 1, 1)],
                        [(6, 2, 2, 2, 2), (4, 2, 1, 3, 1), (1, 1, 1)],
                        [(6, 2, 2, 2, 2), (4, 2, 1, 1, 3), (1, 1, 1)],
                        [(6, 2, 2, 2, 2), (4, 2, 5, 5, 5), (1, 1, 1)]]
    border_modes = ['valid', 'full', 'half', (1, 2, 3), (3, 2, 1), 1, 2]
    conv_modes = ['conv', 'cross']

    if cuda.dnn.dnn_available() and dnn.version() >= (3000, 3000):
        itt = chain(product(test_shapes, border_modes, conv_modes),
                    product(test_shapes_full, ['full'], conv_modes))
    else:
        # cuDNN, before V3, did not support kernels larger than the inputs,
        # even if the original inputs were padded so they would be larger than
        # the kernels. If using a version older than V3 don't run the tests
        # with kernels larger than the unpadded inputs.
        itt = product(test_shapes, border_modes, conv_modes)

    return itt


def test_conv3d_fwd():

    if not (cuda.dnn.dnn_available() and dnn.version() >= (2000, 2000)):
        raise SkipTest('"cuDNN 3D convolution requires cuDNN v2')

    def run_conv3d_fwd(inputs_shape, filters_shape, subsample,
                       border_mode, conv_mode):

        inputs_val = numpy.random.random(inputs_shape).astype('float32')
        filters_val = numpy.random.random(filters_shape).astype('float32')

        # Scale down the input values to prevent very large absolute errors
        # due to float rounding
        inputs_val /= 10
        filters_val /= 10

        inputs = shared(inputs_val)
        filters = shared(filters_val)

        # Compile a theano function for the cuDNN implementation
        conv = dnn.dnn_conv3d(img=inputs, kerns=filters,
                              border_mode=border_mode, subsample=subsample,
                              conv_mode=conv_mode)
        f = theano.function([], conv, mode=mode_with_gpu)

        # If conv_mode is 'conv' the reference implementation should use
        # filters filpped according to the width, height and time axis
        if conv_mode == 'conv':
            flipped_filters = filters[:, :, ::-1, ::-1, ::-1]
        else:
            flipped_filters = filters

        # Compile a theano function for the reference implementation
        conv_ref = theano.tensor.nnet.corr3d.Corr3dMM(border_mode=border_mode,
                                                      subsample=subsample
                                                      )(inputs, flipped_filters)
        f_ref = theano.function([], conv_ref, mode="FAST_RUN")

        # Compare the results of the two implementations
        res_ref = f_ref()
        res = f()
        utt.assert_allclose(res_ref, res)

    test_cases = get_conv3d_test_cases()
    for (i_shape, f_shape, subsample), border_mode, conv_mode in test_cases:
        yield (run_conv3d_fwd, i_shape, f_shape, subsample, border_mode,
               conv_mode)


def test_conv3d_bwd():

    if not (cuda.dnn.dnn_available() and dnn.version() >= (2000, 2000)):
        raise SkipTest('"cuDNN 3D convolution requires cuDNN v2')

    def run_conv3d_bwd(inputs_shape, filters_shape, subsample,
                       border_mode, conv_mode):

        inputs_val = numpy.random.random(inputs_shape).astype('float32')
        filters_val = numpy.random.random(filters_shape).astype('float32')

        inputs = shared(inputs_val)
        filters = shared(filters_val)

        # Compile a theano function for the cuDNN implementation
        conv = dnn.dnn_conv3d(img=inputs, kerns=filters,
                              border_mode=border_mode, subsample=subsample,
                              conv_mode=conv_mode)

        grad_i, grad_w = theano.tensor.grad(conv.sum(), [inputs, filters])

        f = theano.function([], [grad_i, grad_w], mode=mode_with_gpu)

        # If conv_mode is 'conv' the reference implementation should use
        # filters filpped according to the width, height and time axis
        if conv_mode == 'conv':
            flipped_filters = filters[:, :, ::-1, ::-1, ::-1]
        else:
            flipped_filters = filters

        # Compile a theano function for the reference implementation
        conv_ref = theano.tensor.nnet.corr3d.Corr3dMM(border_mode=border_mode,
                                                      subsample=subsample
                                                      )(inputs, flipped_filters)
        (grad_i_ref,
         grad_w_ref) = theano.tensor.grad(conv_ref.sum(),
                                          [inputs, filters])

        f_ref = theano.function([], [grad_i_ref, grad_w_ref], mode="FAST_RUN")

        # Compare the results of the two implementations
        res_ref = f_ref()
        res = f()
        # Needed for big size for some seed
        # raise rtol to make the test pass with more seed.
        utt.assert_allclose(res_ref[0], res[0], rtol=2e-5)
        utt.assert_allclose(res_ref[1], res[1], rtol=2e-5)

    test_cases = get_conv3d_test_cases()
    for (i_shape, f_shape, subsample), border_mode, conv_mode in test_cases:
        yield (run_conv3d_bwd, i_shape, f_shape, subsample, border_mode,
               conv_mode)


def test_version():
    if not cuda.dnn.dnn_available():
        raise SkipTest(cuda.dnn.dnn_available.msg)
    assert isinstance(cuda.dnn.version(), (int, tuple))<|MERGE_RESOLUTION|>--- conflicted
+++ resolved
@@ -286,27 +286,16 @@
                 (1, 1, 3, 3)]:
         data = numpy.random.normal(0, 1, shp).astype("float32") * 10
         theano.tests.unittest_tools.verify_grad(
-<<<<<<< HEAD
-            fn, [data],
-            cast_to_output_type=False,
-            mode=mode_with_gpu)
-=======
             fn, [data], mode=mode_with_gpu)
->>>>>>> 8fb9d9a7
 
     mode_without_gpu2 = mode_without_gpu.including()
     mode_without_gpu2.check_isfinite = False
 
-<<<<<<< HEAD
-=======
     # GPU implementation
->>>>>>> 8fb9d9a7
     f_gpu = theano.function([x], fn(x), mode=mode_with_gpu)
     assert any([isinstance(node.op, cuda.dnn.GpuDnnPool)
                 for node in f_gpu.maker.fgraph.apply_nodes])
 
-<<<<<<< HEAD
-=======
     # CPU implementation
     out_cpu = pool_2d(x, ws, ignore_border=True, stride=stride, pad=pad, mode=mode)
     f_cpu = theano.function([x], out_cpu, mode=mode_without_gpu2)
@@ -315,26 +304,13 @@
     assert any([isinstance(node.op, Pool)
                 for node in f_cpu.maker.fgraph.apply_nodes])
 
->>>>>>> 8fb9d9a7
     i = 1
     for shp in [(1, 10, 100, 100),
                 (1, 3, 99, 99),
                 (32, 1, 147, 197)]:
         data = numpy.random.normal(0, 1, shp).astype("float32")
-<<<<<<< HEAD
-        out = pool_2d_i2n(x, ds=(i, i), strides=(1, 1),
-                          pad=(0, 0),
-                          pool_function=T.max)
-
-        f_cpu = theano.function([x], out, mode=mode_without_gpu2)
-        assert not any([isinstance(node.op, cuda.dnn.GpuDnnPool)
-                        for node in f_cpu.maker.fgraph.apply_nodes])
-
-        # Change the window size dynamically for gpu op
-=======
 
         # Change the window size dynamically
->>>>>>> 8fb9d9a7
         ws.set_value(numpy.array([i, i]).astype('int32'))
         a = f_gpu(data).__array__()
         b = f_cpu(data).__array__()
@@ -1230,16 +1206,9 @@
     def test_conv3d(self):
         if not (cuda.dnn.dnn_available() and dnn.version() >= (2000, 2000)):
             raise SkipTest('"cuDNN 3D convolution requires cuDNN v2')
-<<<<<<< HEAD
-        ftensor5 = T.TensorType(dtype="float32", broadcastable=(False,) * 5)
-        img = ftensor5('img')
-        kerns = ftensor5('kerns')
-        out = ftensor5('out')
-=======
         img = T.ftensor5('img')
         kerns = T.ftensor5('kerns')
         out = T.ftensor5('out')
->>>>>>> 8fb9d9a7
         img_val = numpy.asarray(
             numpy.random.rand(10, 2, 6, 4, 11),
             dtype='float32'
@@ -1326,17 +1295,10 @@
     def _test_conv3d_gradw(self, img, topgrad, kerns, img_shape, kerns_shape, border_mode, conv_mode, subsample):
         if not (cuda.dnn.dnn_available() and dnn.version() >= (2000, 2000)):
             raise SkipTest('"cuDNN 3D convolution requires cuDNN v2')
-<<<<<<< HEAD
-        ftensor5 = T.TensorType(dtype="float32", broadcastable=(False,) * 5)
-        img = ftensor5('img')
-        kerns = ftensor5('kerns')
-        out = ftensor5('out')
-=======
 
         topgrad_shape = get_conv_output_shape(img_shape, kerns_shape,
                                               border_mode, subsample)
 
->>>>>>> 8fb9d9a7
         img_val = numpy.asarray(
             numpy.random.rand(*img_shape),
             dtype="float32"
@@ -1426,16 +1388,9 @@
     def test_conv3d_gradi(self):
         if not (cuda.dnn.dnn_available() and dnn.version() >= (2000, 2000)):
             raise SkipTest('"cuDNN 3D convolution requires cuDNN v2')
-<<<<<<< HEAD
-        ftensor5 = T.TensorType(dtype="float32", broadcastable=(False,) * 5)
-        img = ftensor5('img')
-        kerns = ftensor5('kerns')
-        out = ftensor5('out')
-=======
         img = T.ftensor5('img')
         kerns = T.ftensor5('kerns')
         out = T.ftensor5('out')
->>>>>>> 8fb9d9a7
         img_val = numpy.asarray(
             numpy.random.rand(8, 4, 6, 7, 11),
             dtype='float32'
