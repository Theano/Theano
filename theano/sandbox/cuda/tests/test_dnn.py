--- conflicted
+++ resolved
@@ -196,7 +196,6 @@
                     for n in f.maker.fgraph.toposort()])
 
 
-<<<<<<< HEAD
 class TestDnnInferShapes(utt.InferShapeTester):
     def setUp(self):
         super(TestDnnInferShapes, self).setUp()
@@ -411,8 +410,8 @@
                 [img_val, img_grad_val, out_val],
                 dnn.GpuDnnPoolGrad
             )
-=======
->>>>>>> ba45997f
+
+
 def test_version():
     if not cuda.dnn.dnn_available():
         raise SkipTest(cuda.dnn.dnn_available.msg)
