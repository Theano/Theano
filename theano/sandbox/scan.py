<<<<<<< HEAD
"""Provide Scan and related functions


 Scanning a function over sequential input(s) producing sequential output(s).

 Scanning is a general form of recurrence, which can be used for looping.

 The idea is that you 'scan' a function along some input sequence, producing 
 an output at each time-step that can be seen (but not modified) by the 
 function at the next time-step. (Technically, the function can see the 
 previous K  time-steps of your outputs and L time steps of your inputs, 
 future and past.)

 So for example, ``sum()`` could be computed by scanning the ``z+x_i`` 
 function over a list, given an initial state of ``z=0``. 

 Special cases:

    - A ``reduce()`` operation can be performed by returning only the last 
      output of a scan.
    
    - A ``map()`` operation can be performed by applying a function that 
      ignores each previous output.

 Often a for loop can be expressed as a scan() operation, and scan is the 
 closest that theano comes to looping.

 This module provides scanning functionality with the `Scan` Op.

"""
__docformat__ = 'restructedtext en'
=======
"""Provides Scan Op
"""
__docformat__ = "restructuredtext en"
>>>>>>> 91aecc40

import numpy 
import theano
from theano.tensor import opt
from theano import gof
from theano.compile import optdb

# Logging function for sending warning or info
import logging
_logger = logging.getLogger('theano.scan')
def warning(*msg):
    _logger.warning('WARNING theano.scan: '+' '.join(msg))
def info(*msg):
    _logger.info('INFO theano.scan: '+' '.join(msg))


# Hashing a dictionary or a list or a tuple or any type that is hashable with
# the hash() function
def hash_listsDictsTuples(x):
    hash_value = 0
    if type(x) == dict :
        for k,v in x.iteritems():
            hash_value ^= hash_listsDictsTuples(k)
            hash_value ^= hash_listsDictsTuples(v)
    elif type(x) in (list,tuple):
        for v in x:
            hash_value ^= hash_listsDictsTuples(v)
    else:
      try:
        hash_value ^= hash(x)
      except:
        pass
    return hash_value

def scan(fn, sequences, initial_states, non_sequences, inplace_map={}, 
         sequences_taps={}, outputs_taps = {},
         n_steps = theano.tensor.zero(), 
         truncate_gradient = -1, go_backwards = False, mode = 'FAST_RUN'):
    '''Function that constructs and applies a scan op

    :param fn: given variables representing all the slices of input and 
    past values of outputs and other non sequences parameters, fn should 
    produce variables describing the output of one time step of scan. 
    The order in which the argument to this function are given is very 
    important. You should have the following order: 
        * all time slices of the first sequence (as given in the ``sequences``
          list) ordered cronologically
        * all time slices of the second sequence (as given in the 
          ``sequences`` list) ordered cronologically
        ..
        * all time slices of the first output (as given in the 
          ``initial_state`` list) ordered cronologically 
        * all time slices of the second otuput (as given in the 
          ``initial_state`` list) ordered cronologically
        ...
        * all other parameters over which scan doesn't iterate given in 
          the same order as in ``non_sequences``
    The outputs of these function should have the same order as in the list
    ``initial_states`

    :param sequences: list of Theano variables over which scan needs to 
    iterate

    :param initial_states: list of Theano variables containing the initial
    state used for the output. Note that if the function applied recursively
    uses only the previous value of the output or none, this initial state 
    should have same shape as one time step of the output; otherwise, the 
    initial state should have the same number of dimension as output. This 
    can easily be understand through an example. For computing y(t) let 
    assume that we need y(t-1), y(t-2) y(t-4). Through an abuse of notation,
    when t = 0, we would need values for y(-1), y(-2) and y(-4). These values
    are provided by the initial state of y, which should have same number 
    of dimension as y, where the first dimension should be 4 in this case.
    If init_y is the initial values of y, then init_y[0] corresponds to 
    y[-4], init_y[1] corresponds to y[-3], init_y[2] corresponds to y[-2], 
    init_y[3] corresponds to y[-1]. By default, scan is set to use the 
    last time step for each output. 

    :param non_sequences: These are parameters used by the recursive function
    over which scan shouldn't iterate

    :param inplace_map: It is a dictionary where keys are output indexes, 
    and values are sequence indexes. Assigning to a key a value, means that 
    the output represented by key will be computed inplace (in the same 
    memory buffer) as the input represented by the value

    :param sequences_taps: At each step you can use different time slices 
    of sequences, and this dictionary lets you define exactly that. The 
    keys of the dictionary are sequence indexes, the values are list of 
    numbers. Having the following entry : i : [t_1,t_2,t_3], means that 
    at time step k, for sequence x, that has the index i in the list of 
    sequences, you would use the values  x[k+t_1], x[k+t_2], x[k+t_3]. 
    t_1, t_2, t_3 values can be positive or negative. If you do not want
    to use any time slice of the sequence you need to give to that entry
    the empy list. By default, for each entry the dictionary will contain
    the list [0].

    :param outputs_taps: This has the same meaning as the parameter 
    sequences_taps, with the only differences that these taps or for 
    the outputs, and that they have to be negative (smaller than 0). To 
    enforce an output to not use any past values, you have the specify 
    in the dictionary for that entry the emty list, otherwise, by default,
    scan will expect to use the last time step

    :param n_steps: in case you do not have any sequences over which you want 
    to iterate, but rather apply some set of computation for a number of 
    steps, or when you want to restrict to a certain length, you provide 
    that length as n_steps. It can be a theano scalar or a value. 

    :param truncate_gradient: if you compute gradients through a scan op,
    this can be computed using backpropagation through time. As such you 
    have the option to truncate the BPTT to a given number of steps (to 
    increase speed). If set to -1 no truncation is done.

    :param go_backwards: This give you the option to move backwards through
    your sequences instead of forward
    '''

    # check if inputs are just single variables instead of lists     
    if not (type(sequences) in (list, tuple)):
        seqs = [sequences]
    else:
        seqs = sequences
        
    if not (type(initial_states) in (list,tuple)):
        init_outs = [initial_states]
    else: 
        init_outs = initial_states
        
    if not (type(non_sequences) in (list,tuple)):
        non_seqs = [non_sequences]
    else:
        non_seqs = non_sequences



    # compute number of sequences and number of seqs   
    n_seqs     = len(seqs)
    n_outs   = len(init_outs)


    # update sequences_taps[idx] to contain 0 if it is not defined
    for i in xrange(n_seqs):
        if not sequences_taps.has_key(i):
            sequences_taps.update({i:[0]})
        # if input sequence is not actually used by the recursive function
        elif sequences_taps[i] == []:
            sequences_taps.__delitem__(i)
        elif not (type(sequences_taps[i]) in (list,tuple)):
            sequences_taps[i] = [sequences_taps[i]]
    # update outputs_taps[idx] to contain -1 if it is not defined
    for i in xrange(n_outs):
        if not outputs_taps.has_key(i):
            outputs_taps.update({i:[-1]})
        elif outputs_taps[i] == []:
            outputs_taps.__delitem__(i)
        elif not(type(outputs_taps[i]) in (list,tuple)):
            outputs_taps[i] = [outputs_taps[i]]
    '''
    # update keep_outputs list
    for i in xrange(n_outs):
        if not keep_outputs.has_key(i):
            keep_outputs[i] = True
        elif not keep_outputs[i]:
            if outputs_taps[i] != [-1]:
                keep_outputs[i] = True
                warning('You need to keep past value of outputs if you use'\
                        'past taps of output different from -1')
    '''
    keep_outputs = [ 0 for i in xrange(n_outs)]
                      



    # create theano inputs for the recursive function  
    args = []
    for (i,seq) in enumerate(seqs):
      if sequences_taps.has_key(i):
        for k in xrange(len(sequences_taps[i])):
            args += [seq[0].type() ]
    for (i,init_out) in enumerate(init_outs):
      if outputs_taps.has_key(i):
        for k in xrange(len(outputs_taps[i])):
            if outputs_taps[i] == [-1]:
                args += [init_out.type() ]
            else:
                args += [init_out[0].type() ]

    args      += non_seqs
    next_outs  = fn(*args)
    
    if not (type(next_outs) in (list,tuple)):
        next_outs = [next_outs]

    # Create the Scan op object
    local_op = Scan( (args,next_outs), n_seqs,n_outs,inplace_map,
            sequences_taps, outputs_taps, truncate_gradient,
            go_backwards, keep_outputs, mode)

    # Call the object on the input sequences, initial values for outs, 
    # and non sequences
    return local_op( *(    [theano.tensor.as_tensor(n_steps)]  \
                         + seqs \
                         + init_outs \
                         + non_seqs))




class Scan(theano.Op):
    def __init__(self,(inputs, outputs),n_seqs, n_outs,
                 inplace_map={}, seqs_taps={}, outs_taps={},
                 truncate_gradient = -1,
                 go_backwards = False, keep_outputs = {},
                 mode = 'FAST_RUN', inplace=False):
        '''
        :param (inputs,outputs): inputs and outputs Theano variables that 
        describe the function that is applied recursively 

        :param n_seqs: number of sequences over which scan will have to iterate

        :param n_outs: number of outputs of the scan op

        :param inplace_map: see scan function above

        :param seqs_taps: see scan function above

        :param outs_taps: see scan function above

        :param truncate_gradient: number of steps after which scan should truncate
        -1 implies no truncation 

        :param go_bacwards: see scan funcion above

        :param keep_outputs: a list of booleans of same size as the number of 
        outputs; the value at position ``i`` in the list corresponds to the 
        ``i-th`` output, and it tells how many steps (from the end towards 
        the begining) of the outputs you really need and should return; 
        given this information, scan can know (if possible) to allocate only
        the amount of memory needed to compute that many entries
        '''
        

        # check inplace map
        for _out,_in in inplace_map.iteritems():
            if _out > n_outs:
                raise ValueError(('Inplace map reffers to an unexisting'\
                          'output %d')% _out)
            if _in > n_seqs:
                raise ValueError(('Inplace map reffers to an unexisting'\
                          'input sequence %d')%_in)
            if (_in >= 0) and (min(seqs_taps[_in]) < 0):
                raise ValueError(('Input sequence %d uses past values that '\
                         'will be overwritten by inplace operation')%_in)


        #check sequences past taps
        for k,v in seqs_taps.iteritems():
          if k > n_seqs:
            raise ValueError(('Sequences past taps dictionary reffers to '
                    'an unexisting sequence %d')%k)

        #check outputs past taps
        for k,v in outs_taps.iteritems():
          if k > n_outs:
            raise ValueError(('Sequences past taps dictionary reffers to '
                    'an unexisting sequence %d')%k)
          if max(v) > -1:
            raise ValueError(('Can not require future value %d of output' \
                    ' %d')%(k,max(v)))



        self.destroy_map = {}
        if inplace:
            for i in inplace_map.keys():
                self.destroy_map.update({i: [inplace_map[i]] } )

        self.seqs_taps      = seqs_taps
        self.outs_taps      = outs_taps
        self.n_seqs         = n_seqs
        self.n_outs         = n_outs
        self.n_args         = n_seqs+n_outs+1
        self.inplace_map    = inplace_map
        self.keep_outputs   = keep_outputs
        self.inplace        = inplace
        self.inputs         = inputs
        self.outputs        = outputs
        self.truncate_gradient = truncate_gradient
        self.go_backwards   = go_backwards

        self.fn = theano.function(inputs,outputs, mode = mode)
        g_y = [outputs[0].type()]

        def compute_gradient(y, g_y):
            gmap = theano.gradient.grad_sources_inputs( \
                        [(y,g_y)], theano.gof.graph.inputs([y]), False)
            def zero(p):
              return theano.tensor.TensorConstant(theano.tensor.TensorType(\
                      dtype=p.type.dtype, broadcastable=[]),
                      theano._asarray(0,dtype = p.type.dtype))

            return [gmap.get(p, zero(p)) for p in inputs]


        g_args = compute_gradient( outputs[0], g_y[-1]) 
        # for all outputs compute gradients and then sum them up
        for y in outputs[1:]:
            g_y += [y.type()]
            g_args_y = compute_gradient( y,g_y[-1])
            for i in xrange(len(g_args)):
                g_args[i] += g_args_y[i]


        self.g_ins = g_y+inputs   
        self.g_outs = g_args


    def make_node(self,*inputs):
      n_args = len(inputs)
      if n_args < self.n_args :
         err = 'There should be at least '+str(self.n_args)+ 'arguments'
         raise ValueError(err)

      # Create list of output datatypes
      out_types = []
      for i in xrange(self.n_seqs+1, self.n_seqs+self.n_outs+1):
         if not (inputs[i] == []):
            if self.outs_taps.has_key(i-1-self.n_seqs) and \
               (self.outs_taps[i-self.n_seqs-1]==[-1]) and \
               (self.keep_outputs[i-1-self.n_seqs] != 1):
                out_types += [theano.tensor.Tensor(dtype=inputs[i].dtype, \
                   broadcastable=(False,)+inputs[i].broadcastable)()]
            elif not self.keep_outputs[i-1-self.n_seqs] == 1:
                out_types += [ inputs[i].type()]
            else:
                out_types += [theano.tensor.Tensor(dtype=inputs[i].dtype,\
                     broadcastable=(False,)+inputs[i].broadcastable[1:])()]
         else:
            raise ValueError(('You need to provide initial state for outputs'
                      ' such that scan can infer what dataype they are'))
      return theano.Apply(self,inputs, out_types)


    def __eq__(self,other):
      rval = type(self) == type(other)
      if rval:
        rval = (self.inputs == other.inputs) and \
               (self.outputs ==  other.outputs) and \
               (self.keep_outputs == other.keep_outputs) and \
               (self.g_ins == other.g_ins) and \
               (self.g_outs == other.g_outs) and \
               (self.seqs_taps == other.seqs_taps) and \
               (self.outs_taps == other.outs_taps) and \
               (self.inplace_map == other.inplace_map) and \
               (self.n_seqs == other.n_seqs) and\
               (self.inplace == other.inplace) and\
               (self.go_backwards == other.go_backwards) and\
               (self.truncate_gradient == other.truncate_gradient) and\
               (self.n_outs == other.n_outs) and\
               (self.n_args == other.n_args)
      return rval
      

    def __hash__(self):
      return hash(type(self)) ^ \
             hash(self.n_seqs) ^ \
             hash(self.n_outs) ^ \
             hash(self.inplace) ^\
             hash(self.go_backwards) ^\
             hash(self.truncate_gradient) ^\
             hash(self.n_args) ^ \
             hash_listsDictsTuples(self.outputs) ^ \
             hash_listsDictsTuples(self.inputs) ^ \
             hash_listsDictsTuples(self.g_ins) ^ \
             hash_listsDictsTuples(self.g_outs) ^ \
             hash_listsDictsTuples(self.seqs_taps) ^\
             hash_listsDictsTuples(self.outs_taps) ^\
             hash_listsDictsTuples(self.keep_outputs)




    def perform(self,node,args, outs):

        n_steps = 0 
        if (self.n_seqs ==0 ) and (args[0] == 0):
            raise ValueError('Scan does not know over how many steps it '
                'should iterate! No input sequence or number of steps to '
                'iterate given !')

        if (args[0] != 0):
            n_steps = args[0]
        
        for i in xrange(self.n_seqs):
          if self.seqs_taps.has_key(i):
              # compute actual length of the sequence ( we need to see what
              # past taps this sequence has, and leave room for them 
              seq_len = args[i+1].shape[0] + min(self.seqs_taps[i])
              if  max( self.seqs_taps[i]) > 0: 
                  # using future values, so need to end the sequence earlier
                  seq_len -= max(self.seqs_taps[i])
              if n_steps == 0 :
                  # length of the sequences, leaving room for the largest
                  n_steps = seq_len
              if seq_len != n_steps : 
                  warning(('Input sequence %d has a shorter length then the '
                          'expected number of steps %d')%(i,n_steps))
                  n_steps = min(seq_len,n_steps)



        # check if we deal with an inplace operation 
        inplace_map  = self.inplace_map
        if not self.inplace: #if it was not optimized to work inplace
            inplace_map = {}

 
        # check lengths of init_outs
        for i in xrange(self.n_seqs+1, \
                        self.n_seqs+self.n_outs+1):
          if self.outs_taps.has_key(i-self.n_seqs-1):
            if self.outs_taps[i-self.n_seqs-1] == [-1]:
                args[i] = numpy.array([args[i]])

            req_size = abs(min(self.outs_taps[i-self.n_seqs-1]))-1
            if args[i].shape[0] < req_size:
              warning(('Initial state for output %d has fewer values then '
                 'required by the maximal past value %d. Scan will use 0s'
                 ' for missing values')%(i-self.n_iterable-1,req_size))
            
        self.n_steps = n_steps
        y = self.scan(self.fn, args[1:],self.n_seqs, self.n_outs, 
                 self.seqs_taps, self.outs_taps, n_steps, self.go_backwards, 
                 inplace_map)


        # write to storage
        for i in xrange(self.n_outs):
            outs[i][0]=y[i]



    def scan(self,fn, args, n_seqs, n_outs, seqs_taps, outs_taps,  n_steps, 
             go_backwards, inplace_map):

      y = []
      for i in xrange(n_outs):
        if inplace_map.has_key(i) and (inplace_map[i] >= 0):
          y += [args[inplace_map[i]]]
        else:
          if self.keep_outputs[i] < 1 :
              y_shape = (n_steps,)+args[i+n_seqs].shape[1:]
          elif self.keep_outputs[i] == 1:
              y_shape = args[i+n_seqs].shape[1:]
          else:
              y_shape = (self.keep_outputs[i],)+args[i+n_seqs].shape[1:]


          y += [numpy.empty(y_shape,
                            dtype=args[i+n_seqs].dtype)]
      seqs_mins = {}
      for j in xrange(n_seqs):
        if seqs_taps.has_key(j):
          seqs_mins.update({j:  min(seqs_taps[j])})

      outs_mins = {}
      initOuts_size = {}
      for j in xrange(n_outs):
        if outs_taps.has_key(j):
          outs_mins.update({j: min(outs_taps[j])})
          initOuts_size.update({j: args[n_seqs+j].shape[0]})


      for i in xrange(n_steps):
        fn_args = []

        # sequences over which scan iterates
        # check to see if we are scaning them backwards or no
        _i = i
        if go_backwards:
            _i = n_steps-1-i
        for j in xrange(n_seqs):
          if seqs_taps.has_key(j):
            ls_taps = seqs_taps[j]
            min_tap = seqs_mins[j]
            for tap_value in ls_taps:
                k = _i - min_tap + tap_value
                fn_args += [args[j][k]]


        # past values of outputs
        for j in xrange(n_outs):
          if outs_taps.has_key(j):
            ls_taps = outs_taps[j]
            min_tap = outs_mins[j]
            sz = initOuts_size[j]
            for tap_value in ls_taps:
              if i + tap_value < 0:
                k = i + sz + tap_value
                if k < 0:
                  # past value not provided.. issue a warning and use 0s
                  fn_args += [numpy.zeros(args[j+n_seqs][0].shape)]
                  warning(('Past value %d for output %d not given in inital '
                           'out') % (j,tap_value))
                else:
                  fn_args += [args[j+n_seqs][k]]
              else:
                if self.keep_outputs[j] < 1:
                    fn_args += [y[j][i + tap_value]]
                elif self.keep_outputs[j] == 1:
                    fn_args += [y[j] ]
                else:
                    raise NotImplementedError('in the near future')
        # get the non-iterable sequences
        fn_args += list(args[(n_seqs+n_outs):])
        # compute output
        something = fn(*fn_args)
        #update outputs
        for j in xrange(n_outs):
          if self.keep_outputs[j] <1:
              y[j][i] = something[j]
          elif self.keep_outputs[j] == 1:
              y[j] = something[j]
          else:
            raise NotImplementedError('in the near future')
      return y


    def grad(self, args, g_outs):
        if True: 
           #((self.updates.keys() != []) or (self.inplace_map.keys() != [])\
           # or numpy.any(self.keep_outputs)):
           # warning('Can not compute gradients if inplace or updates ' \
           #         'are used or if you do not keep past value of outputs.'\
           #         'Use force_gradient if you know for sure '\
           #         'that the gradient can be computed automatically.')
           warning('Gradient not fully tested yet !')         
           return [None for i in args]
        else:
            # forward pass 
            y = self(*args)
            if not( type(y) in (list,tuple)):
                y = [y]
 

            # backwards pass
            for i in xrange(len(y)):
               if g_outs[i] == None:
                  g_outs[i] = theano.tensor.zeros_like(y[i])

            g_args = [self.n_steps]+g_outs + y 
            # check if go_backwards is true
            if self.go_backwards:
               for seq in args[1:self.n_seqs]:
                 g_args += [seq[::-1]]
            else:
               g_args += args[1:self.n_seqs] 

            g_args += args[1+self.n_seqs: ]


            g_scan = ScanGrad((self.g_ins,self.g_outs), self.n_seqs, \
                              self.n_outs,self.seqs_taps, self.outs_taps,
                              self.truncate_gradient)

            return g_scan(g_args)



@gof.local_optimizer([None])
def scan_make_inplace(node):
    op = node.op
    if isinstance(op, Scan) and (not op.inplace) \
                            and (op.inplace_map.keys() != []):
        return Scan((op.inputs, op.outputs) , op.n_seqs,  \
                    op.n_outs, op.inplace_map, op.seqs_taps, op.outs_taps, \
                    op.force_gradient, op.truncate_gradient, \
                    op.go_backwards, inplace=True \
                      ).make_node(*node.inputs).outputs
    return False
        
        
optdb.register('scan_make_inplace', opt.in2out(scan_make_inplace,\
               ignore_newtrees=True), 75, 'fast_run', 'inplace')




class ScanGrad(theano.Op):
    """Gradient Op for Scan"""
    def __init__(self,(g_ins, g_outs) , n_seqs, n_outs, 
                 seqs_taps = {}, outs_taps= {}, truncate_gradient = -1):
        self.grad_fn = theano.function(g_ins, g_outs)
        self.inputs = g_ins
        self.outputs = g_outs
        self.n_seqs = n_seqs
        self.truncate_gradient = truncate_gradient
        self.n_outs = n_outs
        self.seqs_taps = seqs_taps
        self.outs_taps = outs_taps
        self.destroy_map = {}


    def __eq__(self,other): 
        rval = type(self) == type(other)
        if rval:
           rval = (self.inputs == other.inputs) and \
                  (self.outputs == other.outputs) and \
                  (self.n_seqs == other.n_seqs) and \
                  (self.n_outs == other.n_outs) and \
                  (self.truncate_gradient == other.truncate_gradient) and\
                  (self.seqs_taps == other.seqs_taps) and \
                  (self.outs_taps == other.outs_taps) 
        return rval

    def __hash__(self):
        return hash(type(self)) ^ \
               hash(self.n_seqs) ^ \
               hash(self.n_outs) ^ \
               hash(self.truncate_gradient) ^\
               hash_list(self.inputs) ^ \
               hash_list(self.outputs) ^ \
               hash_dict(self.seqs_taps) ^ \
               hash_dict(self.outs_taps)

    def make_node(self, *args):
        # input of the gradient op : 
        # | g_outs | y      | seqs   | outs    | non_seqs   |
        # | n_outs | n_outs | n_seqs | n_outs  | unknown    |
        # return 
        # | grad of seqs | grad of outs | grad of non_seqs  |
        # |   n_seqs     |  n_outs      |  unknown          |
        return theano.Apply(self, list(args),
                    [i.type() for i in args[1+2*self.n_outs:] ])

    def perform(self, node, args, storage):
            # get scan inputs
            n_steps = args[0]
            inputs = args[2*self.n_outs+1:]
            seqs = inputs[:self.n_seqs]
            seeds = inputs[self.n_seqs:self.n_seqs+self.n_outs]
            non_seqs = inputs[self.n_outs+self.n_seqs:]
            
            # generate space for gradient 
            g_seqs     = [numpy.zeros_like(k) for k in seqs]
            g_seeds    = [numpy.zeros_like(k) for k in seeds]
            g_non_seqs = [numpy.zeros_like(k) for k in non_seqs]
            # get gradient from above
            g_outs = args[:self.n_outs]

            # get the output of the scan operation
            outs = args[self.n_outs:2*self.n_outs]


            # go back through time to 0 or n_steps - truncate_gradient
            lower_limit = n_steps - self.truncate_gradient
            if lower_limit > n_steps-1:
                the_range = xrange(n_steps-1,-1,-1)
            elif lower_limit < -1:
                the_range = xrange(n_steps-1,-1,-1)
            else:
                the_range = xrange(n_steps-1, lower_limit,-1)



            seqs_mins = {}
            for j in xrange(self.n_seqs):
              if self.seqs_taps.has_key(j):
                seqs_mins.update({j: min(self.seqs_taps[j])})

            outs_mins = {}
            seed_size = {}
            for j in xrange(self.n_outs):
              if self.outs_taps.has_key(j):
                outs_mins.update({j: min(self.outs_taps[j])})
                seed_size.update({j: g_seeds[j].shape[0]})

            for i in the_range:
              # time slice of inputs
              _ins = []
              for j in xrange(self.n_seqs):
                if self.seqs_taps.has_key(j):
                  ls_taps = self.seqs_taps[j] 
                  min_tap =      seqs_mins[j]
                  for tap_value in ls_taps:
                    k = i - min_tap + tap_value
                    _ins += [ins[j][k]]
              # time slice of outputs + taps
              _outs = []
              for j in xrange(self.n_outs):
                if self.outs_taps.has_key(j):
                  ls_taps = self.outs_taps[j]
                  min_tap =      outs_mins[j]
                  seed_sz =      seed_size[j]
                  for tap_value in ls_taps:
                    if i + tap_value < 0:
                      k = i + seed_sz  + tap_value
                      if k < 0 :
                        #past value not provided .. issue a warning and use 0
                        _outs += [numpy.zeros(seeds[j][0].shape)]
                        warning('Past value %d for output $d not given' \
                              %(j,tap_value))
                      else:
                        _outs += [seeds[j][k]]
                    else:
                      _outs += [outs[j][i + tap_value]]

              g_out = [arg[i] for arg in g_outs]
              grad_args = g_out + _ins + _outs + non_seqs
              grads=self.grad_fn(*grad_args)
 
              # get gradient for inputs 
              pos = 0
              for j in xrange(self.n_seqs):
                if self.seqs_taps.has_key(j):
                  ls_taps = self.seqs_taps[j]
                  min_tap =      seqs_mins[j]
                  for tap_value in ls_taps :
                    k = i - min_tap + tap_value
                    g_ins[j][k] += grads[pos]
                    pos += 1


              # get gradient for outputs
              for j in xrange(self.n_outs):
                if self.outs_taps.has_key(j):
                  ls_taps = self.outs_taps[j]
                  min_tap =      outs_mins[j]
                  seed_sz =      seed_size[j]
                  for tap_value in ls_taps:
                    if i+tap_value < 0 :
                     k = i + seed_sz + tap_value
                     if  k > 0 :
                        g_seeds[j][k] += grads[pos]
                        pos += 1
              for j in xrange(len(g_non_seqs)):
                g_non_seqs[j] += grads[j+pos]


            # return the gradient

            for i,v in enumerate(g_ins + g_seeds+ g_non_seqs):
                storage[i][0] = v



<|MERGE_RESOLUTION|>--- conflicted
+++ resolved
@@ -1,4 +1,3 @@
-<<<<<<< HEAD
 """Provide Scan and related functions
 
 
@@ -30,13 +29,6 @@
 
 """
 __docformat__ = 'restructedtext en'
-=======
-"""Provides Scan Op
-"""
-__docformat__ = "restructuredtext en"
->>>>>>> 91aecc40
-
-import numpy 
 import theano
 from theano.tensor import opt
 from theano import gof
