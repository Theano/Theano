--- conflicted
+++ resolved
@@ -29,11 +29,7 @@
                                        imported_scipy,
                                        Eig,
                                        )
-<<<<<<< HEAD
 from theano.sandbox.linalg import eig, eigh, eigvals, eigvalsh
-=======
-from theano.sandbox.linalg import eig, eigh
->>>>>>> 5965057f
 from nose.plugins.skip import SkipTest
 
 
@@ -481,11 +477,7 @@
     def setUp(self):
         super(test_Eig, self).setUp()
         self.rng = numpy.random.RandomState(utt.fetch_seed())
-<<<<<<< HEAD
-        self.A = theano.tensor.matrix()
-=======
         self.A = theano.tensor.matrix(dtype=self.dtype)
->>>>>>> 5965057f
         X = numpy.asarray(self.rng.rand(5, 5),
                           dtype=self.dtype)
         self.S = X.dot(X.T)
@@ -526,7 +518,6 @@
         utt.verify_grad(lambda x: self.op(x, 'U')[1], [S], rng=self.rng)
 
 class test_Eigh_float32(test_Eigh):
-<<<<<<< HEAD
     dtype = 'float32'
 
 class test_eigvals(test_Eig):
@@ -551,7 +542,4 @@
         assert_array_almost_equal(w, [-1, 1])
 
 class test_eigvalsh(test_eigvals):
-    op = staticmethod(eigvalsh)
-=======
-    dtype = 'float32'
->>>>>>> 5965057f
+    op = staticmethod(eigvalsh)