--- conflicted
+++ resolved
@@ -263,11 +263,7 @@
         raise SkipTest("Scipy needed for the expm op.")
     rng = numpy.random.RandomState(utt.fetch_seed())
     A = rng.randn(5, 5).astype(config.floatX)
-<<<<<<< HEAD
-    w =  (rng.randn(5).astype(config.floatX))**2
-=======
     w = (rng.randn(5).astype(config.floatX))**2
->>>>>>> ba45997f
     A = (numpy.diag(w**0.5)).dot(A + A.T).dot(numpy.diag(w**(-0.5)))
     assert not numpy.allclose(A, A.T)
 
