"""Define the tensor toplevel"""
__docformat__ = "restructuredtext en"


import warnings

from basic import *

import opt
import opt_uncanonicalize
import blas
import blas_scipy
import xlogx

import raw_random
import randomstreams
import shared_randomstreams
from randomstreams import \
    RandomStreams

random = RandomStreams(seed=0xBAD5EED)
"""Imitate the numpy.random symbol with a tensor.random one"""

from elemwise import \
    DimShuffle, Elemwise, CAReduce

import sharedvar  # adds shared-variable constructors

# We import as `_shared` instead of `shared` to avoid confusion between
# `theano.shared` and `tensor._shared`.
from sharedvar import tensor_constructor as _shared

def shared(*args, **kw):
    """
    Backward-compatibility wrapper around `tensor._shared`.

    Once the deprecation warning has been around for long enough, this function
    can be deleted.
    """
    # Note that we do not use the DeprecationWarning class because it is
    # ignored by default since python 2.7.
    warnings.warn('`tensor.shared` is deprecated. You should probably be using'
                  ' `theano.shared` instead (if you *really* intend to call '
                  '`tensor.shared`, you can get rid of this warning by using '
                  '`tensor._shared`).',
                  stacklevel=2)
    return _shared(*args, **kw)


import nnet  # used for softmax, sigmoid, etc.

<<<<<<< HEAD
from theano.gradient import Rop, Lop, grad, numeric_grad, verify_grad
=======

from tensor_grad import Rop, Lop, grad, numeric_grad, verify_grad, \
        jacobian, hessian
>>>>>>> 7cb2384c
<|MERGE_RESOLUTION|>--- conflicted
+++ resolved
@@ -49,10 +49,5 @@
 
 import nnet  # used for softmax, sigmoid, etc.
 
-<<<<<<< HEAD
-from theano.gradient import Rop, Lop, grad, numeric_grad, verify_grad
-=======
-
-from tensor_grad import Rop, Lop, grad, numeric_grad, verify_grad, \
-        jacobian, hessian
->>>>>>> 7cb2384c
+from theano.gradient import Rop, Lop, grad, numeric_grad, verify_grad, \
+    jacobian, hessian