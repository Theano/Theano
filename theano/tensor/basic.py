--- conflicted
+++ resolved
@@ -7,8 +7,6 @@
 from itertools import izip
 
 import numpy
-from numpy.lib.stride_tricks import as_strided
-import scipy.sparse as ssparse
 #from copy import copy as python_copy
 
 import theano
@@ -6522,16 +6520,10 @@
         return rval
 
     def grad(self, inputs, grads):
+
         gz, = grads
-
         assert len(inputs) == 2
-<<<<<<< HEAD
-#        rval1 = [advanced_inc_subtensor1(zeros_like(inputs[0]), gz, inputs[1])]
         rval1 = [ConstructSparse()(inputs[0], gz, inputs[1])]
-
-=======
-        rval1 = [ConstructSparse()(inputs[0], gz, inputs[1])]
->>>>>>> a9dbe0d5
         return rval1 + [DisconnectedType()()] * (len(inputs) - 1)
 
     def R_op(self, inputs, eval_points):
@@ -6543,14 +6535,9 @@
         x, ilist = ishapes
         return [ilist + x[1:]]
 
-<<<<<<< HEAD
-class ConstructSparse(Op):
-    """Construct a sparse matrix out of a list of 2-D matrix rows"""
-=======
 
 class ConstructSparse(Op):
     """Constructs a sparse matrix out of a list of 2-D matrix rows"""
->>>>>>> a9dbe0d5
 
     def __hash__(self):
         return hash((type(self)))
@@ -6562,13 +6549,6 @@
         return self.__class__.__name__
 
     def make_node(self, x, y, ilist):
-<<<<<<< HEAD
-
-        x_sparse = ssparse.csc_matrix(tuple(x.shape.eval()), dtype=x.dtype)
-        x__ = theano.sparse.as_sparse_variable(x_sparse)
-
-=======
->>>>>>> a9dbe0d5
         x_ = as_tensor_variable(x)
         y_ = as_tensor_variable(y)
         ilist_ = as_tensor_variable(ilist)
@@ -6580,38 +6560,16 @@
         if x_.type.ndim == 0:
             raise TypeError('cannot index into a scalar')
         if y_.type.ndim > x_.type.ndim:
-<<<<<<< HEAD
-            if self.set_instead_of_inc:
-                opname = 'set'
-            else:
-                opname = 'increment'
-            raise TypeError('cannot %s x subtensor with ndim=%s'
-            ' by y with ndim=%s to x subtensor with ndim=%s ' % (
-                opname, x_.type.ndim, y_.type.ndim))
-
-        return Apply(self, [x_, y_, ilist_], [x__.type()])
-
-    def perform(self, node, inp, out_):
-=======
             raise TypeError('cannot construct sparse matrix as dimensions differ')    
         return Apply(self, [x_, y_, ilist_], [theano.sparse.csc_matrix(dtype=x.dtype)])
 
     def perform(self, node, inp, out_):
         import scipy.sparse as ssparse
         from numpy.lib.stride_tricks import as_strided
->>>>>>> a9dbe0d5
         x, values, idx = inp
         out, = out_
         rows, cols = values.shape
         assert rows == len(idx)
-<<<<<<< HEAD
-        indptr = numpy.arange(cols+1) * rows
-        indices = as_strided(idx,
-                             strides=(0, idx.strides[0]),
-                             shape=(cols, idx.shape[0])).flatten()
-        data = values.T.flatten()
-        out[0] = ssparse.csc_matrix((data,indices,indptr), shape=x.shape, dtype=x.dtype)
-=======
         indptr = numpy.arange(cols + 1) * rows
         indices = as_strided(idx,
                              strides=(0, idx.strides[0]),
@@ -6619,7 +6577,6 @@
         data = values.T.flatten()
         out[0] = ssparse.csc_matrix((data, indices, indptr), shape=x.shape,
                                     dtype=x.dtype)
->>>>>>> a9dbe0d5
 
     def infer_shape(self, node, ishapes):
         x, y, ilist = ishapes
@@ -6650,10 +6607,6 @@
 
         return [gx, gy] + [DisconnectedType()()] * len(idx_list)
 
-<<<<<<< HEAD
-
-=======
->>>>>>> a9dbe0d5
 advanced_subtensor1 = AdvancedSubtensor1()
 
 
