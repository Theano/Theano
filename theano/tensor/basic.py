"""A `Type` and `Op` classes to work with numpy.ndarrays symbolically."""

__docformat__ = "restructuredtext en"

import sys
import warnings
from itertools import izip

import numpy
from copy import copy as python_copy

import theano
from theano.configparser import config
from theano import gof
from theano.gof import Apply, Constant, Op, Variable

from theano.tensor import elemwise
from theano.tensor.var import (AsTensorError, TensorVariable,
                               TensorConstant,
                               _tensor_py_operators)
from theano.tensor.type import TensorType
from theano.tensor.type_other import NoneConst
from theano import scalar as scal
from theano.gof.python25 import partial, any, all
from theano.gof.utils import hashtype
from theano import compile, printing
from theano.printing import pprint, min_informative_str
#For history
from theano.compile import Rebroadcast, Shape, shape, SpecifyShape, specify_shape


# We use these exceptions as well.
import theano.scalar.sharedvar
from theano.gradient import grad_undefined
from theano.gradient import grad_not_implemented
from theano.gradient import DisconnectedType

### set up the external interface
from theano.tensor.elemwise import Elemwise, DimShuffle, CAReduce, Sum

import logging
_logger = logging.getLogger("theano.tensor.basic")

# This is needed as we will hide it later
python_complex = complex
python_any = any
python_all = all

# Define common subsets of dtypes (as strings).
complex_dtypes = map(str, scal.complex_types)
continuous_dtypes = map(str, scal.continuous_types)
float_dtypes = map(str, scal.float_types)
discrete_dtypes = map(str, scal.discrete_types)
all_dtypes = map(str, scal.all_types)
int_dtypes = map(str, scal.int_types)
uint_dtypes = map(str, scal.uint_types)


class ShapeError(Exception):
    """Raised when the shape cannot be computed."""
    pass


def check_equal_numpy(x, y):
    """
    Returns True iff x and y are equal (checks the dtype and
    shape if x and y are numpy.ndarray instances).
    """
    if isinstance(x, numpy.ndarray) and isinstance(y, numpy.ndarray):
        return (x.dtype == y.dtype and x.shape == y.shape and
                numpy.any(abs(x - y) < 1e-10))
    elif (isinstance(x, numpy.random.RandomState) and
          isinstance(y, numpy.random.RandomState)):
        return python_all(numpy.all(a == b) for a, b in
                          izip(x.__getstate__(), y.__getstate__()))
    else:
        return x == y

compile.register_checker(check_equal_numpy)


__oplist_constructor_list = []
"""List of functions to be listed as op constructors in the oplist
(`gen_oplist`, doc/oplist.txt)."""


def constructor(f):
    """Add `f` to :doc:`oplist`.

    Make `f` appear as a constructor in the oplist (`gen_oplist`,
    doc/oplist.txt).
    """
    __oplist_constructor_list.append(f)
    return f


def __oplist_tag(thing, tag):
    tags = getattr(thing, '__oplist_tags', [])
    tags.append(tag)
    thing.__oplist_tags = tags


if 0:
    # this starts to feel like we're enumerating all the types
    # the one place where this is used we should also allow for sparse
    # variables
    # - JB 20100226
    def as_cuda_or_tensor_variable(x, name=None, ndim=None):
        """
        This function do the same as_tensor_variable, but don't
        transfert the value on the gpu
        """
        if hasattr(x, '_as_CudaNdarrayVariable'):
            # TODO: pass name and ndim arguments
            return x._as_CudaNdarrayVariable()
        return as_tensor_variable(x, name, ndim)


def as_tensor_variable(x, name=None, ndim=None):
    """Return `x`, transformed into a `TensorType`

    This function is often used by `make_node` methods of `Op`
    subclasses to turn ndarrays, numbers, `Scalar` instances, `Apply`
    instances and `TensorType` instances into valid input list
    elements.

    :Parameters:
     - `x`: Apply instance, Variable instance, numpy.ndarray, or number
       This thing will be transformed into a `Variable` in a sensible way.  An
       ndarray argument will not be copied, but a list of numbers will be
       copied to make an ndarray.
     - `name`: str or None
       If a new `Variable` instance is created, it will be named with this
       string.
     - `ndim`: None or integer
       Return a Variable with this many dimensions.  Raise TypeError if it's
       not possible.

    :Exceptions:
     - `ValueError`: raised if an `Apply` with more then one output is fetched
     - `AsTensorError`: raised if `x` cannot be converted to a TensorType Variable

    """
    if hasattr(x, '_as_TensorVariable'):
        return x._as_TensorVariable()  # TODO: pass name and ndim arguments

    if isinstance(x, gof.Apply):
        # TODO: use Apply's default output mechanism
        if len(x.outputs) != 1:
            raise ValueError(
                "It is ambiguous which output of a multi-output Op has"
                " to be fetched.", x)
        else:
            x = x.outputs[0]
    if isinstance(x, Variable):
        if isinstance(x.type, scal.Scalar):
            x = tensor_from_scalar(x)

        if not isinstance(x.type, TensorType):
            raise AsTensorError(
                "Variable type field must be a TensorType.", x, x.type)

        if ndim is None:
            return x
        else:
            if (x.type.ndim > ndim):
                # TODO: strip off leading broadcastable dimensions
                raise ValueError(
                    'TensorType could not be cast to have %i dimensions' %
                    ndim, x.type)
            elif (x.type.ndim < ndim):
                return shape_padleft(x, n_ones=(ndim - x.type.ndim))
            else:
                return x
    if isinstance(x, (tuple, list)) and python_any(isinstance(xi, Variable)
                                                   for xi in x):
        try:
            return stack(*x)
        except (TypeError, ValueError):
            pass

    if isinstance(x, bool):
        raise AsTensorError(
            "Cannot cast True or False as a tensor variable. Please use 1 or "
            "0. This error might be caused by using the == operator on "
            "Variables. v == w does not do what you think it does, "
            "use theano.tensor.eq(v, w) instead.")

    try:
        return constant(x, name=name, ndim=ndim)
    except TypeError:
        try:
            str_x = str(x)
        except Exception:
            str_x = repr(x)
        raise AsTensorError("Cannot convert %s to TensorType" % str_x, type(x))

# this has a different name, because _as_tensor_variable is the
# function which ops use to upcast their arguments... this
# internal-use function is a good place to put debugging stuff, better
# than the global astensor.
_as_tensor_variable = as_tensor_variable

as_tensor = as_tensor_variable


class NumpyAutocaster(object):
    """
    This class is used to cast python ints and floats to numpy arrays.

    The behavior when called on scalar `x` depends on `config.cast_policy`:
        - 'numpy' will simply use the same type as found by `numpy.asarray(x)`.
        - 'numpy+floatX' will do the same, except it will use float32 instead
          of float64 if `x` is a Python float and `config.floatX` is set to
          'float32' (note that if `x` is a numpy scalar whose data type is
          float64, it is not modified since we assume the user is purposedly
          using float64).
        - 'custom' lets one define a tuple of data types such that:
            - if `x` is already a numpy scalar and its data type is in this
              tuple, then it is returned unchanged;
            - otherwise, the first data type in this tuple that can represent
              `x` without loss of precision will be used, unless `x` is a float
              and 'float32' is in the tuple (in which case `x` is cast as a
              float32);
            - if no data type can represent `x` without loss of precision, then
              the last data type in the tuple will be used.
    """
    def __init__(self, dtypes):
        """
        Constructor.

        :type dtypes: Tuple of strings.
        :param dtypes: The ordered list of preferred data types (only used when
        `config.cast_policy` is set to 'custom', see the `NumpyAutocaster` help
        for details).
        """
        self.dtypes = tuple(dtypes)

    def __call__(self, x):
        # Make sure we only deal with scalars.
        assert (isinstance(x, int) or
                isinstance(x, float) or
                (isinstance(x, numpy.ndarray) and x.ndim == 0))

        if config.cast_policy == 'numpy':
            return numpy.asarray(x)
        elif config.cast_policy == 'numpy+floatX':
            rval = numpy.asarray(x)
            if (rval.dtype == 'float64' and         # numpy wants float64
                config.floatX == 'float32' and      # but we prefer float32
                not hasattr(x, 'dtype')):           # and `x` was not typed
                rval = theano._asarray(rval, dtype='float32')
            return rval

        # The following is the original code, corresponding to the 'custom'
        # option for `config.cast_policy`.
        assert config.cast_policy == 'custom'

        try:
            # Pass through numpy scalars, since they are already typed on
            # purpose typically.
            if str(x.dtype) in self.dtypes:
                # No need to cast `x` into a new dtype. Note that we still
                # need to convert it into an array, because it may not be
                # one already (e.g. if x == numpy.float64(1.1)).
                return numpy.asarray(x)
        except AttributeError:
            # Means `x` has no 'dtype' attribute.
            pass

        # unsafe downcast of float64 variables when config.floatX == 'float32'
        # recall: float is numpy.float
        if (isinstance(x, float) and
            config.floatX in self.dtypes and
            config.floatX == 'float32'):

            return theano._asarray(x, dtype='float32')

        for dtype in self.dtypes:
            x_ = theano._asarray(x, dtype=dtype)
            if numpy.all(x == x_):
                break
        # returns either an exact x_==x, or the last cast x_
        return x_

autocast_int = NumpyAutocaster(('int8', 'int16', 'int32', 'int64'))
autocast_float = NumpyAutocaster(('float32', 'float64'))


# autocast_float dtypes might be manipulated in tensor.__init__
#
# Note: it's a bit weird for a compiler to automatically downcast
# literals like this, and it might have implications for efficiency
# when mixing types.  For example when you add 1.0 + dmatrix(), the
# 1.0 could be converted to float32, and require upcasting for the +
# operation at every position in the dmatrix.  using
# theano._asarray(1.0, dtype='float64') will circumvent this
# autocasting, and in future, our ops might be smarter about factoring
# out upcasts.  The advantage of this mechanism is to combine it with
# floatX so that 1.0 + xmatrix() will always have the same type as the
# xmatrix().
#
class autocast_float_as(object):
    """
    This class makes it possible to temporarily and locally adjust autocasting
    behavior when `config.cast_policy` is set to 'custom'.
    If `config.cast_policy` is not 'custom', an exception is raised.

    For example:
    >>> with autocast_float_as('float32') as _dummy:
    >>>    assert (fvector() + 1.1).dtype == 'float32'  # temporary downcasting
    >>> assert (fvector() + 1.1).dtype == 'float64' # back to default behaviour

    This class might be convenient in some code, but it definitely
    helps to test the autocasting mechanism.
    """
    def __init__(self, *dtypes):
        self.dtypes = dtypes
        assert config.cast_policy == 'custom'

    def __enter__(self):
        assert config.cast_policy == 'custom'
        self.old_dtypes = autocast_float.dtypes
        autocast_float.dtypes = self.dtypes

    def __exit__(self, *args):
        assert config.cast_policy == 'custom'
        autocast_float.dtypes = self.old_dtypes


def constant_or_value(x, rtype, name=None, ndim=None, dtype=None):
    """Return a symbolic `Constant` with value `x`

    :Exceptions:
     - `TypeError`: `x` could not be converted to a numpy.ndarray
     - `ValueError`: `x` could not be expanded to have ndim dimensions

    """
    if dtype is not None:
        # in this case, the semantics are that the caller is forcing the dtype
        x_ = theano._asarray(x, dtype=dtype)
    else:
        # In this case, this function should infer the dtype according to the
        # autocasting rules. See autocasting above.
        x_ = None
        if rtype is TensorConstant and isinstance(x, int):
            x_ = autocast_int(x)
        elif rtype is TensorConstant and isinstance(x, float):
            x_ = autocast_float(x)
        elif rtype is TensorConstant and isinstance(x, long):
            # We need to address the case where a long number is used in a
            # Theano graph, because on Windows 64, all shapes are expressed
            # with longs.
            # If a long fits in int64, we convert it into an int64, like
            # numpy.asarray() does up to 1.7. NumPy 1.7.1 upcasts to int64
            # if possible, but falls back to uint64 if int64 isn't possible but
            # uint64 is. We always do as NumPy 1.7.1  here.
            # If x is too big, an OverflowError will be raised by numpy.
            try:
                x_ = theano._asarray(x, dtype='int64')
            except OverflowError:
                x_ = theano._asarray(x, dtype='uint64')
        elif isinstance(x, numpy.ndarray):
            x_ = x
            # Currently we do not have a bool dtype in Theano.
            # So we upcast it to uint8 to avoid breaking our interface for
            # constant.
            if x.dtype == 'bool':
                x_ = numpy.asarray(x_, dtype='uint8')
        else:
            # Here x is probably a list or a tuple. If it contains a long,
            # we will behave like the current NumPy version: 1.7 and below,
            # it will only work if the long fits in int64. For NumPy 1.7.1+,
            # it will work if the long fits in int64 or uint64.
            x_ = numpy.asarray(x)

    assert type(x_) in [numpy.ndarray, numpy.memmap]

    bcastable = [d == 1 for d in x_.shape]
    if ndim is not None:
        if len(bcastable) < ndim:
            bcastable = [True] * (ndim - len(bcastable)) + bcastable
        elif len(bcastable) > ndim:
            # TODO: strip off dimensions of size 1
            raise ValueError(
                'ndarray could not be cast to constant with %i dimensions' %
                ndim)
        assert len(bcastable) == ndim

    try:
        if rtype is TensorConstant:
            rval = rtype(
                    TensorType(dtype=x_.dtype, broadcastable=bcastable),
                    x_.copy(),
                    name=name)
            return rval
        else:
            # leave the shape out of the type
            return rtype(TensorType(dtype=x_.dtype, broadcastable=bcastable),
                         x_, name=name)
    except Exception:
        raise TypeError("Could not convert %s to TensorType" % x, type(x))


constant_cache = {}
def constant(x, name=None, ndim=None, dtype=None):
    ret = constant_or_value(x, rtype=TensorConstant, name=name, ndim=ndim,
                             dtype=dtype)

    #We create a small cache of frequently used constant.
    #This speed up the Merge optimization for big graph.
    #We want to cache all scalar to don't merge as frequently constants.
    #But we don't want to cache too much stuff
    #So we cache integer with dtype [u]int and float where the value is between -10 and 10
    #We want to cache all broadcast pattern for scalar.
    if not constant.enable:
        return ret
    sig = ret.signature()
    if (sig not in constant_cache and ret.data.size == 1 and
        ret.data <= 10 and ret.data >= -10 and
        (ret.dtype in int_dtypes or ret.dtype in uint_dtypes or
         (ret.dtype in float_dtypes and int(ret.data) == ret.data))):
        constant_cache[sig] = ret
        # This is needed to raise a good error to the user.
        ret.cached = True

    return constant_cache.get(sig, ret)
constant.enable = True


def _obj_is_wrappable_as_tensor(x):
    try:
        constant(x)
        return True
    except TypeError:
        return False


def _wrap_tensor_into_member(x):
    return compile.module.Member(constant(x))
compile.module.register_wrapper(_obj_is_wrappable_as_tensor,
                                _wrap_tensor_into_member, no_warn=True)


if int(config.tensor.cmp_sloppy) > 1:
    # This config variable is a quick-and-dirty way to get low-precision
    # comparisons.  For a more precise setting of these tolerances set
    # them explicitly in your user code by assigning, for example,
    # "theano.tensor.basic.float32_atol = ..."

    # When config.tensor.cmp_sloppy>1 we are even more sloppy. This is
    # useful to test the GPU as they don't use extended precision and
    # this cause some difference bigger then the normal sloppy.
    float32_atol = 5e-4
    float32_rtol = 1e-3
    float64_rtol = 1e-4
    float64_atol = 1e-3
elif int(config.tensor.cmp_sloppy):
    float32_atol = 1e-4
    float32_rtol = 1e-3
    float64_rtol = 1e-4
    float64_atol = 1e-3
else:
    # If you change those value in test don't forget to put them back
    # when the test end.  Don't forget the case when the test fail.
    float32_atol = 1e-5
    float32_rtol = 1e-5

    # defaults in numpy.allclose
    float64_rtol = 1.0000000000000001e-05
    float64_atol = 1e-8
    # more strict. Atleast float32 precision.
    float64_rtol = 1.0000000000000001e-06


def _allclose(a, b, rtol=None, atol=None):
    a = numpy.asarray(a)
    b = numpy.asarray(b)
    narrow = 'float32', 'complex64'
    if (str(a.dtype) in narrow) or (str(b.dtype) in narrow):
        atol_ = float32_atol
        rtol_ = float32_rtol
    else:
        atol_ = float64_atol
        rtol_ = float64_rtol
    if rtol is not None:
        rtol_ = rtol
    if atol is not None:
        atol_ = atol

    # Work around bug in Numpy, see http://projects.scipy.org/numpy/ticket/1684
    if str(b.dtype) in int_dtypes and (numpy.absolute(b) < 0).any():
        b = theano._asarray(b, dtype='float64')

    return numpy.allclose(a, b, atol=atol_, rtol=rtol_)


class NotScalarConstantError(Exception):
    """
    Raised by get_scalar_constant_value if called on something that is
    not a scalar constant.
    """


class EmptyConstantError(NotScalarConstantError):
    """
    Raised by get_scalar_const_value if called on something that is a
    zero dimensional constant.
    """


def numpy_scalar(data):
    """ Return a scalar stored in a numpy ndarray, or raise
    NotScalarConstantError if the numpy ndarray is not a scalar
    """

    # handle case where data is numpy.array([])
    if data.ndim > 0 and  (len(data.shape) == 0 or
        __builtins__['max'](data.shape) == 0):
        assert numpy.all(numpy.array([]) == data)
        raise EmptyConstantError()
    try:
        numpy.complex(data)  # works for all numeric scalars
        return data
    except Exception:
        raise NotScalarConstantError(
            'v.data is non-numeric, non-scalar, or has more than one'
            ' unique value', data)

get_scalar_constant_value_elemwises = (
    scal.Cast, scal.Switch,
    scal.NEQ, scal.EQ,
    scal.LT, scal.GT, scal.LE, scal.GE,
    scal.Sub, scal.Add, scal.Mod, scal.Mul,
    scal.IntDiv, scal.TrueDiv)
def get_scalar_constant_value(orig_v, elemwise=True):
    """return the constant scalar(0-D) value underlying variable `v`

    If v is the output of dimshuffles, fills, allocs, rebroadcasts, cast
    this function digs through them.

    If `v` is not some view of constant scalar data, then raise a
    NotScalarConstantError.

    :param elemwise: If False, we won't try to go into elemwise.
        So this call is faster.

    :note: There may be another function similar to this one in the
        code, but I'm not sure where it is.
    """
    v = orig_v
    while True:
        if v is None:
            # None is not a scalar (and many uses of this function seem to depend
            # on passing it None)
            raise NotScalarConstantError()

        if isinstance(v, (numpy.integer, int, float)):
            return numpy.asarray(v)

        if isinstance(v, numpy.ndarray):
            return numpy_scalar(v)

        if isinstance(v, Constant):
            if getattr(v.tag, 'unique_value', None) is not None:
                data = v.tag.unique_value
            else:
                data = v.data
            return numpy_scalar(data)

        if getattr(v, 'owner', None):
            if isinstance(v.owner.op, (Alloc, DimShuffle, Rebroadcast,
                                       compile.ops.OutputGuard,
                                       compile.DeepCopyOp)):
                v = v.owner.inputs[0]
                continue
            elif isinstance(v.owner.op, theano.compile.ops.Shape_i):
                if isinstance(v.owner.inputs[0], Constant):
                    return v.owner.inputs[0].data.shape[v.owner.op.i]
            # Don't act as the constant_folding optimization here as this
            # fct is used too early in the optimization phase.  This would
            # mess with the stabilization optimization and be too slow.
            # We put all the scalar Ops used by get_canonical_form_slice()
            # to allow it to determine the broadcast pattern correctly.
            elif isinstance(v.owner.op, scal.ScalarOp):
                if isinstance(v.owner.op, scal.Second):
                    # We don't need both input to be constant for second
                    shape, val = v.owner.inputs
                    v = val
                    continue
                if isinstance(v.owner.op, get_scalar_constant_value_elemwises):
                    const = [get_scalar_constant_value(i)
                             for i in v.owner.inputs]
                    ret = [[None]]
                    v.owner.op.perform(v.owner, const, ret)
                    return ret[0][0]
            elif elemwise and isinstance(v.owner.op, Elemwise):
                if isinstance(v.owner.op.scalar_op, scal.Second):
                    # We don't need both input to be constant for second
                    shape, val = v.owner.inputs
                    v = val
                    continue
                elif isinstance(v.owner.op.scalar_op,
                                get_scalar_constant_value_elemwises):
                    const = [get_scalar_constant_value(i) for i in v.owner.inputs]
                    ret = [[None]]
                    v.owner.op.perform(v.owner, const, ret)
                    return ret[0][0]
            elif isinstance(v.owner.op, theano.tensor.subtensor.Subtensor) and v.ndim == 0:
                if isinstance(v.owner.inputs[0], TensorConstant):
                    cdata = tuple(v.owner.op.get_constant_idx(v.owner.inputs))
                    try:
                        return v.owner.inputs[0].data.__getitem__(cdata)
                    except IndexError:
                        raise IndexError(
                                str(tuple(v.owner.op.idx_list)) +
                                " is not a valid index into " +
                                str(v.owner.inputs[0].data))

                # The index list 'idx_list' should have length the same
                # shape as the input.
                # TODO: implement the case where we take a scalar in a matrix
                assert len(v.owner.op.idx_list) == v.owner.inputs[0].ndim

                # Needed to make better graph in this test in theano/tensor/tests:
                # test_sharedvar.py:test_shared_options.test_specify_shape_partial
                if (v.owner.inputs[0].owner and
                    isinstance(v.owner.inputs[0].owner.op, Join) and
                    # Ensure the Join is joining only scalar variables (so that
                    # the constant value can be found at the same index as the one
                    # used in the sub-tensor).
                    python_all(var.ndim == 0 for var in
                               v.owner.inputs[0].owner.inputs) and
                    len(v.owner.op.idx_list) == 1):

                    idx = v.owner.op.idx_list[0]
                    if isinstance(idx, gof.Type):
                        idx = get_scalar_constant_value(v.owner.inputs[1])
                    # Note the '+ 1' is because the first argument to Join is the
                    # axis.
                    ret = v.owner.inputs[0].owner.inputs[idx + 1]
                    ret = get_scalar_constant_value(ret)
                    # join can cast implicitly its input in some case.
                    return theano._asarray(ret, dtype=v.type.dtype)

                elif (v.owner.inputs[0].owner and
                    isinstance(v.owner.inputs[0].owner.op,
                               theano.tensor.opt.MakeVector) and
                    # MakeVector normally accept only scalar as input.
                    # We put this check in case there is change in the future
                    python_all(var.ndim == 0 for var in
                               v.owner.inputs[0].owner.inputs) and
                    len(v.owner.op.idx_list) == 1):
                    idx = v.owner.op.idx_list[0]
                    if isinstance(idx, gof.Type):
                        idx = get_scalar_constant_value(v.owner.inputs[1])
                    # Python 2.4 does not support indexing with numpy.integer
                    # So we cast it.
                    idx = int(idx)
                    ret = v.owner.inputs[0].owner.inputs[idx]
                    ret = get_scalar_constant_value(ret)
                    # MakeVector can cast implicitly its input in some case.
                    return theano._asarray(ret, dtype=v.type.dtype)

                # This is needed when we take the grad as the Shape op
                # are not already changed into MakeVector
                owner = v.owner
                leftmost_parent = owner.inputs[0]
                if (leftmost_parent.owner and
                    isinstance(leftmost_parent.owner.op,
                               theano.tensor.Shape)):
                    op = owner.op
                    idx_list = op.idx_list
                    idx = idx_list[0]
                    if isinstance(idx, gof.Type):
                        idx = get_scalar_constant_value(owner.inputs[1])
                    grandparent = leftmost_parent.owner.inputs[0]
                    gp_broadcastable = grandparent.type.broadcastable
                    ndim = grandparent.type.ndim

                    assert ndim == len(gp_broadcastable)

                    if not (idx < len(gp_broadcastable)):
                        msg = ("get_scalar_constant_value detected " +
                               "deterministic IndexError: x.shape[%d] " +
                               "when x.ndim=%d.") % (ndim, idx)
                        if config.exception_verbosity == 'high':
                            msg += 'x=%s' % min_informative_str(v)
                        else:
                            msg += 'x=%s' % str(v)
                        raise ValueError(msg)

                    if gp_broadcastable[idx]:
                        return numpy.asarray(1)

        raise NotScalarConstantError(v)


# Easy constructors

def tensor(*args, **kwargs):
    name = kwargs.pop('name', None)
    return TensorType(*args, **kwargs).make_variable(name=name)


def _multi(*fns):
    def f2(f, *names):
        if names and isinstance(names[0], int):
            if names == 1:
                return f()
            else:
                return [f() for i in xrange(names[0])]
        if isinstance(names, tuple):
            if len(names) == 1:
                names = names[0]
        if len(names) == 1:
            return f(names)
        else:
            return [f(name) for name in names]
    if len(fns) == 1:
        return partial(f2, fns)
    else:
        return [partial(f2, f) for f in fns]

cscalar = TensorType('complex64', ())
zscalar = TensorType('complex128', ())
fscalar = TensorType('float32', ())
dscalar = TensorType('float64', ())
bscalar = TensorType('int8', ())
wscalar = TensorType('int16', ())
iscalar = TensorType('int32', ())
lscalar = TensorType('int64', ())


def scalar(name=None, dtype=None):
    """Return a symbolic scalar variable.
    :param dtype: numeric type (None means to use theano.config.floatX)
    :param name: a name to attach to this variable
    """
    if dtype is None:
        dtype = config.floatX
    type = TensorType(dtype, ())
    return type(name)

scalars, fscalars, dscalars, iscalars, lscalars = _multi(
        scalar, fscalar, dscalar, iscalar, lscalar)

int_types = bscalar, wscalar, iscalar, lscalar
float_types = fscalar, dscalar
complex_types = cscalar, zscalar
int_scalar_types = int_types
float_scalar_types = float_types
complex_scalar_types = complex_types

cvector = TensorType('complex64', (False, ))
zvector = TensorType('complex128', (False, ))
fvector = TensorType('float32', (False, ))
dvector = TensorType('float64', (False, ))
bvector = TensorType('int8', (False,))
wvector = TensorType('int16', (False,))
ivector = TensorType('int32', (False, ))
lvector = TensorType('int64', (False, ))


def vector(name=None, dtype=None):
    """Return a symbolic vector variable.
    :param dtype: numeric type (None means to use theano.config.floatX)
    :param name: a name to attach to this variable
    """
    if dtype is None:
        dtype = config.floatX
    type = TensorType(dtype, (False, ))
    return type(name)

vectors, fvectors, dvectors, ivectors, lvectors = _multi(
        vector, fvector, dvector, ivector, lvector)

int_vector_types = bvector, wvector, ivector, lvector
float_vector_types = fvector, dvector
complex_vector_types = cvector, zvector

cmatrix = TensorType('complex64', (False, False))
zmatrix = TensorType('complex128', (False, False))
fmatrix = TensorType('float32', (False, False))
dmatrix = TensorType('float64', (False, False))
bmatrix = TensorType('int8', (False, False))
wmatrix = TensorType('int16', (False, False))
imatrix = TensorType('int32', (False, False))
lmatrix = TensorType('int64', (False, False))


def matrix(name=None, dtype=None):
    """Return a symbolic matrix variable.
    :param dtype: numeric type (None means to use theano.config.floatX)
    :param name: a name to attach to this variable
    """
    if dtype is None:
        dtype = config.floatX
    type = TensorType(dtype, (False, False))
    return type(name)

matrices, fmatrices, dmatrices, imatrices, lmatrices = _multi(
        matrix, fmatrix, dmatrix, imatrix, lmatrix)

int_matrix_types = bmatrix, wmatrix, imatrix, lmatrix
float_matrix_types = fmatrix, dmatrix
complex_matrix_types = cmatrix, zmatrix

crow = TensorType('complex64', (True, False))
zrow = TensorType('complex128', (True, False))
frow = TensorType('float32', (True, False))
drow = TensorType('float64', (True, False))
brow = TensorType('int8', (True, False))
wrow = TensorType('int16', (True, False))
irow = TensorType('int32', (True, False))
lrow = TensorType('int64', (True, False))


def row(name=None, dtype=None):
    """Return a symbolic row variable (ndim=2, broadcastable=[True,False]).
    :param dtype: numeric type (None means to use theano.config.floatX)
    :param name: a name to attach to this variable
    """
    if dtype is None:
        dtype = config.floatX
    type = TensorType(dtype, (True, False))
    return type(name)
rows, frows, drows, irows, lrows = _multi(row, frow, drow, irow, lrow)

ccol = TensorType('complex64', (False, True))
zcol = TensorType('complex128', (False, True))
fcol = TensorType('float32', (False, True))
dcol = TensorType('float64', (False, True))
bcol = TensorType('int8', (False, True))
wcol = TensorType('int16', (False, True))
icol = TensorType('int32', (False, True))
lcol = TensorType('int64', (False, True))


def col(name=None, dtype=None):
    """Return a symbolic column variable (ndim=2, broadcastable=[False,True]).
    :param dtype: numeric type (None means to use theano.config.floatX)
    :param name: a name to attach to this variable
    """
    if dtype is None:
        dtype = config.floatX
    type = TensorType(dtype, (False, True))
    return type(name)
cols, fcols, dcols, icols, lcols = _multi(col, fcol, dcol, icol, lcol)

ctensor3 = TensorType('complex64', ((False,) * 3))
ztensor3 = TensorType('complex128', ((False,) * 3))
ftensor3 = TensorType('float32', ((False,) * 3))
dtensor3 = TensorType('float64', ((False,) * 3))
btensor3 = TensorType('int8', ((False,) * 3))
wtensor3 = TensorType('int16', ((False,) * 3))
itensor3 = TensorType('int32', ((False,) * 3))
ltensor3 = TensorType('int64', ((False,) * 3))


def tensor3(name=None, dtype=None):
    """Return a symbolic 3-D variable.
    :param dtype: numeric type (None means to use theano.config.floatX)
    :param name: a name to attach to this variable
    """
    if dtype is None:
        dtype = config.floatX
    type = TensorType(dtype, (False, False, False))
    return type(name)

tensor3s, ftensor3s, dtensor3s, itensor3s, ltensor3s = _multi(
        tensor3, ftensor3, dtensor3, itensor3, ltensor3)

ctensor4 = TensorType('complex64', ((False,) * 4))
ztensor4 = TensorType('complex128', ((False,) * 4))
ftensor4 = TensorType('float32', ((False,) * 4))
dtensor4 = TensorType('float64', ((False,) * 4))
btensor4 = TensorType('int8', ((False,) * 4))
wtensor4 = TensorType('int16', ((False,) * 4))
itensor4 = TensorType('int32', ((False,) * 4))
ltensor4 = TensorType('int64', ((False,) * 4))


def tensor4(name=None, dtype=None):
    """Return a symbolic 4-D variable.
    :param dtype: numeric type (None means to use theano.config.floatX)
    :param name: a name to attach to this variable
    """
    if dtype is None:
        dtype = config.floatX
    type = TensorType(dtype, (False, False, False, False))
    return type(name)
tensor4s, ftensor4s, dtensor4s, itensor4s, ltensor4s = _multi(
        tensor4, ftensor4, dtensor4, itensor4, ltensor4)


Tensor = TensorType


# This bizarre push-import avoids a circular dependency.
elemwise.as_tensor_variable = as_tensor_variable
elemwise.TensorType = TensorType
elemwise.TensorVariable = TensorVariable
elemwise.TensorConstant = TensorConstant

#########################
# Utilities
#########################


def _scal_elemwise_with_nfunc(nfunc, nin, nout):
    """
    Replace a symbol definition with an elementwise version of the
    corresponding scalar Op.  If it is not None, the nfunc argument
    should be a string such that getattr(numpy, nfunc) implements
    a vectorized version of the elemwise operation. nin is the number
    of inputs expected by that function, and nout is the number of
    **destination** inputs it takes. That is, the function should
    take nin+nout inputs. nout == 0 means that the numpy function
    does not take a numpy array argument to put its result in.
    """
    def construct(symbol):
        symbolname = symbol.__name__
        inplace = symbolname.endswith('_inplace')
        if inplace:
            msg = "inplace"
        else:
            msg = "no_inplace"

        n = "Elemwise{%s,%s}" % (symbolname, msg)

        if inplace:
            scalar_op = getattr(scal, symbolname[:-len('_inplace')])
            inplace_scalar_op = scalar_op.__class__(scal.transfer_type(0))
            rval = elemwise.Elemwise(inplace_scalar_op, {0: 0}, name=n,
                                     nfunc_spec=(nfunc and (nfunc, nin, nout)))
        else:
            scalar_op = getattr(scal, symbolname)
            rval = elemwise.Elemwise(scalar_op, name=n,
                                     nfunc_spec=(nfunc and (nfunc, nin, nout)))

        if getattr(symbol, '__doc__', False):
            rval.__doc__ = symbol.__doc__ + '\n' + rval.__doc__

        # for the meaning of this see the ./epydoc script
        # it makes epydoc display rval as if it were a function, not an object
        rval.__epydoc_asRoutine = symbol
        rval.__module__ = 'tensor'

        pprint.assign(rval, printing.FunctionPrinter(symbolname))

        return rval
    return construct

_scal_elemwise = _scal_elemwise_with_nfunc(None, None, None)


#########################
# Casting Operations
#########################

class TensorFromScalar(Op):
    def make_node(self, s):
        assert isinstance(s.type, scal.Scalar)
        return Apply(self,
                     [s],
                     [tensor(dtype=s.type.dtype,
                             broadcastable=())])

    def perform(self, node, inp, out_):
        s, = inp
        out, = out_
        out[0] = numpy.asarray(s)

    def infer_shape(self, node, in_shapes):
        return [()]

    def grad(self, inp, grads):
        s, = inp
        dt, = grads
        if s.type.dtype in float_dtypes:
            assert dt.type.dtype in float_dtypes
            return [scalar_from_tensor(dt)]

        # If the input dtype is an integer, then so is the output dtype,
        # and the "zero" gradient can be represented in that int dtype.
        # Currently, theano.grad insists that the dtype of the returned
        # gradient has a float dtype, so we use floatX.
        if s.type.dtype in discrete_dtypes:
            return [s.zeros_like().astype(theano.config.floatX)]

        raise NotImplementedError("grad not implemented for complex dtypes")

    def __str__(self):
        return self.__class__.__name__

tensor_from_scalar = TensorFromScalar()


class ScalarFromTensor(Op):
    def __eq__(self, other):
        return type(self) == type(other)

    def __hash__(self):
        return hash(type(self))

    def make_node(self, t):
        assert isinstance(t.type, TensorType)
        assert t.type.broadcastable == ()
        return Apply(self,
                     [t],
                     [scal.get_scalar_type(dtype=t.type.dtype).make_variable()])

    def perform(self, node, inp, out_):
        s, = inp
        out, = out_
        out[0] = s.flatten()[0]

    def infer_shape(self, node, in_shapes):
        return [()]

    def grad(self, inp, grads):
        s, = inp
        dt, = grads
        return [tensor_from_scalar(dt)]

    def R_op(self, inputs, eval_points):
        if None in eval_points:
            return [None]
        return self.make_node(*eval_points).outputs

    def __str__(self):
        return self.__class__.__name__

    def c_code(self, node, name, inputs, outputs, sub):
        x, = inputs
        z, = outputs
        fail = sub['fail']
        return """
        %(z)s = ((dtype_%(x)s*)(PyArray_DATA(%(x)s)))[0];
        """ % locals()

    def c_code_cache_version(self):
        return (1,)

scalar_from_tensor = ScalarFromTensor()


# to be removed as we get the epydoc routine-documenting thing going
#-JB 20080924
def _conversion(real_value, name):
    __oplist_tag(real_value, 'casting')
    real_value.__module__ = 'tensor.basic'
    pprint.assign(real_value, printing.FunctionPrinter(name))
    return real_value


# These _conver_to_<type> functions have leading underscores to indicate that
# they should not be called directly.  They do not perform sanity checks about
# what types you are casting to what.  That logic is implemented by the
# `cast()` function below.

_convert_to_int8 = _conversion(
        elemwise.Elemwise(scal.convert_to_int8), 'int8')
"""Cast to 8-bit integer"""

_convert_to_int16 = _conversion(
        elemwise.Elemwise(scal.convert_to_int16), 'int16')
"""Cast to 16-bit integer"""

_convert_to_int32 = _conversion(
        elemwise.Elemwise(scal.convert_to_int32), 'int32')
"""Cast to 32-bit integer"""

_convert_to_int64 = _conversion(
        elemwise.Elemwise(scal.convert_to_int64), 'int64')
"""Cast to 64-bit integer"""

_convert_to_uint8 = _conversion(
        elemwise.Elemwise(scal.convert_to_uint8), 'uint8')
"""Cast to unsigned 8-bit integer"""

_convert_to_uint16 = _conversion(
        elemwise.Elemwise(scal.convert_to_uint16), 'uint16')
"""Cast to unsigned 16-bit integer"""

_convert_to_uint32 = _conversion(
        elemwise.Elemwise(scal.convert_to_uint32), 'uint32')
"""Cast to unsigned 32-bit integer"""

_convert_to_uint64 = _conversion(
        elemwise.Elemwise(scal.convert_to_uint64), 'uint64')
"""Cast to unsigned 64-bit integer"""

_convert_to_float32 = _conversion(
        elemwise.Elemwise(scal.convert_to_float32), 'float32')
"""Cast to single-precision floating point"""

_convert_to_float64 = _conversion(
        elemwise.Elemwise(scal.convert_to_float64), 'float64')
"""Cast to double-precision floating point"""

_convert_to_complex64 = _conversion(
        elemwise.Elemwise(scal.convert_to_complex64), 'complex64')
"""Cast to single-precision complex"""

_convert_to_complex128 = _conversion(
        elemwise.Elemwise(scal.convert_to_complex128), 'complex128')
"""Cast to double-precision complex"""

_cast_mapping = {
           'int8': _convert_to_int8,
           'int16': _convert_to_int16,
           'int32': _convert_to_int32,
           'int64': _convert_to_int64,
           'uint8': _convert_to_uint8,
           'uint16': _convert_to_uint16,
           'uint32': _convert_to_uint32,
           'uint64': _convert_to_uint64,
           'float32': _convert_to_float32,
           'float64': _convert_to_float64,
           'complex64': _convert_to_complex64,
           'complex128': _convert_to_complex128}


@constructor
def cast(x, dtype):
    """Symbolically cast `x` to a Tensor of type `dtype`."""
    if dtype == 'floatX':
        dtype = config.floatX

    _x = as_tensor_variable(x)
    if _x.type.dtype == dtype:
        return _x
    if _x.type.dtype.startswith('complex') and not dtype.startswith('complex'):
        raise TypeError((
            'Casting from complex to real is ambiguous: consider real(), '
            'imag(), angle() or abs()'))
    return _cast_mapping[dtype](x)

##########################
# Unary Operations
##########################


@constructor
def old_shape(a):
    """
    Return the shape tuple of a TensorType Variable.

    It may be either symbolic or nonsymbolic.

    If the shape of the expression is not known at graph-construction time,
    then a symbolic lvector will be returned, corresponding to the actual
    shape at graph-execution time.
    """
    va = as_tensor_variable(a)
    # print 'HERE', va, va.type
    if None in va.type.shape:
        # Some shape components are unknown at this time
        return _shape(va)
    else:
        # all shape components are known at compile time, so we return
        # a tuple directly.  This tuple is like the numpy.ndarray.shape tuple.
        return va.type.shape


class MaxAndArgmax(Op):
    """Calculate the max and argmax over a given axis or over all axes.
    """
    nin = 2  # tensor, axis
    nout = 2  # max val, max idx
    E_axis = 'invalid axis'

    def __eq__(self, other):
        return type(self) == type(other)

    def __hash__(self):
        return hash(type(self))

    def make_node(self, x, axis=None):
        x = _as_tensor_variable(x)

        if isinstance(axis, (tuple, list)):
            axis = [int(a) for a in axis]
            if len(axis) != 1:
                axis = list(axis)
                for idx in range(len(axis)):
                    if axis[idx] < 0:
                        axis[idx] += x.type.ndim
                axis.sort()
                if axis == range(-x.type.ndim, 0, 1):
                    axis = range(x.type.ndim)
                assert axis == range(x.type.ndim), (
                    "MaxAndArgmax does not support multiple"
                    " axes. the max fct supports it.")
                axis = None
            else:
                axis = axis[0]

        if isinstance(axis, (int, numpy.integer)):
            axis = int(axis)
        elif isinstance(axis, numpy.ndarray) and axis.ndim == 0:
            axis = int(axis)
        elif isinstance(axis, Variable):
            if not isinstance(axis, TensorConstant):
                raise TypeError("MaxAndArgmax needs a constant axis")
            assert axis.dtype.startswith("int") or axis.dtype.startswith("uint")
            axis = int(axis.data)
        # we make the axis all positive to make the infer_shape work
        # with negative axis
        if x.type.ndim > 0 and axis is not None:
            if axis < 0:
                if -axis > x.type.ndim:
                    raise ValueError('axis out of range')
                axis = x.type.ndim + axis
        # Verify that the axis is valid.
        all_axes = set()
        if axis is not None:
            if axis < 0 or axis >= x.type.ndim:
                raise ValueError(
                        'Invalid axis: %s (the number of dimensions of the '
                        'input is: %s)' % (axis, x.type.ndim))
            all_axes.add(axis)
        else:
            all_axes = range(x.ndim)
        if axis is None:
            axis = NoneConst.clone()
        else:
            axis = _as_tensor_variable(axis)
            assert axis.ndim == 0
        inputs = [x, axis]
        # We keep the original broadcastable flags for dimensions on which
        # we do not perform the max / argmax.
        broadcastable = [b for i, b in enumerate(x.type.broadcastable)
                         if i not in all_axes]
        outputs = [tensor(x.type.dtype, broadcastable, name='max'),
                   tensor('int64', broadcastable, name='argmax')]
        return Apply(self, inputs, outputs)

    def perform(self, node, inp, outs):
        x, axis = inp
        max, max_idx = outs
        max[0] = theano._asarray(numpy.max(x, axis),
                                 dtype=node.outputs[0].dtype)
        max_idx[0] = theano._asarray(numpy.argmax(x, axis), dtype='int64')

    def c_code(self, node, name, inp, out, sub):
        x, axis = inp
        max, argmax = out
        fail = sub["fail"]

        if NoneConst.equals(node.inputs[1]):
            axis_code = "axis = NPY_MAXDIMS;"
        else:
            assert node.inputs[1].ndim == 0
            axis_code = """
            axis = ((dtype_%(axis)s*)PyArray_DATA(%(axis)s))[0];
            if(axis > PyArray_NDIM(%(x)s)-1 || axis < -PyArray_NDIM(%(x)s)){
                PyErr_SetString(PyExc_ValueError, "MaxAndArgmax, bad axis argument");
                %(fail)s
            }
            """ % locals()
        ret = """
        int axis;

        Py_CLEAR(%(max)s);
        Py_CLEAR(%(argmax)s);//todo pass them as out parameter.
        %(axis_code)s
        %(max)s = (PyArrayObject*)PyArray_Max(%(x)s, axis, NULL);
        if(%(max)s == NULL){
            PyErr_SetString(PyExc_ValueError,
                         "MaxAndArgmax, max failed");
            %(fail)s;
        }
        if(!PyArray_CheckExact(%(max)s)){
            %(max)s = (PyArrayObject*)PyArray_FromAny((PyObject*)%(max)s, NULL, 0, 0, NPY_ARRAY_ENSUREARRAY, NULL);
            if(%(max)s == NULL){
                %(fail)s;
            }
        }

        %(argmax)s = (PyArrayObject*)PyArray_ArgMax(%(x)s, axis, NULL);
        if(%(argmax)s == NULL){
            PyErr_SetString(PyExc_ValueError, "MaxAndArgmax, argmax failed");
            Py_CLEAR(%(max)s);
            %(fail)s;
        }
        if(!PyArray_CheckExact(%(argmax)s)){
            %(argmax)s = (PyArrayObject*)PyArray_FromAny((PyObject*)%(argmax)s, NULL, 0, 0, NPY_ARRAY_ENSUREARRAY, NULL);
            if(%(argmax)s == NULL){
                %(fail)s;
            }
        }
        if(PyArray_TYPE(%(argmax)s) != NPY_INT64){
            PyObject * tmp = PyArray_Cast(%(argmax)s, NPY_INT64);
            if (NULL == tmp){
                %(fail)s;
            }
            Py_DECREF(%(argmax)s);
            %(argmax)s = (PyArrayObject*)tmp;
        }
        """
        return ret % locals()

    def c_code_cache_version(self):
        return (3,)

    def infer_shape(self, node, shapes):
        ishape, axis_shape = shapes
        axis = node.inputs[1]
        if node.inputs[1].data is None:
            return [(), ()]
        rval = tuple([ishape[i] for (i, b) in enumerate(
                    node.inputs[0].type.broadcastable) if i != axis.data])
        return [rval, rval]

    def R_op(self, inputs, eval_points):
        if eval_points[0] is None:
            return [None, None]
        if not isinstance(inputs[1], theano.Constant):
            raise ValueError(('R_op supported for arg_max only for '
                              'constant axis!'))
        if inputs[1].data > 1:
            raise ValueError(('R_op supported for arg_max only when '
                              ' axis is 0 or 1'))
        if inputs[0].ndim != 2:
            raise ValueError(('R_op supported for arg_max only when '
                              ' input is a matrix'))
        max_vals, max_pos = self.make_node(*inputs).outputs
        if inputs[1].data == 0:
            return [eval_points[0][max_pos,
                                   arange(eval_points[0].shape[1])], None]
        else:
            return [eval_points[0][arange(eval_points[0].shape[0]),
                                   max_pos], None]

    def grad(self, inp, grads):
        # The strict sense mathematical gradient of the maximum function is
        # not calculated here for it is not defined at every point where some
        # coordinates are identical. However, since the latter set has null
        # Lebesgue measure, the result may be interpreted as weak gradient.

        # @note: This function should work correctly for L{vector}s.
#        (x, y), (gz, gw)
#        gz*dz/dx + gw*dw/dx, gz*dz/dy + gw*dw/dy
#        gMax * dMax/dx + gArgMax * dArgMax/dx,
#                           gMax * dMax/daxis + gArgMax * dArgMax/daxis
#       g_max has one less dimension than x, so you need to complete
#        g_max to x's shape when axis=0 the broadcasting mechanism
#        does it automatically
        x, axis = inp
        g_max, g_max_idx = grads

        g_max_disconnected = isinstance(g_max.type, DisconnectedType)
        g_max_idx_disconnected = isinstance(g_max_idx.type, DisconnectedType)

        # if the op is totally disconnected, so are its inputs
        if g_max_disconnected and g_max_idx_disconnected:
            return [DisconnectedType()(), DisconnectedType()()]

        axis_grad = grad_undefined(self, 1, axis,
                "argmax is not defined for non-integer axes so"
                " argmax(x, axis+eps) is undefined")

        # if the max is disconnected but the argmax is not,
        # the gradient on its inputs is zero
        if g_max_disconnected:
            return [x.zeros_like(), axis_grad]
        if NoneConst.equals(axis):
            axis_ = range(x.ndim)
        else:
            axis_ = axis
        xmax = max(x, axis_)

        # Raise the g_max and xmax to the same number of dim as the input.
        pattern = []
        out_dim = 0
        if NoneConst.equals(axis):
            # We are taking the max/argmax over all dimensions.
            axis = None
        for i in range(x.ndim):
            if axis is None or i == axis.data:
                pattern.append('x')
            else:
                pattern.append(out_dim)
                out_dim += 1
        g_max_pad = DimShuffle(g_max.broadcastable, pattern)(g_max)
        xmax_pad = DimShuffle(xmax.broadcastable, pattern)(xmax)

        # Set the grad to the correct position.
        g_x = eq(xmax_pad, x) * g_max_pad
        return g_x, axis_grad

    def __str__(self):
        return self.__class__.__name__


_max_and_argmax = MaxAndArgmax()


def makeKeepDims(x, y, axis):
    """
    Reintroduces in y with length one the axes of x which have been left out
    in a prior reduction of x. With this option, the resulting tensor will
    broadcast correctly against the original tensor x.
    """
    x = as_tensor_variable(x)
    y = as_tensor_variable(y)

    if axis is None:
        axis = range(x.type.ndim)
    elif isinstance(axis, (int, numpy.integer)):
        axis = [axis]
    elif isinstance(axis, numpy.ndarray) and axis.ndim == 0:
        axis = [int(axis)]
    else:
        axis = [int(a) for a in axis]
    newaxis = []
    for a in axis:
        if not isinstance(a, int):
            raise ValueError("keepdims option can be used only with constant axis")
        if a < 0:
            a += x.type.ndim
        newaxis.append(a)
    i = 0
    new_dims = []
    for j, _ in enumerate(x.type.broadcastable):
        if j in newaxis:
            new_dims.append('x')
        else:
            new_dims.append(i)
            i += 1
    return DimShuffle(y.type.broadcastable, new_dims)(y)


@constructor
def max_and_argmax(a, axis=None, keepdims=False):
    """
    Returns maximum elements and their indices obtained by iterating over
    given axis

    When axis is None (the default value), the max is performed
    over the flattened tensor.

    keepdims: If this is set to True, the axes which are reduced are left in
        the result as dimensions with size one. With this option, the result
        will broadcast correctly against the original tensor.
    """

    out, argout = _max_and_argmax(a, axis)

    if keepdims:
        out = makeKeepDims(a, out, axis)
        argout = makeKeepDims(a, argout, axis)
    return [out, argout]


@constructor
def max(x, axis=None, keepdims=False):
    """
    Returns maximum elements obtained by iterating over given axis

    When axis is None (the default value), the max is performed
    over the flattened tensor.

    keepdims: If this is set to True, the axes which are reduced are left in
        the result as dimensions with size one. With this option, the result
        will broadcast correctly against the original tensor.

    :note: we return an error as numpy when we reduce a dim with a shape of 0
    """

    # We have a choice of implementing this call with the
    # CAReduce op or the MaxAndArgmax op.

    # MaxAndArgmax supports grad and Rop, so we prefer to use that.
    # CAReduce is faster, but optimizations will replace MaxAndArgmax[0]
    # with CAReduce at compile time, so at this stage the important
    # thing is supporting all user interface features, not speed.
    # Some cases can be implemented only with CAReduce.

    # We thus prefer to use MaxAndArgmax, if possible. It does not
    # support all axis arguments, so we may need to fall back to CAReduce.

    try:
        out = max_and_argmax(x, axis)[0]
    except Exception:
        out = CAReduce(scal.maximum, axis)(x)

    if keepdims:
        out = makeKeepDims(x, out, axis)
    return out


@constructor
def argmax(x, axis=None, keepdims=False):
    """
    Returns indices of maximum elements obtained by iterating over given axis

    When axis is None (the default value), the argmax is performed
    over the flattened tensor.

    keepdims: If this is set to True, the axes which are reduced are left in
        the result as dimensions with size one. With this option, the result
        will broadcast correctly against the original tensor.
    """
    # In python (using MaxAndArgmax.perform()) this leads to a wasteful
    # implementation that goes through the data twice instead of once
    # but when Argmax.c_impl() is in place, it should be fine.

    argout = max_and_argmax(x, axis)[1]

    if keepdims:
        argout = makeKeepDims(x, argout, axis)
    return argout


@constructor
def min(x, axis=None, keepdims=False):
    """
    Returns minimum elements obtained by iterating over given axis

    When axis is None (the default value), the min is performed
    over the flattened tensor.

    keepdims: If this is set to True, the axes which are reduced are left in
        the result as dimensions with size one. With this option, the result
        will broadcast correctly against the original tensor.
    """
    x = as_tensor_variable(x)
    str_x_type = str(x.dtype)
    if str_x_type.startswith('float') or str_x_type in int_dtypes:
        return -max(-x, axis=axis, keepdims=keepdims)
    else:
        # Be careful about unsigned integers, complex
        raise NotImplementedError()


@constructor
def argmin(x, axis=None, keepdims=False):
    """
    Returns indices of minimum elements obtained by iterating over given axis

    When axis is None (the default value), the argmin is performed
    over the flattened tensor.

    keepdims: If this is set to True, the axes which are reduced are left in
        the result as dimensions with size one. With this option, the result
        will broadcast correctly against the original tensor.
    """
    x = as_tensor_variable(x)
    str_x_type = str(x.dtype)
    if str_x_type.startswith('float') or str_x_type in int_dtypes:
        return argmax(-x, axis=axis, keepdims=keepdims)
    else:
        # Be careful about unsigned integers, complex
        raise NotImplementedError()


@constructor
def smallest(*args):
    """
    Return the [elementwise] smallest of a variable number of arguments.

    Like python's min.
    """
    if len(args) == 2:
        a, b = args
        return switch(a < b, a, b)
    else:
        return min(stack(*args), axis=0)


@constructor
def largest(*args):
    """
    Return the [elementwise] largest of a variable number of arguments.

    Like python's max.
    """
    if len(args) == 2:
        a, b = args
        return switch(a > b, a, b)
    else:
        return max(stack(*args), axis=0)


##########################
# Comparison
##########################

@_scal_elemwise_with_nfunc('less', 2, 1)
def lt(a, b):
    """a < b"""


@_scal_elemwise_with_nfunc('greater', 2, 1)
def gt(a, b):
    """a > b"""


@_scal_elemwise_with_nfunc('less_equal', 2, 1)
def le(a, b):
    """a <= b"""


@_scal_elemwise_with_nfunc('greater_equal', 2, 1)
def ge(a, b):
    """a >= b"""


@_scal_elemwise_with_nfunc('equal', 2, 1)
def eq(a, b):
    """a == b"""


@_scal_elemwise_with_nfunc('not_equal', 2, 1)
def neq(a, b):
    """a != b"""


@_scal_elemwise_with_nfunc('isnan', 1, 1)
def isnan(a):
    """isnan(a)"""


@_scal_elemwise_with_nfunc('isinf', 1, 1)
def isinf(a):
    """isinf(a)"""


##########################
# Condition
##########################

@_scal_elemwise_with_nfunc('where', 3, 1)
def switch(cond, ift, iff):
    """if cond then ift else iff"""

where = switch
##########################
# Bit-wise
##########################


@_scal_elemwise_with_nfunc('bitwise_and', 2, 1)
def and_(a, b):
    """bitwise a & b"""
bitwise_and = and_  # numpy name for it


@_scal_elemwise_with_nfunc('bitwise_or', 2, 1)
def or_(a, b):
    """bitwise a | b"""
bitwise_or = or_  # numpy name for it


@_scal_elemwise_with_nfunc('bitwise_xor', 2, 1)
def xor(a, b):
    """bitwise a ^ b"""
bitwise_xor = xor  # numpy name for it


@_scal_elemwise_with_nfunc('invert', 1, 1)
def invert(a):
    """bitwise ~a"""
bitwise_not = invert  # numpy alias for it


##########################
# Math
##########################

@_scal_elemwise_with_nfunc('abs', 1, 1)
def abs_(a):
    """|`a`|

    TensorVariable overloads the `TensorVariable.__abs__` operator so that
    this function is called when you type abs(a).

    """

pprint.assign(abs_, printing.PatternPrinter(('|%(0)s|', -1000)))


@_scal_elemwise_with_nfunc('exp', 1, 1)
def exp(a):
    """e^`a`"""


@_scal_elemwise_with_nfunc('exp2', 1, 1)
def exp2(a):
    """2^`a`"""


@_scal_elemwise_with_nfunc('expm1', 1, 1)
def expm1(a):
    """e^`a` - 1"""


@_scal_elemwise_with_nfunc('negative', 1, 1)
def neg(a):
    """-a"""


# numpy.reciprocal does integer division on integer inputs
# (which is not very interesting)
@_scal_elemwise
def inv(a):
    """1.0/a"""


@_scal_elemwise_with_nfunc('log', 1, 1)
def log(a):
    """base e logarithm of a"""


@_scal_elemwise_with_nfunc('log2', 1, 1)
def log2(a):
    """base 2 logarithm of a"""


@_scal_elemwise_with_nfunc('log10', 1, 1)
def log10(a):
    """base 10 logarithm of a"""


@_scal_elemwise_with_nfunc('log1p', 1, 1)
def log1p(a):
    """log(1+a)"""


@_scal_elemwise_with_nfunc('sign', 1, 1)
def sgn(a):
    """sign of a"""


@_scal_elemwise_with_nfunc('ceil', 1, 1)
def ceil(a):
    """ceiling of a"""


@_scal_elemwise_with_nfunc('floor', 1, 1)
def floor(a):
    """floor of a"""


@_scal_elemwise_with_nfunc('trunc', 1, 1)
def trunc(a):
    """trunc of a"""


@constructor
def iround(a, mode="half_away_from_zero"):
    """cast(round(a,mode),'int64')"""
    return cast(round(a, mode), 'int64')


@constructor
def round(a, mode="half_away_from_zero"):
    """round_mode(a) with mode in [half_away_from_zero, half_to_even]"""
    if mode == "half_away_from_zero":
        return round_half_away_from_zero(a)
    elif mode == "half_to_even":
        return round_half_to_even(a)
    else:
        raise Exception("round mode %s is not implemented." % mode)


@_scal_elemwise_with_nfunc('around', 1, -1)
def round_half_to_even(a):
    """round_half_to_even(a)"""


@_scal_elemwise
def round_half_away_from_zero(a):
    """round_half_away_from_zero(a)"""


@_scal_elemwise_with_nfunc('square', 1, 1)
def sqr(a):
    """square of a"""


# alias to sqr, included to maintain similarity with numpy interface
square = sqr


@_scal_elemwise_with_nfunc('sqrt', 1, 1)
def sqrt(a):
    """square root of a"""


@_scal_elemwise_with_nfunc('deg2rad', 1, 1)
def deg2rad(a):
    """convert degree a to radian"""


@_scal_elemwise_with_nfunc('rad2deg', 1, 1)
def rad2deg(a):
    """convert radian a to degree"""


@_scal_elemwise_with_nfunc('cos', 1, 1)
def cos(a):
    """cosine of a"""


@_scal_elemwise_with_nfunc('arccos', 1, 1)
def arccos(a):
    """arccosine of a"""


@_scal_elemwise_with_nfunc('sin', 1, 1)
def sin(a):
    """sine of a"""


@_scal_elemwise_with_nfunc('arcsin', 1, 1)
def arcsin(a):
    """arcsine of a"""


@_scal_elemwise_with_nfunc('tan', 1, 1)
def tan(a):
    """tangent of a"""


@_scal_elemwise_with_nfunc('arctan', 1, 1)
def arctan(a):
    """arctangent of a"""


@_scal_elemwise_with_nfunc('arctan2', 1, 1)
def arctan2(a, b):
    """arctangent of a / b"""


@_scal_elemwise_with_nfunc('cosh', 1, 1)
def cosh(a):
    """hyperbolic cosine of a"""


@_scal_elemwise_with_nfunc('arccosh', 1, 1)
def arccosh(a):
    """hyperbolic arc cosine of a"""


@_scal_elemwise_with_nfunc('sinh', 1, 1)
def sinh(a):
    """hyperbolic sine of a"""


@_scal_elemwise_with_nfunc('arcsinh', 1, 1)
def arcsinh(a):
    """hyperbolic arc sine of a"""


@_scal_elemwise_with_nfunc('tanh', 1, 1)
def tanh(a):
    """hyperbolic tangent of a"""


@_scal_elemwise_with_nfunc('arctanh', 1, 1)
def arctanh(a):
    """hyperbolic arc tangent of a"""


@_scal_elemwise
def erf(a):
    """error function"""


@_scal_elemwise
def erfc(a):
    """complementary error function"""


@_scal_elemwise
def erfinv(a):
    """inverse error function"""


@_scal_elemwise
def erfcinv(a):
    """inverse complementary error function"""


@_scal_elemwise
def gamma(a):
    """gamma function"""


@_scal_elemwise
def gammaln(a):
    """log gamma function"""


@_scal_elemwise
def psi(a):
    """derivative of log gamma function"""

@_scal_elemwise
def chi2sf(x, k):
    """chi squared survival function"""


#numpy.real(float32) return a view on the inputs.
#@_scal_elemwise_with_nfunc('real', 1, -1)
@_scal_elemwise
def real(z):
    """Return real component of complex-valued tensor `z`"""
_tensor_py_operators.real = property(real)


@_scal_elemwise_with_nfunc('imag', 1, -1)
def imag(z):
    """Return imaginary component of complex-valued tensor `z`"""
_tensor_py_operators.imag = property(imag)


@_scal_elemwise_with_nfunc('angle', 1, -1)
def angle(z):
    """Return polar-coordinate angle of complex-valued tensor `z`"""


@_scal_elemwise  # numpy.complex cannot build tensors
def complex(real, imag):
    """Return complex-valued tensor with `real` and `imag` components"""


@_scal_elemwise_with_nfunc('conj', 1, -1)
def conj(z):
    """Return the complex conjugate of `z`."""


@_scal_elemwise
def complex_from_polar(abs, angle):
    """Return complex-valued tensor from polar coordinate specification."""

##########################
# Misc
##########################


# fill, _fill_inplace = _elemwise(scal.second, 'fill',
    #"""fill WRITEME (elemwise)""")
@_scal_elemwise
def second(a, b):
    """Create a matrix by filling the shape of a with b"""

fill = second
pprint.assign(fill, printing.FunctionPrinter('fill'))


@constructor
def ones_like(model, dtype=None):
    """equivalent of numpy.ones_like"""
    if dtype is None:
        dtype = model.type.dtype
    ret = fill(model, constant(1.0, dtype=dtype))
    return ret


@constructor
def zeros_like(model, dtype=None):
    """equivalent of numpy.zeros_like"""
    if dtype is None:
        dtype = model.type.dtype
    return fill(model, constant(0.0, dtype=dtype))


def zeros(shape, dtype=None):
    """
    Create a Tensor filled with zeros, closer to Numpy's syntax than ``alloc``.
    """
    if not isinstance(shape, (list, tuple, TensorVariable)):
        shape = [shape]
    if dtype is None:
        dtype = config.floatX
    return alloc(numpy.array(0, dtype=dtype), *shape)


def ones(shape, dtype=None):
    """
    Create a Tensor filled with ones, closer to Numpy's syntax than ``alloc``.
    """
    if not isinstance(shape, (list, tuple, TensorVariable)):
        shape = [shape]
    if dtype is None:
        dtype = config.floatX
    return alloc(numpy.array(1, dtype=dtype), *shape)


class Nonzero(gof.Op):
    """
    Return the indices of the elements that are non-zero.

    Returns a matrix of shape (ndim, number of nonzero elements) such that
    element (i,j) is the index in the ith dimension of the jth non-zero
    element.

    Note this is different than NumPy, which returns a tuple of arrays, one for
    each dimension of the input array.

    Parameters
    ----------
    a : array_like
        Input array.

    Returns
    -------
    result : matrix
        matrix containing the indices of the non-zero elements of a.

    See Also
    --------
    nonzero_values : Return the non-zero elements of the input array
    flatnonzero : Return the indices of the non-zero elements of the
        flattened input array.

    """
    def make_node(self, a):
        a = as_tensor_variable(a)
        if a.ndim == 0:
            raise ValueError('Nonzero only supports non-scalar arrays.')
        output = [TensorType(dtype='int64', broadcastable=(False, False))()]
        return gof.Apply(self, [a], output)

    def perform(self, node, inp, out_):
        a = inp[0]
        out, = out_

        result_tuple = numpy.nonzero(a)
        if len(result_tuple[0]) > 0:
            result = numpy.vstack(result_tuple)
        else:
            result = numpy.zeros((len(result_tuple), 0))

        out[0] = result.astype('int64')

    def grad(self, inp, grads):
        return [grad_undefined(self, 0, inp[0])]


_nonzero = Nonzero()


def nonzero(a, return_matrix=False):
    """
    Returns one of the following:

        If return_matrix is False (default, same as NumPy):
            A tuple of vector arrays such that the ith element of the jth array
            is the index of the ith non-zero element of the input array in the
            jth dimension.

        If return_matrix is True (same as Theano Op):
            Returns a matrix of shape (ndim, number of nonzero elements) such
            that element (i,j) is the index in the ith dimension of the jth
            non-zero element.

    Parameters
    ----------
    a : array_like
        Input array.

    return_matrix : bool
        If True, returns a symbolic matrix. If False, returns a tuple of
        arrays. Defaults to False.

    Returns
    -------
    result : tuple of vectors or matrix

    See Also
    --------
    nonzero_values : Return the non-zero elements of the input array
    flatnonzero : Return the indices of the non-zero elements of the
        flattened input array.

    """
    matrix_result = _nonzero(a)
    if return_matrix:
        return matrix_result
    else:
        if a.ndim > 0:
            tuple_result = tuple([matrix_result[i] for i in xrange(a.ndim)])
        else:
            tuple_result = tuple([matrix_result[0]])
        return tuple_result


def flatnonzero(a):
    """
    Return a vector of indices that are non-zero in the flattened version of a.

    This is equivalent to nonzero(a.flatten(), return_matrix=True)[0]

    Parameters
    ----------
    a : tensor
        Input tensor

    Returns
    -------
    res : vector
        Output vector, containing the indices of the elements of `a.flatten()`
        that are non-zero.

    See Also
    --------
    nonzero : Return the indices of the non-zero elements of the input array.
    nonzero_values : Return the non-zero elements of the input array
    """
    if a.ndim == 0:
        raise ValueError('Nonzero only supports non-scalar arrays.')
    return nonzero(a.flatten(), return_matrix=True)[0]


def nonzero_values(a):
    """
    Return a vector of non-zero elements contained in the input array.

    The following behavior works to extract non-zero elements from an array
    in NumPy but is *NOT* supported by Theano:

        a[numpy.nonzero(a)]

    Instead, the nonzero_values function or method should be used:

        tensor.nonzero_values(a)
        a.nonzero_values()

    This is equivalent to the following:

        a.flatten()[tensor.flatnonzero(a)]

    Parameters
    ----------
    a : tensor
        Input tensor

    Returns
    -------
    res : vector
        Output vector, containing the non-zero elements of a.

    See Also
    --------
    nonzero : Return the indices of the non-zero elements of the input array.
    flatnonzero : Return the indices of the non-zero elements of the
        flattened input array.
    """
    return a.flatten()[flatnonzero(a)]


class Tri(gof.Op):
    def __init__(self, dtype=None):
        if dtype is None:
            dtype = config.floatX
        self.dtype = dtype

    def make_node(self, N, M, k):
        N = as_tensor_variable(N)
        M = as_tensor_variable(M)
        k = as_tensor_variable(k)
        return gof.Apply(self, [N, M, k],
                [TensorType(dtype=self.dtype, broadcastable=(False, False))()])

    def perform(self, node, inp, out_):
        N, M, k = inp
        out, = out_
        out[0] = numpy.tri(N, M, k, dtype=self.dtype)

    def infer_shape(self, node, in_shapes):
        out_shape = [node.inputs[0], node.inputs[1]]
        return [out_shape]

    def grad(self, inp, grads):
        return [grad_undefined(self, i, inp[i]) for i in xrange(3)]

    def __eq__(self, other):
        return type(self) == type(other) and self.dtype == other.dtype

    def __hash__(self):
        return hash(self.dtype) ^ hash(type(self))


def tri(N, M=None, k=0, dtype=None):
    """
    An array with ones at and below the given diagonal and zeros elsewhere.

    Parameters
    ----------
    N : int
        Number of rows in the array.
    M : int, optional
        Number of columns in the array.
        By default, `M` is taken equal to `N`.
    k : int, optional
        The sub-diagonal at and below which the array is filled.
        `k` = 0 is the main diagonal, while `k` < 0 is below it,
        and `k` > 0 is above.  The default is 0.
    dtype : dtype, optional
        Data type of the returned array.  The default is float.

    Returns
    -------
    tri : Array of shape (N, M)
        Array with its lower triangle filled with ones and zero elsewhere;
        in other words ``T[i,j] == 1`` for ``i <= j + k``, 0 otherwise.
    """
    if dtype is None:
        dtype = config.floatX
    if M is None:
        M = N
    op = Tri(dtype)
    return op(N, M, k)


def tril(m, k=0):
    """
    Lower triangle of an array.

    Return a copy of an array with elements above the `k`-th diagonal zeroed.

    Parameters
    ----------
    m : array_like, shape (M, N)
        Input array.
    k : int, optional
        Diagonal above which to zero elements.  `k = 0` (the default) is the
        main diagonal, `k < 0` is below it and `k > 0` is above.

    Returns
    -------
    tril : array, shape (M, N)
        Lower triangle of `m`, of same shape and data-type as `m`.

    See Also
    --------
    triu : same thing, only for the upper triangle
    """
    return m * tri(m.shape[0], m.shape[1], k=k, dtype=m.dtype)


def triu(m, k=0):
    """
    Upper triangle of an array.

    Return a copy of a matrix with the elements below the `k`-th diagonal
    zeroed.

    Please refer to the documentation for `tril` for further details.

    See Also
    --------
    tril : lower triangle of an array
    """
    return m * (1 - tri(m.shape[0], m.shape[1], k=k - 1, dtype=m.dtype))


class Eye(gof.Op):
    def __init__(self, dtype=None):
        if dtype is None:
            dtype = config.floatX
        self.dtype = dtype

    def make_node(self, n, m, k):
        n = as_tensor_variable(n)
        m = as_tensor_variable(m)
        k = as_tensor_variable(k)
        assert n.ndim == 0
        assert m.ndim == 0
        assert k.ndim == 0
        return gof.Apply(self, [n, m, k],
                [TensorType(dtype=self.dtype, broadcastable=(False, False))()])

    def perform(self, node, inp, out_):
        n, m, k = inp
        out, = out_
        out[0] = numpy.eye(n, m, k, dtype=self.dtype)

    def infer_shape(self, node, in_shapes):
        out_shape = [node.inputs[0], node.inputs[1]]
        return [out_shape]

    def grad(self, inp, grads):
        return [grad_undefined(self, i, inp[i]) for i in xrange(3)]

    def __eq__(self, other):
        return type(self) == type(other) and self.dtype == other.dtype

    def __hash__(self):
        return hash(self.dtype) ^ hash(type(self))


def eye(n, m=None, k=0, dtype=None):
    """Return a 2-D array with ones on the diagonal and zeros elsewhere.

    Parameters
    ----------
    n : int
      Number of rows in the output.
    m : int, optional
      Number of columns in the output. If None, defaults to `N`.
    k : int, optional
      Index of the diagonal: 0 (the default) refers to the main diagonal,
      a positive value refers to an upper diagonal, and a negative value
      to a lower diagonal.
    dtype : data-type, optional
      Data-type of the returned array.

    Returns
    -------
    I : ndarray of shape (N,M)
      An array where all elements are equal to zero, except for the `k`-th
      diagonal, whose values are equal to one.
    """
    if dtype is None:
        dtype = config.floatX
    if m is None:
        m = n
    localop = Eye(dtype)
    return localop(n, m, k)


def identity_like(x):
    return eye(x.shape[0], x.shape[1], k=0, dtype=x.dtype)


class Alloc(gof.Op):
    """Create a Tensor from an initial value and a desired shape

    alloc(value, shape0, shape1, ..., shapeN)

    Returns an N-dimensional tensor initialized by `value` using something
    equivalent to
    >>> z = numpy.zeros(shape, value.dtype)
    >>> z += value

    The result has N dimensions, has the dtype of `value` and is obtained by
    broadcasting value over the output ndarray.

    This Op is used to replace fill() during optimizations because after shapes
    are lifted, the first argument to fill can often be pruned from the graph.
    """
    def __init__(self):
        pass

    def __eq__(self, other):
        return type(self) == type(other)

    def __hash__(self):
        return hash(type(self))

    def __str__(self):
        return self.__class__.__name__

    def make_node(self, value, *shape):
        v = as_tensor_variable(value)
        sh = [as_tensor_variable(s) for s in shape]
        bcast = []
        if v.ndim > len(sh):
            raise TypeError("The Alloc value to use has more dimensions"
                            " than the specified dimensions",
                            v.ndim, len(sh))
        for i, s in enumerate(sh):
            if s.type.dtype[:3] not in ('int', 'uin'):
                if config.exception_verbosity == 'high':
                    s_as_str = '\n' + min_informative_str(s)
                else:
                    s_as_str = str(s)
                raise TypeError('Shape arguments to Alloc must be integers, '
                                'but argument %s is not for apply node: %s' %
                                (i, s_as_str))
            # if s is constant 1, then we're broadcastable in that dim
            try:
                const_shp = get_scalar_constant_value(s)
            except NotScalarConstantError:
                const_shp = None
            bcast.append(numpy.all(1 == const_shp))
        otype = TensorType(dtype=v.dtype, broadcastable=bcast)
        return gof.Apply(self, ([v] + sh), [otype()])

    def perform(self, node, inputs, out_):
        out, = out_
        v = inputs[0]
        sh = tuple([int(i) for i in inputs[1:]])
        if out[0] is None or out[0].shape != sh:
            if v.size == 1 and v.item() == 0:
                out[0] = numpy.zeros(sh, dtype=v.dtype)
            else:
                out[0] = numpy.empty(sh, dtype=v.dtype)
                out[0][...] = v  # broadcast v to fill us up
        else:
            # reuse the allocated memory.
            out[0][...] = v  # broadcast v to fill us up

    def c_code(self, node, name, inp, out, sub):
        vv = inp[0]
        ndim = len(inp[1:])
        zz, = out
        fail = sub['fail']

        code = """
            npy_intp shape[%(ndim)s];
            """ % dict(ndim=ndim)

        # Initialize shape
        for i, shp_i in enumerate(inp[1:]):
            code += """
                shape[%(i)s] = ((dtype_%(shp_i)s*) PyArray_DATA(%(shp_i)s))[0];
                """ % dict(i=i, shp_i=shp_i)

        code += """
            int need_new_out = (NULL == %(zz)s);
            for (int i = 0; i < %(ndim)s; i++)
                need_new_out = (need_new_out
                                || (PyArray_DIMS(%(zz)s)[i] != shape[i]));

            if (need_new_out)
            {
                Py_XDECREF(%(zz)s);
                %(zz)s = (PyArrayObject*) PyArray_SimpleNew(%(ndim)s,
                    shape, PyArray_TYPE((PyArrayObject*) py_%(vv)s));
                if (!%(zz)s)
                {
                    PyErr_SetString(PyExc_MemoryError, "alloc failed");
                    %(fail)s
                }
            }

            // This function takes care of broadcasting
            PyArray_CopyInto(%(zz)s, %(vv)s);
            """ % dict(vv=vv, ndim=ndim, zz=zz, fail=fail)

        return code

    def c_code_cache_version(self):
        return (1,)

    def infer_shape(self, node, input_shapes):
        return [node.inputs[1:]]

    def connection_pattern(self, node):

        rval = [[True]]

        for ipt in node.inputs[1:]:
            rval.append([False])

        return rval

    def grad(self, inputs, grads):
        x = inputs[0]
        gz = grads[0]
        n_axes_to_sum = gz.ndim - x.ndim
        #The number of dimensions added
        axis = range(n_axes_to_sum)
        #The broadcasted dimensions
        axis_broadcasted = []
        for i, (ib, gb) in enumerate(
            zip(inputs[0].broadcastable,
                #We need the dimensions corresponding to x
                grads[0].broadcastable[-inputs[0].ndim:])):
            if ib and not gb:
                axis_broadcasted.append(i + n_axes_to_sum)
        gx = gz.sum(axis=axis + axis_broadcasted)
        if axis_broadcasted:
            new_order = list(x.broadcastable)
            idx = 0
            for i in range(x.ndim):
                if not new_order[i]:
                    new_order[i] = idx
                    idx += 1
                else:
                    new_order[i] = 'x'
            gx = gx.dimshuffle(new_order)
            #Dimshuffle to add back the broadcasted dims
        #The *elements* of the output are not connected to
        #the inputs that specify the shape. If you grow the
        #shape by epsilon, the existing elements do not
        #change.
        return [gx] + [DisconnectedType()() for i in inputs[1:]]

    def __call__(self, val, *shapes, **kwargs):
        """
        If the alloc would be useless, this function returns val.

        If this function is called outside of a graph optimization context
        (for instance, it is manually called by a user building a graph),
        then we always return an Alloc node, to allow for DebugMode to check
        for size mismatches.

        If you always want an Alloc node, call make_node.
        """
        ret = super(Alloc, self).__call__(val, *shapes, **kwargs)
        try:
            # It makes optimization difficult when useless allocs are thrown
            # into the graph at every stage of optimization.  This little logic
            # tries to help at least in some cases.
            if hasattr(val, 'fgraph') and (val.type == ret.type):
                return val
        except AttributeError:
            pass
        return ret

    def R_op(self, inputs, eval_points):
        if eval_points[0] is None:
            return [None]
        return self(eval_points[0], *inputs[1:], **dict(return_list=True))

    def do_constant_folding(self, node):
        if not getattr(node.outputs[0], 'clients', []):
            # If there are no clients then there is no point doing constant
            # folding.
            return False
        for client in node.outputs[0].clients:
            if client[0] == 'output':
                # If the output is a constant, it will have to be deepcopied
                # each time the function is called.  So we do not fold.
                return False
            elif (#The following ops work inplace of their input id 0.
                  client[1] == 0 and
                  isinstance(client[0].op, (
                    #Ops that will work inplace on the Alloc. So if they
                    #get constant_folded, they would copy the
                    #constant and this is less efficients.

                    #Not doing the constant folding could also lower
                    #the peak memory usage, as we the "constant" won't
                    #always exists.
                        theano.tensor.subtensor.IncSubtensor,
                        theano.tensor.subtensor.AdvancedIncSubtensor1,
                        theano.tensor.subtensor.AdvancedIncSubtensor,
                        theano.tensor.blas.Gemv,
                        theano.tensor.blas_c.CGemv,
                        theano.tensor.blas.Ger,
                        theano.tensor.blas_c.CGer,
                        theano.tensor.blas_scipy.ScipyGer
                        ))):
                return False
            #If the clients is a transfer to the GPU, we don't want to
            #fold. We let the Alloc being moved to the GPU, then we
            #let the GPU algo decide if it need to fold it or not.
            elif client[0].op.__class__.__name__.lower().startswith("gpu"):
                return False
        return True


alloc = Alloc()
pprint.assign(alloc, printing.FunctionPrinter('alloc'))


"""Create a duplicate of `a` (with duplicated storage)"""
tensor_copy = elemwise.Elemwise(scal.identity)
pprint.assign(tensor_copy, printing.IgnorePrinter())


@constructor
def sum(input, axis=None, dtype=None, keepdims=False, acc_dtype=None):
    """
    Computes the sum along the given axis(es) of a tensor `input`

    When axis is None (the default value), the sum is performed
    over the flattened tensor.

    keepdims: If this is set to True, the axes which are reduced are left in
        the result as dimensions with size one. With this option, the result
        will broadcast correctly against the original tensor.

    For full documentation see ``tensor.elemwise.Sum``.
    In particular please pay attention to the important warning when using
    a custom acc_dtype.
    """

    out = elemwise.Sum(axis=axis, dtype=dtype, acc_dtype=acc_dtype)(input)

    if keepdims:
        out = makeKeepDims(input, out, axis)
    return out

pprint.assign(Sum(), printing.FunctionPrinter('sum'))


@constructor
def prod(input, axis=None, dtype=None, keepdims=False, acc_dtype=None,
         no_zeros_in_input=False):
    """
    Computes the product along the given axis(es) of a tensor `input`

    When axis is None (the default value), the product is performed
    over the flattened tensor.

    keepdims: If this is set to True, the axes which are reduced are left in
        the result as dimensions with size one. With this option, the result
        will broadcast correctly against the original tensor.

    For full documentation see ``tensor.elemwise.Prod``.
    """

    out = elemwise.Prod(axis, dtype=dtype, acc_dtype=acc_dtype,
                        no_zeros_in_input=no_zeros_in_input)(input)

    if keepdims:
        out = makeKeepDims(input, out, axis)
    return out


class Mean(elemwise.CAReduce):
    def __init__(self, axis=None):
        elemwise.CAReduce.__init__(self, scal.add, axis)
        assert self.axis is None or len(self.axis) == 1

    def __str__(self):
        if self.axis is not None:
            return "Mean{%s}" % (", ".join(str(x) for x in self.axis))
        else:
            return "Mean"

    def _output_dtype(self, idtype):
        # we want to protect against overflow
        return 'float64'

    def perform(self, node, inp, out):
        input, = inp
        output, = out
        if self.axis is None:
            axis = None
        else:
            axis = self.axis[0]
        # numpy.asarray is needed as otherwise we can end up with a
        # numpy scalar.
        output[0] = numpy.asarray(numpy.mean(input, dtype='float64',
                                             axis=axis))

    def c_code(self, node, name, inames, onames, sub):
        if self.axis is not None:
            return super(Op, self).c_code(node, name, inames, onames, sub)
        ret = elemwise.CAReduce.c_code(self, node, name, inames, onames, sub)
        # TODO: c_code perform support only axis is None
        return ret + """
  *((double *)PyArray_DATA(%s)) /= PyArray_SIZE(%s);
  """ % (onames[0], inames[0])

# TODO: implement the grad. When done and tested, you can make this the default
# version.
#    def grad(self, (x,), (gout,)):
#      import pdb;pdb.set_trace()
#      return grad(mean(x, self.axis, op=False),[x])


@constructor
def mean(input, axis=None, dtype=None, op=False, keepdims=False,
        acc_dtype=None):
    """
    Computes the mean value along the given axis(es) of a tensor `input`

    :param axis: compute the mean along this axis of the tensor.
                 None means all axes (like numpy).
    :type axis: None or int or (list of int) (see `Sum`)

    :param dtype: dtype to cast the result of the inner summation into.
        For instance, by default, a sum of a float32 tensor will be
        done in float64 (acc_dtype would be float64 by default),
        but that result will be casted back in float32.
    :type dtype: None or string

    :param keepdims: If this is set to True, the axes which are reduced are
        left in the result as dimensions with size one. With this option,
        the result will broadcast correctly against the original tensor.

    :param acc_dtype: dtype to use for the inner summation. This will not
                  necessarily be the dtype of the output (in particular
                  if it is a discrete (int/uint) dtype, the output will
                  be in a float type).
                  If None, then we use the same rules as `sum()`.
    :type acc_dtype: None or string

    :note: for gpu, if you specify dtype=float32, everything will be done
           on the gpu.
    """

    if op:
        if dtype not in (None, 'float64'):
            raise NotImplementedError(
                    'The Mean op does not support the dtype argument, '
                    'and will always use float64. If you want to specify '
                    'the dtype, call tensor.mean(..., op=False).',
                    dtype)
        if acc_dtype not in (None, 'float64'):
            raise NotImplementedError(
                    'The Mean op does not support the acc_dtype argument, '
                    'and will always use float64. If you want to specify '
                    'acc_dtype, call tensor.mean(..., op=False).',
                    dtype)
        out = Mean(axis)(input)
        if keepdims:
            out = makeKeepDims(input, out, axis)
        return out

    if dtype is not None:
        # The summation will be done with the specified dtype.
        # sum() will complain if it is not suitable.
        sum_dtype = dtype
    else:
        # Let sum() infer the appropriate dtype.
        sum_dtype = None

    s = sum(input, axis=axis, dtype=sum_dtype, keepdims=keepdims,
            acc_dtype=acc_dtype)
    shp = shape(input)

    # Cast shp into a float type
    # TODO Once we have a consistent casting policy, we could simply
    # use true_div.
    if s.dtype in ('float32', 'complex64'):
        shp = cast(shp, 'float32')
    else:
        shp = cast(shp, 'float64')

    if axis is None:
        axis = range(input.ndim)
    elif isinstance(axis, (int, numpy.integer)):
        axis = [axis]
    elif isinstance(axis, numpy.ndarray) and axis.ndim == 0:
        axis = [int(axis)]
    else:
        axis = [int(a) for a in axis]

    # This sequential division will possibly be optimized by Theano:
    for i in axis:
        s = true_div(s, shp[i])

    return s


@constructor
def var(input, axis=None, keepdims=False):
    """
    Computes the variance along the given axis(es) of a tensor `input`.

    :param axis: Compute the variance along this axis of the tensor.
                 None means all axes (like numpy).
    :type axis: None or int or (list of int) (see `Sum`)

    :param keepdims: If this is set to True, the axes which are reduced are
        left in the result as dimensions with size one. With this option,
        the result will broadcast correctly against the original tensor.

    :note: It uses the two-pass algorithm for more stable results.
        https://en.wikipedia.org/wiki/Algorithms_for_calculating_variance#Two-pass_algorithm
        There exist other implementations that are even more stable, but
        probably slower.
    """

    input_ndim = input.type.ndim
    if axis is None:
        axis = range(input_ndim)
    elif isinstance(axis, (int, numpy.integer)):
        axis = [axis]
    elif isinstance(axis, numpy.ndarray) and axis.ndim == 0:
        axis = [int(axis)]
    else:
        axis = [int(a) for a in axis]

    # compute the axis-wise mean
    mean_input = mean(input, axis, keepdims=True)

    # center the input
    centered_input = input - mean_input

    # return the mean sqr
    return mean((centered_input ** 2), axis, keepdims=keepdims)


@constructor
def std(input, axis=None, keepdims=False):
    """
    Computes the standard deviation along the given axis(es)
    of a tensor `input`.

    :param axis: Compute the standard deviation along this
                axis of the tensor.
                 None means all axes (like numpy).
    :type axis: None or int or (list of int) (see `Sum`)

    :param keepdims: If this is set to True, the axes
        which are reduced are
        left in the result as dimensions with size one.
        With this option,
        the result will broadcast correctly against the
        original tensor.

    :note: It calls `var()` and `var()` uses the two-pass algorithm for more
        stable results.
        https://en.wikipedia.org/wiki/Algorithms_for_calculating_variance#Two-pass_algorithm
        There exist other implementations that are even more stable, but
        probably slower.
    """

    return sqrt(var(input=input, axis=axis, keepdims=keepdims))


class Default(gof.Op):
    """
    Takes an input x and a default value. If the input is not None, a
    reference to it is returned. If the input is None, a copy of the
    default value is returned instead. The input and the default must
    have exactly the same type.
    """
    view_map = {0: [0]}

    def make_node(self, x, default):
        x, default = as_tensor_variable(x), as_tensor_variable(default)
        if  x.type != default.type:
            raise TypeError('Both default() arguments must have same type',
                    x, default)
        return gof.Apply(self, [x, default], [default.type()])

    def perform(self, node, inp, out_):
        x, default = inp
        out, = out_
        if x is None:
            # why copy?  Theano can't yet understand out[0] being a view of
            # either x or y, so we can be a view of x, but only a copy of y.
            out[0] = default.copy()
        else:
            out[0] = x

default = Default()
setdefault = default  # legacy


##########################
# Arithmetics
##########################
@_scal_elemwise_with_nfunc('maximum', 2, 1)
def maximum(x, y):
    """elemwise maximum. See max for the maximum in one tensor
    """
    # see decorator for function body


@_scal_elemwise_with_nfunc('minimum', 2, 1)
def minimum(x, y):
    """elemwise minimum. See min for the minimum in one tensor
    """
    # see decorator for function body


def div_proxy(x, y):
    """Proxy for either true_div or int_div, depending on types of x, y."""
    f = eval('%s_div' % scal.int_or_true_div(
        as_tensor_variable(x).dtype in discrete_dtypes,
        as_tensor_variable(y).dtype in discrete_dtypes))
    return f(x, y)


@_scal_elemwise_with_nfunc('add', 2, 1)
def add(a, *other_terms):
    """elementwise addition"""
    # see decorator for function body


@_scal_elemwise_with_nfunc('subtract', 2, 1)
def sub(a, b):
    """elementwise subtraction"""
    # see decorator for function body


@_scal_elemwise_with_nfunc('multiply', 2, 1)
def mul(a, *other_terms):
    """elementwise multiplication"""
    # see decorator for function body


@_scal_elemwise_with_nfunc('true_divide', 2, 1)
def true_div(a, b):
    """elementwise [true] division (inverse of multiplication)"""
    # see decorator for function body


@_scal_elemwise_with_nfunc('floor_divide', 2, 1)
def floor_div(a, b):
    """elementwise [floor] division (inverse of multiplication)"""
    # see decorator for function body


# not a c/p error, floor_div and int_div are the same thing
@_scal_elemwise_with_nfunc('floor_divide', 2, 1)
def int_div(a, b):
    """elementwise integer-division"""
    # see decorator for function body


def ceil_intdiv(a, b):
    """
    Safely compute ceil(float_division(a, b)).

    Works for all dtypes, but mostly useful when a and b are int.
    """
    # If a and b are int with not many significant bits, we could
    # cast them to float to avoid doing the modulo. We do not know if this
    # is faster or not. But this is not safe for int64 as the cast will
    # lose precision.
    # e.g.: cast(cast(a, scalar.upcast(a, 'float32')) / b, scal.upcast(a, b))

    # We cast for the case when a and b are uint*. Otherwise neq will
    # force their upcast to int.
    div = int_div(a, b)
    ret = cast(neq(a % b, 0), div.dtype) + div
    assert ret.dtype == scal.upcast(div.owner.inputs[0], div.owner.inputs[1])
    return ret


def mod_check(x, y):
    """Make sure we do not try to use complex numbers."""
    if (as_tensor_variable(x).dtype in complex_dtypes or
        as_tensor_variable(y).dtype in complex_dtypes):
        # Currently forbidden.
        raise scal.Mod.complex_error
    else:
        return mod(x, y)


@_scal_elemwise_with_nfunc('mod', 2, 1)
def mod(a, b):
    """elementwise modulo"""
    # see decorator for function body


@_scal_elemwise_with_nfunc('power', 2, 1)
def pow(a, b):
    """elementwise power"""
    # see decorator for function body


# The numpy.clip don't work correctly when
# the min is bigger then the max
@_scal_elemwise  # _with_nfunc('clip', 3, 1)
def clip(x, min, max):
    """clip x to be between min and max"""
    # see decorator for function body
    # for grep: clamp, bound

pprint.assign(add, printing.OperatorPrinter('+', -2, 'either'))
pprint.assign(mul, printing.OperatorPrinter('*', -1, 'either'))
pprint.assign(sub, printing.OperatorPrinter('-', -2, 'left'))
pprint.assign(neg, printing.OperatorPrinter('-',  0, 'either'))
pprint.assign(true_div, printing.OperatorPrinter('/', -1, 'left'))
pprint.assign(int_div, printing.OperatorPrinter('//', -1, 'left'))
pprint.assign(pow, printing.OperatorPrinter('**', 1, 'right'))


##########################
# View Operations
##########################


def extract_constant(x, elemwise=True):
    '''
     This function is basically a call to tensor.get_scalar_constant_value. The
     main difference is the behaviour in case of failure. While
     get_scalar_constant_value raises an TypeError, this function returns x,
     as a tensor if possible. If x is a ScalarVariable from a
     scalar_from_tensor, we remove the conversion. If x is just a
     ScalarVariable, we convert it to a tensor with tensor_from_scalar.
    '''
    try:
        x = get_scalar_constant_value(x, elemwise=elemwise)
    except NotScalarConstantError:
        pass
    if (isinstance(x, scal.ScalarVariable) or
        isinstance(x, scal.sharedvar.ScalarSharedVariable)):
        if x.owner and isinstance(x.owner.op, ScalarFromTensor):
            x = x.owner.inputs[0]
        else:
            x = tensor_from_scalar(x)
    return x


def transpose(x, axes=None):
    """
    Reorder the dimensions of x. (Default: reverse them)

    This is a macro around dimshuffle that matches the numpy.transpose
    function.

    """
    if axes is None:
        axes = range((x.ndim - 1), -1, -1)
    ret = DimShuffle(x.broadcastable, axes, inplace=False)(x)
    if x.name and axes == range((x.ndim - 1), -1, -1):
        ret.name = x.name + '.T'
    return ret


def batched_dot(x, y):
    """
    :param x: A Tensor with sizes e.g.: for  3D (dim1, dim3, dim2)
    :param y: A Tensor with sizes e.g.: for 3D (dim1, dim2, dim4)
    This function computes the dot product between the two tensors, by
    iterating over the first dimension using scan.
    Returns a tensor of size e.g. if it is 3D: (dim1, dim3, dim4)
    Example:
    >>> first = tensor.tensor3('first')
    >>> second = tensor.tensor3('second')
    >>> result = batched_dot(first, second)
    :note:  This is a subset of numpy.einsum, but we do not provide it for now.
    But numpy einsum is slower than dot or tensordot:
    http://mail.scipy.org/pipermail/numpy-discussion/2012-October/064259.html
    """
    result, updates = theano.scan(fn=lambda x_mat, y_mat:
            theano.tensor.dot(x_mat, y_mat),
            outputs_info=None,
            sequences=[x, y],
            non_sequences=None)
    return result


def batched_tensordot(x, y, axes=2):
    """
    :param x: A Tensor with sizes e.g.: for 3D (dim1, dim3, dim2)
    :param y: A Tensor with sizes e.g.: for 3D (dim1, dim2, dim4)
    :param axes: an integer or array. If an integer, the number of axes
                 to sum over. If an array, it must have two array
                 elements containing the axes to sum over in each tensor.

                 If an integer i, it is converted to an array containing
                 the last i dimensions of the first tensor and the first
                 i dimensions of the second tensor (excluding the first 
                 (batch) dimension):
                     axes = [range(a.ndim - i, b.ndim), range(1,i+1)]

                 If an array, its two elements must contain compatible axes
                 of the two tensors. For example, [[1, 2], [2, 4]] means sum
                 over the 2nd and 3rd axes of a and the 3rd and 5th axes of b.
                 (Remember axes are zero-indexed!) The 2nd axis of a and the
                 3rd axis of b must have the same shape; the same is true for
                 the 3rd axis of a and the 5th axis of b.
    :type axes: int or array-like of length 2
    
    A hybrid of batch_dot and tensordot, this function computes the 
    tensordot product between the two tensors, by iterating over the 
    first dimension using scan to perform a sequence of tensordots.    
    """
    if isinstance(axes, (list, numpy.ndarray)):
        if isinstance(axes, list):
            axes = numpy.asarray(axes)
        else:
            axes = axes.copy()
        assert numpy.greater(axes,0).all(), "All axes should be greater than one, as the first axis is iterated over (batch-wise scan)"
        axes -= 1
    
    result, updates = theano.scan(fn=lambda x_mat, y_mat:
            theano.tensor.tensordot(x_mat, y_mat, axes),
            outputs_info=None,
            sequences=[x, y],
            non_sequences=None)
    return result
   

def split(x, splits_size, n_splits, axis=0):
    the_split = Split(n_splits)
    return the_split(x, axis, splits_size)


class Split(Op):
    """Partition a `TensorVariable` along some axis.

    .. python::

        x = vector()
        splits = lvector()
        # you have to declare right away how many split_points there will be.
        ra, rb, rc = split(x, splits, n_splits = 3, axis = 0)

        f = function([x, splits], [ra, rb, rc])

        a, b, c = f([0,1,2,3,4,5,6], [3, 2, 1])

        #a == [0,1,2]
        #b == [3, 4]
        #c == [5]

    """

    len_splits = None
    """A Split instance will have this many outputs, and require that
    the splits argument to `perform` have exactly this many elements.
    """

    def __init__(self, len_splits):
        self.len_splits = int(len_splits)

    def __eq__(self, other):
        return (type(self) == type(other) and
                self.len_splits == other.len_splits)

    def __str__(self):
        return self.__class__.__name__ + "{%s}" % self.len_splits

    def __hash__(self):
        return hash(Split) ^ self.len_splits

    def make_node(self, x, axis, splits):
        """WRITEME"""
        x = as_tensor_variable(x)
        axis = as_tensor_variable(axis)
        splits = as_tensor_variable(splits)

        if splits.type not in int_vector_types:
            raise TypeError('splits must have type tensor.lvector',
                            splits.type)
        if axis.type not in int_types:
            raise TypeError('axis must have type lscalar', axis.type)

#         # The following lines are necessary if we allow splits of zero
#         if isinstance(axis, gof.Constant):
#             x = unbroadcast(x, int(axis.data))
#         else:
#             x = unbroadcast(x, *range(x.type.ndim))

        inputs = [x, axis, splits]
        outputs = [x.type() for i in xrange(self.len_splits)]

        return Apply(self, inputs, outputs)

    def perform(self, node, inputs, outputs):
        """WRITEME"""
        x, axis, splits = inputs
        # in python 2.4, x.shape[numpy.asarray(1)] don't work.
        if sys.version_info[0:2] == (2, 4) and axis.size == 1:
            axis = int(axis)

        try:
            len_along_axis = x.shape[axis]
        except:
            raise ValueError('Split.perform() with axis=(%s) is invalid'
                             ' for x.shape==(%s)'
                    % (axis, x.shape))
        if len(splits) != self.len_splits:
            raise ValueError('In Split.perform(), len(splits) != len_splits.',
                    (len(splits), self.len_splits))

        if numpy.sum(splits) != len_along_axis:
            raise ValueError('The splits sum to %s, expected %s' %
                             (numpy.sum(splits), len_along_axis))
        if python_any([nb < 0 for nb in splits]):
            raise ValueError('Split: you tried to make an ndarray with a '
                             'negative number of elements.')

        # Checking is done, let's roll the splitting algorithm!
        # Basically we step along the given axis of x, extracting
        # subtensors of size splits[i] as we go along.

        general_key = [slice(None, None, None) for s in x.shape]
        lower_idx = 0
        for i in xrange(self.len_splits):
            upper_idx = lower_idx + splits[i]
            general_key[axis] = slice(lower_idx, upper_idx, None)
            outputs[i][0] = x.__getitem__(general_key).copy()
            lower_idx = upper_idx

    def infer_shape(self, node, in_shapes):
        axis = node.inputs[1]
        splits = node.inputs[2]
        shp_x, shp_axis, shp_splits = in_shapes
        out_shapes = []
        for i in range(self.len_splits):
            temp = as_tensor_variable(shp_x)
            temp = theano.tensor.subtensor.set_subtensor(temp[axis], splits[i])
            temp = [temp[i] for i in range(len(shp_x))]
            out_shapes.append(temp)
        return out_shapes

    def grad(self, inputs, g_outputs):
        """Join the gradients along the axis that was used to split x."""
        x, axis, n = inputs
        outputs = self(*inputs, **dict(return_list=True))
        # If all the output gradients are disconnected, then so are the inputs
        if python_all([isinstance(g.type, DisconnectedType)
                       for g in g_outputs]):
            return [DisconnectedType()(),
                    grad_undefined(self, 1, axis),
                    grad_undefined(self, 2, n)]
        # Else, we have to make them zeros before joining them
        new_g_outputs = []
        for o, g in zip(outputs, g_outputs):
            if isinstance(g.type, DisconnectedType):
                new_g_outputs.append(o.zeros_like())
            else:
                new_g_outputs.append(g)

        return [join(axis, *new_g_outputs),
                grad_undefined(self, 1, axis),
                grad_undefined(self, 2, n)]

    def R_op(self, inputs, eval_points):
        if eval_points[0]  is None:
            return [None for i in self.len_splits]
        return self.make_node(eval_points[0], *inputs[1:]).outputs


def addbroadcast(x, *axes):
    """
    Make the input broadcastable in the specified axes.

    We apply the opt here not to pollute the graph especially during
    the gpu optimization
    """
    rval = Rebroadcast(*[(axis, True) for axis in axes])(x)
    return theano.tensor.opt.apply_rebroadcast_opt(rval)


def unbroadcast(x, *axes):
    """
    Make the input impossible to broadcast in the specified axes.

    We apply the opt here not to pollute the graph especially during
    the gpu optimization
    """
    rval = Rebroadcast(*[(axis, False) for axis in axes])(x)
    return theano.tensor.opt.apply_rebroadcast_opt(rval)


def patternbroadcast(x, broadcastable):
    """
    Make the input adopt a specific broadcasting pattern.

    We apply the opt here not to pollute the graph especially during the gpu
    optimization.
    """
    rval = Rebroadcast(*[(i, broadcastable[i])
                         for i in xrange(len(broadcastable))])(x)
    return theano.tensor.opt.apply_rebroadcast_opt(rval)


class Join(Op):
    """
    Concatenate multiple `TensorVariable`s along some axis.

    The axis must be given as first argument. All tensors must have the same
    shape along all dimensions other than this axis.
    Of course, TensorVariable instances do not have a shape, so this error
    cannot be caught until runtime.  See `perform()`.

    For joins involving scalar values, see @stack.

    .. python::

        x, y, z = tensor.matrix(), tensor.matrix(), tensor.matrix()
        u = tensor.vector()

        r = join(0, x, y, z)
        c = join(1, x, y, z)
        join(2, x, y, z)    # WRONG: the axis has to be an index into the shape
        join(0, x, u)       # WRONG: joined tensors must have the same rank
    """
    check_input = False

    def __eq__(self, other):
        return type(self) == type(other)

    def __hash__(self):
        return hash(type(self))

    def __str__(self):
        return '%s' % (self.__class__.__name__)

    def make_node(self, *axis_and_tensors):
        """
        :param axis: an Int or integer-valued Variable

        :param tensors: a variable number (but not zero) of tensors to
          concatenate along the specified axis.  These tensors must have
          the same shape along all dimensions other than this axis.

        :returns: a symbolic Variable.  It has the same ndim as the
            input tensors, and the most inclusive dtype.

        """
        axis, tensors = axis_and_tensors[0], axis_and_tensors[1:]
        if not tensors:
            raise ValueError('Cannot join an empty list of tensors')
        as_tensor_variable_args = [as_tensor_variable(x) for x in tensors]

        dtypes = [x.type.dtype for x in as_tensor_variable_args]
        out_dtype = scal.upcast(*dtypes)

        output_maker = lambda bcastable: tensor(dtype=out_dtype,
                                                broadcastable=bcastable)

        return self._make_node_internal(axis, tensors,
                            as_tensor_variable_args, output_maker)

    def _make_node_internal(self, axis, tensors,
                as_tensor_variable_args, output_maker):
        if not python_all(targs.type.ndim for targs
                          in as_tensor_variable_args):
            raise TypeError('Join cannot handle arguments of dimension 0.'
                            ' For joining scalar values, see @stack')
        # Handle single-tensor joins immediately.
        if len(as_tensor_variable_args) == 1:
            bcastable = list(as_tensor_variable_args[0].type.broadcastable)
        else:
            # When the axis is fixed, a dimension should be
            # broadcastable if at least one of the inputs is
            # broadcastable on that dimension (see justification below),
            # except for the axis dimension.
            # Initialize bcastable all false, and then fill in some trues with
            # the loops.
            bcastable = [False] * len(
                as_tensor_variable_args[0].type.broadcastable)
            ndim = len(bcastable)
            # Axis can also be a constant
            if not isinstance(axis, int):
                try:
                    # Note : `get_scalar_constant_value` returns a ndarray not
                    # an int
                    axis = int(get_scalar_constant_value(axis))

                except NotScalarConstantError:
                    pass
            if isinstance(axis, int):
                # Basically, broadcastable -> length 1, but the
                # converse does not hold. So we permit e.g. T/F/T
                # joins, and if they fail at runtime they fail, but if
                # they don't then it means that the argument where
                # that broadcastable flag was False had length 1 along
                # this dimension, and therefore this dimension should
                # be broadcastable for the output.
                for x in as_tensor_variable_args:
                    for current_axis, bflag in enumerate(x.type.broadcastable):
                        # Not sure if this Op supports/supported/will support
                        # negative indices, but just to be sure...
                        if current_axis == axis % ndim:
                            continue
                        if bflag:
                            bcastable[current_axis] = True
                try:
                    bcastable[axis] = False
                except IndexError:
                    raise ValueError('Join argument "axis" is out of range'
                                     ' (given input dimensions)')
            else:
                # When the axis may vary, no dimension can be guaranteed to be
                # broadcastable.
                bcastable = [False] * len(
                    as_tensor_variable_args[0].type.broadcastable)

        if not python_all([x.ndim == len(bcastable)
                           for x in as_tensor_variable_args[1:]]):
            raise TypeError("Join() can only join tensor with the same number of dimensions.")

        inputs = [as_tensor_variable(axis)] + list(as_tensor_variable_args)
        if inputs[0].type not in int_types:
            raise TypeError('Axis could not be cast to an integer type',
                            axis, inputs[0].type, int_types)

        outputs = [output_maker(bcastable)]

        node = Apply(self, inputs, outputs)
        return node

    def perform(self, node, axis_and_tensors, out_):
        out, = out_
        axis, tensors = axis_and_tensors[0], axis_and_tensors[1:]
        out[0] = theano._asarray(numpy.concatenate(tensors, axis=axis),
                dtype=node.outputs[0].type.dtype)

    def c_code_cache_version(self):
        return (2,)

    def c_code(self, node, name, inputs, outputs, sub):
        axis, tensors = inputs[0], inputs[1:]
        l = len(tensors)
        out, = outputs
        fail = sub['fail']
        adtype = node.inputs[0].type.dtype_specs()[1]
        code = """
        PyObject* list = PyList_New(%(l)s);
        """ % locals()
        for i, inp in enumerate(tensors):
            code += """
            Py_INCREF(%(inp)s);
            PyList_SetItem(list, %(i)s, (PyObject*)%(inp)s);
            """ % locals()
        code += """
        //PyObject* PyArray_Concatenate(PyObject* obj, int axis)
        Py_XDECREF(%(out)s);
        %(out)s = (PyArrayObject *)PyArray_Concatenate(list,
                      ((%(adtype)s *)PyArray_DATA(%(axis)s))[0]);

        Py_DECREF(list);
        if(!%(out)s){
            %(fail)s
        }
        """ % locals()
        return code

    def R_op(self, inputs, eval_points):
        if None in eval_points[1:]:
            return [None]
        return self.make_node(inputs[0], *eval_points[1:]).outputs

    def grad(self, axis_and_tensors, grads):
        """ The gradient wrt a join op is a `Split`, used to partition
        the gradient along the `axis` which was used for joining.
        """
        gz, = grads
        axis, tensors = axis_and_tensors[0], axis_and_tensors[1:]

        rval = [grad_undefined(self, 0, axis)]

        if 'float' in tensors[0].dtype or 'complex' in tensors[0].dtype:
            # assume that this is differentiable
            split = Split(len(tensors))
            split_gz = split(gz, axis, stack(*[shape(x)[axis]
                                               for x in tensors]))
            # If there is only one split, it might not be in a list.
            if not isinstance(split_gz, list):
                split_gz = [split_gz]
            # Split.make_node isn't always able to infer the right
            # broadcast. As the grad need to keep the information,
            # readd it if needed.
            split_gz = [patternbroadcast(g, t.broadcastable)
                        for t, g in zip(tensors, split_gz)]
            rval = rval + split_gz
        else:
            # the output has integer type, so the gradient through it
            # is 0
            rval = rval + [tensor.zeros_like() for tensor in tensors]

        return rval

    def infer_shape(self, node, ishapes):
        # ishapes[0] contains the size of the axis on which we join
        # Join op should get at least one input to join
        assert len(ishapes) > 1
        n_dim = len(ishapes[1])
        for shape in ishapes[1:]:
            assert shape is not None
            assert len(shape) == n_dim

        out_shapes = []
        for dim in xrange(n_dim):
            # we have to deal with 2 possible cases in here :
            #   a) we are dealing with the dimension for which we join
            #     (called t_side from true side of the if, where the if
            #     compares current dimension with the joining dimension)
            #   b) a non joining dimension ( in which maybe a symbolic
            #      assertion can be used to make sure all tensors have
            #      the same number of elements on this non-joined dimension
            #      this is f_side
            # initialize
            t_side = ishapes[1][dim]
            f_side = ishapes[1][dim]
            # loop over tensors and sum for the joining dimension
            for shape in ishapes[2:]:
                t_side = t_side + shape[dim]
            # return the dimensions found
            out_shapes.append(switch(eq(dim, node.inputs[0]),
                              t_side, f_side))

        return [tuple(out_shapes)]


"""
    Convenience function to concatenate `TensorType`s along the given axis.

    :Parameters:
     - `tensors` : list of tensors (or list-like)
       A list of tensors to be concatenated along the given axis.
     - `axis` : int (symbolic or literal)

       On which dimension should the tensors be joined?  The `axis`
       must be a valid index into the shape of the tensors to be
       concatenated.

       The `axis` parameter may either be an integer or an object that
       can be converted to a scalar using `as_scalar`(`axis`). In the
       former case, the axis is fixed at construction, while in the
       latter it may vary over time depending on the value of the
       `axis` variable.

    The shapes of the tensors to be concatenated must be all
    identical, except in the dimension (`axis`) on which they are to
    be joined.

    """
join = Join()

pprint.assign(lambda pstate, r: r.owner and isinstance(r.owner.op, Join),
              printing.FunctionPrinter('join'))


def roll(x, shift, axis=None):
    """
    Convenience function to roll `TensorType`s along the given axis.
    Syntax copies numpy.roll function

    Parameters
    ----------
    x : tensor_like
        Input tensor.
    shift : int (symbolic or literal)
        The number of places by which elements are shifted.
    axis : int (symbolic or literal) (optional)
        The axis along which elements are shifted. By default, the array
        is flattened before shifting, after which the original
        shape is restored.

    Returns
    -------
    res : tensor
        Output tensor, with the same shape as `x`.
    """
    if axis is None:
        if x.ndim > 1:
            y = x.flatten()
            return roll(y, shift, axis=0).reshape(x.shape)
        else:
            axis = 0

    # A slice of all elements in a dimension ':'
    allslice = slice(None)
    # List of slices describing the front half [:, :, shift:, :]
    front_slice = slice(-shift, None)
    front_list = ([allslice] * axis + [front_slice] +
                  [allslice] * (x.ndim - axis - 1))
    # List of slices describing the back half [:, :, :shift, :]
    end_slice = slice(0, -shift)
    end_list = ([allslice] * axis + [end_slice] +
                [allslice] * (x.ndim - axis - 1))
    return join(axis,
                x.__getitem__(tuple(front_list)),
                x.__getitem__(tuple(end_list)))


@constructor
def shape_padleft(t, n_ones=1):
    """Reshape `t` by left-padding the shape with `n_ones` 1s

    See also: `shape_padright` and `Dimshuffle`
    """
    _t = as_tensor_variable(t)

    pattern = ['x'] * n_ones + [i for i in xrange(_t.type.ndim)]
    return DimShuffle(_t.broadcastable, pattern)(_t)


@constructor
def shape_padright(t, n_ones=1):
    """Reshape `t` by right-padding the shape with `n_ones` 1s

    See also: `shape_padleft` and `Dimshuffle`
    """
    _t = as_tensor_variable(t)

    pattern = [i for i in xrange(_t.type.ndim)] + ['x'] * n_ones
    return DimShuffle(_t.broadcastable, pattern)(_t)


@constructor
def stack(*tensors):
    """Insert the arguments as slices into a tensor of 1 rank greater.

    The size in dimension 0 of the result will be equal to the number
    of tensors passed.
    """
    if len(tensors) == 0:
        raise Exception('theano.tensor.stack(*tensors) must have at least'
                        ' one parameter')
    # If all tensors are scalars of the same type, call make_vector.
    # It makes the graph simpler, by not adding DimShuffles and Rebroadcasts

    # This should be an optimization!
    # Doing it here make the graph less canonicalized
    # (more type need to be understood by all optimization)
    # And DebugMode can't detect error in this code as it is not in an
    # optimization.
    # See ticket #660
    if numpy.all([
                  # in case there is direct int in tensors.
                  isinstance(t, (numpy.number, float, int, python_complex,
                                 long)) or
                  (isinstance(t, Variable) and
                   isinstance(t.type, TensorType) and
                   t.ndim == 0)
                  for t in tensors]):
        # in case there is direct int
        tensors = map(as_tensor_variable, tensors)
        dtype = scal.upcast(*[i.dtype for i in tensors])
        return theano.tensor.opt.MakeVector(dtype)(*tensors)
    return join(0, *[shape_padleft(t, 1) for t in tensors])


@constructor
def concatenate(tensor_list, axis=0):
    """Alias for `join`(axis, *tensor_list).

    This function is similar to `join`, but uses the signature of
    numpy's concatenate function.

    This function
    :Exceptions:
     - `TypeError` : the tensor_list must be a tuple or list

    """
    # Check someone did not make the common mistake to do something like:
    #   c = concatenate(x, y)
    # instead of
    #   c = concatenate((x, y))
    if not isinstance(tensor_list, (tuple, list)):
        raise TypeError("The 'tensors' argument must be either a tuple "
                "or a list, make sure you did not forget () or [] around "
                "arguments of concatenate.", tensor_list)
    return join(axis, *tensor_list)


def get_vector_length(v):
    """Return the run-time length of a symbolic vector.

    :Parameters:
     - `v` : A rank-1 TensorType variable.

    :Exceptions:
     - `TypeError` : `v` hasn't the proper type.
     - `ValueError` : No special case applies, the length is not known.

    In general this is not possible, but for a number of special cases
    the length can be determined at compile / graph-construction time.
    This function implements these special cases.

    """
    v = as_tensor_variable(v)
    if v.ndim != 1:
        raise TypeError('argument must be symbolic vector')
    if v.type.broadcastable[0]:
        return 1
    if isinstance(v, gof.Constant) and v.type.ndim == 1:
        return len(v.data)
    if v.owner and isinstance(v.owner.op, theano.tensor.opt.MakeVector):
        return len(v.owner.inputs)
    if v.owner and isinstance(v.owner.op, Shape):
        return v.owner.inputs[0].type.ndim
    raise ValueError("length not known")


@constructor
def horizontal_stack(*args):
    """
    Horizontally stack two L{TensorType}s.
    Stack two L{TensorType}s along the second axis (column wise). These
    L{TensorType}s must have the same shape along all dimensions but the
    second.
    """
    # Note: 'horizontal_stack' and 'vertical_stack' do not behave exactly like
    # Numpy's hstack and vstack functions. This is intended, because Numpy's
    # functions have potentially confusing/incoherent behavior (try them on 1D
    # arrays). If this is fixed in a future version of Numpy, it may be worth
    # trying to get closer to Numpy's way of doing things. In the meantime,
    # better keep different names to emphasize the implementation divergences.
    assert len(args) >= 2
    for arg in args:
        assert arg.type.ndim == 2
    return concatenate(args, axis=1)


@constructor
def vertical_stack(*args):
    assert len(args) >= 2
    for arg in args:
        assert arg.type.ndim == 2
    return concatenate(args, axis=0)


class Reshape(Op):
    """Perform a reshape operation of the input x to the new shape shp.

    The number of dimensions to which to reshape to (ndim) must be
    known at graph build time."""
    view_map = {0: [0]}  # output 0 is potentially aliased to inputs [0]

    check_input = False

    def __init__(self, ndim, name=None):
        self.ndim = ndim
        self.name = name

    def __eq__(self, other):
        # .name does not participate because it doesn't affect computations
        return (type(other) is type(self)) and (other.ndim == self.ndim)

    def __hash__(self):
        # .name does not participate because it doesn't affect computations
        return hash(type(self)) ^ hash(self.ndim)

    def __str__(self):
        return '%s{%s}' % (self.__class__.__name__, self.ndim)

    def make_node(self, x, shp):
        x = as_tensor_variable(x)
        shp_orig = shp
        shp = as_tensor_variable(shp, ndim=1)
        if not shp.dtype.startswith('int'):
            raise TypeError("Shape must be integers", shp, shp.dtype)
        assert shp.ndim == 1
        if isinstance(shp, TensorConstant):
            bcast = [s == 1 for s in shp.data]
            return gof.Apply(self, [x, shp], [tensor(x.type.dtype, bcast)])
        else:
            bcasts = [False] * self.ndim
            shp_list = shp_orig
            if hasattr(shp_orig, "ndim") and shp_orig.ndim == 0:
                shp_list = [shp_orig]
            for index in xrange(self.ndim):
                y = shp_list[index]
                y = as_tensor_variable(y)
                # Try to see if we can infer that y has a constant value of 1.
                # If so, that dimension should be broadcastable.
                try:
                    bcasts[index] = (
                            hasattr(y, 'get_scalar_constant_value') and
                            y.get_scalar_constant_value() == 1)
                except NotScalarConstantError:
                    pass
            return gof.Apply(self, [x, shp], [tensor(x.type.dtype, bcasts)])

    def perform(self, node, inp, out_):
        x, shp = inp
        out, = out_
        if (len(shp) != self.ndim):
            raise ValueError('shape argument to Reshape.perform has incorrect'
                             ' length %i'
                             ', should be %i' % (len(shp), self.ndim), shp)
        try:
            out[0] = numpy.reshape(x, shp)
        except Exception:
            raise ValueError('Cannot reshape input of shape %s to shape %s' %
                             (x.shape, shp))
        if not out[0].flags.aligned:
            raise RuntimeError("numpy.reshape returned a not aligned tensor."
                               " NumPy versions 1.6.2, 1.7.0 and 1.7.1 have"
                               " this problem for some input shape/new shape"
                               " combinations. Use another NumPy version."
                               " Input shape: %s, input stride: %s,"
                               " new_shape: %s, new_strides: %s." % (
                                   x.shape, x.strides, shp, out[0].strides))

    def connection_pattern(self, node):
        return [[True], [False]]

    def grad(self, inp, grads):
        x, shp = inp
        g_out, = grads
        return [reshape(g_out, shape(x), ndim=x.ndim),
                DisconnectedType()()]

    def R_op(self, inputs, eval_points):
        if eval_points[0] is None:
            return [None]
        return self(eval_points[0], *inputs[1:], **dict(return_list=True))

    def infer_shape(self, node, ishapes):
        # inputs[1] can contain at most one value of '-1', meaning the actual
        # shape of the output will be automatically computed by reshape, so
        # that the total number of elements stays the same.
        # TODO: Maybe put that formula here?
        # It's not trivial, because we would have to check if the product of
        # all the non-minus-one shapes is a divisor of the product of the
        # original shapes.

        # The following expression leads to cycles in feature_shape,
        # because it tries to replace the Shape_i node by the switch
        # statement, which depends on Shape_i.
        # return [tuple([switch(eq(node.inputs[1][i], -1),
        #                      theano.tensor.opt.Shape_i(i)(node.outputs[0]),
        #                      node.inputs[1][i])
        #                    for i in xrange(self.ndim)]
        #    )]

        # Here, we only simplify if the shape (node.inputs[1]) is a constant,
        # ideally it would suffice to check that it is always non-negative.

        requ = node.inputs[1]
        if isinstance(requ, theano.tensor.TensorConstant):
            requ = list(requ.data)
            requ_part = [ele for ele in requ if ele != -1]
            crit = len(requ) - len(requ_part)
            if crit == 1 and len(requ_part) > 0:
                missing = mul(*ishapes[0]) // mul(*requ_part)
                for i, ele in enumerate(requ):
                    if ele == -1:
                        requ[i] = missing
            elif crit == 1:  # we reshape to -1
                requ = [mul(*ishapes[0])]
            elif crit > 1:
                raise ValueError('shape argument to Reshape.perform'
                    ' must have at most one entry equal to -1')
            return [requ]
        else:
            oshape = []
            for i in xrange(self.ndim):
                default_os_i = theano.tensor.opt.Shape_i(i)(node.outputs[0])
                try:
                    os_i = get_scalar_constant_value(node.inputs[1][i]).item()
                    if os_i == -1:
                        os_i = default_os_i
                except NotScalarConstantError:
                    os_i = default_os_i
                oshape.append(os_i)
            return [tuple(oshape)]

    def c_code_cache_version(self):
        return (6,)

    def c_code(self, node, name, inputs, outputs, sub):
        if isinstance(node.inputs[0], TensorVariable):
            x, shp = inputs
            z, = outputs
            new_ndim = self.ndim
            sdtype = node.inputs[1].type.dtype_specs()[1]
            fail = sub['fail']
            return """
            assert (PyArray_NDIM(%(shp)s) == 1);
            npy_intp new_dims[%(new_ndim)s];
            PyArray_Dims newshape;
            newshape.ptr = new_dims;
            newshape.len = %(new_ndim)s;
            for (int ii = 0; ii < %(new_ndim)s; ++ii)
            {
                // -- We do not want an explicit cast here. the shp can be any
                // -- int* dtype. The compiler will explicitly upcast it, but
                // -- will err if this will downcast. This could happen if the
                // -- user pass an int64 dtype, but npy_intp endup being int32.
                new_dims[ii] = ((%(sdtype)s*)(
                        PyArray_BYTES(%(shp)s) +
                        ii * PyArray_STRIDES(%(shp)s)[0]))[0];
            }
            Py_XDECREF(%(z)s);
            %(z)s = (PyArrayObject *) PyArray_Newshape(%(x)s, &newshape,
                NPY_CORDER);
            if (!%(z)s)
            {
                //The error message should have been set by PyArray_Newshape
                %(fail)s;
            }
            if (!PyArray_ISALIGNED(%(z)s)) {
                PyErr_Format(
                    PyExc_RuntimeError,
                    "PyArray_Newshape returned an object that isn't aligned!"
                    " NumPy versions 1.6.2, 1.7.0 and 1.7.1 have"
                    " this problem for some input shape/new shape"
                    " combinations. Use another NumPy version.");
                %(fail)s;
            }
            """ % locals()
        else:
            return Op.c_code(self, node, name, inputs, outputs, sub)


def reshape(x, newshape, ndim=None, name=None):
    if ndim is None:
        try:
            ndim = get_vector_length(newshape)
        except ValueError:
            raise ValueError("The length of the provided shape (%s) cannot "
                    "be automatically determined, so Theano is not able "
                    "to know what the number of dimensions of the reshaped "
                    "variable will be. You can provide the 'ndim' keyword "
                    "argument to 'reshape' to avoid this problem." % newshape)
    op = Reshape(ndim, name)
    rval = op(x, newshape)
    return rval


class Flatten(Op):
    """
    Flattens a tensor to `outdim` dimensions by preserving the leading
    outdim - 1 shape components.
    """
    view_map = {0: [0]}

    def __init__(self, outdim=1):
        self.outdim = int(outdim)

    def __eq__(self, other):
        return type(self) == type(other) and self.outdim == other.outdim

    def __hash__(self):
        return hashtype(self) ^ hash(self.outdim)

    def __str__(self):
        return '%s{%s}' % (self.__class__.__name__, self.outdim)

    def make_node(self, x):
        t_x = as_tensor_variable(x)
        if self.outdim < 1 or (x.ndim and self.outdim > x.ndim):
            raise ValueError('invalid output ndimensions (%i) for tensor of '
                             'rank %i' % (self.outdim, t_x.ndim))
        return gof.Apply(self, [t_x], [tensor(x.type.dtype,
                                              (False,) * self.outdim)])

    def perform(self, node, inp, out_):
        x, = inp
        out, = out_
        outdim = self.outdim
        if outdim == 1:
            try:
                out[0] = x.reshape(x.size)
            except AttributeError:
                out[0] = x.reshape((numpy.prod(x.shape),))
        elif outdim == len(x.shape):
            out[0] = x
        else:
            newshape = (x.shape[:outdim - 1] +
                        (numpy.prod(x.shape[outdim - 1:]),))
            out[0] = x.reshape(newshape)

    def infer_shape(self, node, in_shapes):
        in_shp, = in_shapes
        part1 = in_shp[:self.outdim - 1]
        part2 = in_shp[self.outdim - 1:]

        if len(part2) > 1:
            part2 = (prod(part2, dtype='int64'),)
        elif len(part2) == 1:
            # We do not want to force an upcast of part2 if its length is 1
            pass
        else:
            if len(in_shp) == 0 and self.outdim == 1:
                part2 = (1,)
            else:
                raise ValueError('invalid output ndimensions (%i) for tensor '
                                 'of rank %i' % (self.outdim, len(in_shp)))

        out_shape = (part1 + part2)
        return [out_shape]

    def grad(self, inp, grads):
        x, = inp
        g_out, = grads
        return [reshape(g_out, shape(x), x.ndim)]

    def R_op(self, inputs, eval_points):
        if None in eval_points:
            return [None]
        return self.make_node(*eval_points).outputs


def flatten(x, outdim=1):
    return Flatten(outdim)(x)


# class TileGrad(Op):
#     """
#     Calculates the gradient of the Tile Op.
#     """
#     # this is so weird, I can't think of how to make this a general thing.
#     def make_node(self, x, reps, g_out):
#         return gof.Apply(self, [x, reps, g_out], [x.type()])
#
#     def perform(self, node, inp, out):
#         x, reps, g_out = inp
#         gx, = out
#         xsh = x.shape
#         if len(reps) == 2 and reps[1] == 1 and len(x.shape) == 1:
#             gx[0] = numpy.sum(g_out, axis=0)
#         else:
#             raise NotImplementedError('x.shape, reps combination not '
#                                       'supported', (x.shape, reps))
#
# tilegrad = TileGrad()


class Tile(Op):
    """
    Construct an array by repeating the input x according to reps pattern.

    Tiles its input according to reps. The length of reps is the number of
    dimension of x and contains the number of times to tile x in each
    dimension.

    :see: `numpy.tile
    <http://docs.scipy.org/doc/numpy/reference/generated/numpy.tile.html>`_
    """
    def __init__(self, ndim):
        self.ndim = ndim

    def __eq__(self, other):
        return (type(other) is Tile) and (other.ndim == self.ndim)

    def __hash__(self):
        return hash(Tile) ^ hash(self.ndim)

    def make_node(self, x, reps):
        x = as_tensor_variable(x)
        reps = as_tensor_variable(reps)
        return gof.Apply(self, [x, reps], [tensor(x.type.dtype, [False] *
                                                  self.ndim)])

    def perform(self, node, inp, out_):
        x, reps = inp
        out, = out_
        out[0] = numpy.tile(x, reps)
        if len(out[0].shape) != self.ndim:
            raise ValueError('Tile.perform produced incorrect shape')

    def infer_shape(self, node, in_shapes):
        # Note: in contrast with numpy, it is assumed that x.shape and reps
        # have equal length;  see also tile function below

        # Note: if reps were to be allowed not to be a constant and x.shape
        # and reps to be unequal, the following block of code could be used:
        ## prepend 1 to x.shape if needed
        # if self.ndim > x.ndim:
        # shp = concatenate(ones(self.ndim - x.ndim), shp)
        ## prepend 1 to reps if needed
        # reps = concatenate(ones(self.ndim - reps.shape[0]), reps)

        x, reps = node.inputs
        shp = in_shapes[0]
        tiled_shp = shp * reps
        out_shape = []
        for i in range(self.ndim):
            out_shape.append(tiled_shp[i])
        return [out_shape]

    def grad(self, inp, grads):
        x, reps = inp
        g_out, = grads
        # return [tilegrad(x, reps, g_out), None]
        raise NotImplementedError()


def tile(x, reps, ndim=None):
    """
    Tile input array `x` according to `reps`. See the docstring of `numpy.tile`
    for details.

    Currently, `reps` must be a constant, x.ndim and len(reps) must be equal
    and, if specified, 'ndim' must be equal to both.

    TODO: expand this.
    """

    try:
        assert python_all([int(i) == i for i in iter(reps)])
    except (TypeError, AssertionError):
        raise ValueError("reps argument to tile must be a constant (e.g. "
        "tuple, list of integers)")
    if len(reps) != x.ndim:
        raise ValueError("len(reps) != x.ndim not currently supported")
    elif (ndim is not None) and ndim != x.ndim:
        raise ValueError("if specified, ndim must be equal to both x.ndim and "
                         "len(reps)")

    if not hasattr(tile, 'op'):
        tile.op = {}

    if ndim is None:
        ndim = len(reps)

    # backport
    # ndim = len(reps) if ndim is None else ndim
    # not sure if len(shp) is going to work.
    if ndim not in tile.op:
        tile.op[ndim] = Tile(ndim)
    return tile.op[ndim](x, reps)


class ARange(Op):
    """Create an array containing evenly spaced values within a given interval.

    Parameters and behaviour are the same as numpy.arange().
    """

    def __init__(self, dtype):
        self.dtype = dtype

    def __eq__(self, other):
        return type(self) == type(other) and self.dtype == other.dtype

    def __hash__(self):
        return hash(self.dtype)

    def __str__(self):
        return self.__class__.__name__

    def make_node(self, start, stop, step):
        start, stop, step = map(as_tensor_variable, (start, stop, step))
        assert start.ndim == 0
        assert stop.ndim == 0
        assert step.ndim == 0

        inputs = [start, stop, step]
        outputs = [tensor(self.dtype, (False,))]
        return Apply(self, inputs, outputs)

    def infer_shape(self, node, i_shapes):
        start, stop, step = node.inputs

        def is_constant_value(var, value):
            try:
                v = get_scalar_constant_value(var)
                return numpy.all(v == value)
            except NotScalarConstantError:
                pass
            return False

        if is_constant_value(step, 1):
            if is_constant_value(start, 0):
                return [(cast(stop, 'int64'),)]
            else:
                return [(maximum(cast(stop - start, 'int64'), 0),)]
        else:
            return [(maximum(cast(ceil(cast((stop - start), 'float64')
                                       / step), 'int64'), 0),)]

    def perform(self, node, inp, out_):
        start, stop, step = inp
        out, = out_
        start = start.item()
        stop = stop.item()
        step = step.item()
        out[0] = numpy.arange(start, stop, step, dtype=self.dtype)

    def connection_pattern(self, node):

        return [[True], [False], [True]]

    def grad(self, inputs, grads):
        start, stop, step = inputs
        gz, = grads
        # start and step affect the output values
        # but the outputs are integers so there's
        # no gradient through them
        # stop does not affect the output values,
        # just the output shape, so it is disconnected
        return [start.zeros_like(),
                DisconnectedType()(),
                step.zeros_like()]

    def R_op(self, inputs, eval_points):
        return [None]
_arange = {}


def arange(start, stop=None, step=1, dtype=None):
    # If only one argument is provided, it is in fact the "stop" argument,
    # and start is 0.
    if stop is None:
        start, stop = 0, start

    start, stop, step = map(as_tensor_variable, (start, stop, step))
    # If dtype is not provided, infer it from the other arguments
    if dtype is None:
        dtype = scal.upcast(start.type.dtype, stop.type.dtype, step.type.dtype)
        if config.cast_policy in ('numpy', 'numpy+floatX'):
            # We enforce numpy semantics, except in the special case where
            # `config.cast_policy` is 'numpy+floatX' and we want to use float32
            # rather than float64.
            # As an example, if `start`, `stop` and `step` are all int32,
            # `numpy.arange` returns an int64 array (on 64-bit platforms),
            # while the upcast above returns int32.
            numpy_dtype = numpy.arange(
                    start=numpy.array(0, dtype=start.dtype),
                    stop=numpy.array(1, dtype=stop.dtype),
                    step=numpy.array(1, dtype=step.dtype)).dtype
            if numpy_dtype != dtype:
                if (config.cast_policy == 'numpy+floatX' and
                    config.floatX == 'float32' and
                    numpy_dtype == 'float64' and
                    # No explicit float64 in the three arguments?
                    python_all(dt != 'float64'
                        for dt in [s.dtype for s in (start, stop, step)])):
                    # We use float32 instead.
                    assert dtype != 'float64'
                    dtype = 'float32'
                else:
                    # We use the same dtype as numpy instead of the result of
                    # the upcast.
                    dtype = str(numpy_dtype)

    if dtype not in _arange:
        _arange[dtype] = ARange(dtype)
    return _arange[dtype](start, stop, step)


class PermuteRowElements(Op):
    """Permute the elements of each row (inner-most dim) of a tensor.

    A permutation will be applied to every row (vector) of the input tensor x.
    Depending on the dimensionality of x and the permutation tensor y,
    different cases are possible.
    If y.ndim = 1, y is a single permutation, that will be applied to every
    vector of x. For instance, if x is a matrix, the same permutation will be
    applied to each row of x.
    If x.ndim = y.ndim, each row of x corresponds to a row of y, containing
    a permutation that will be applied to that row. For instance, if x and y
    are two matrices, a different permutation will be applied to each row of x.
    If x.ndim > y.ndim, y will be broadcasted to fit x, then each row (vector)
    of x will be reordered according to the corresponding row of y. (This is
    a generalization of the first case).
    If x.ndim = 1, every permutation in y will be applied to x, and the output
    will contain all the results.
    If x.ndim < y.ndim, x will be broadcasted to fit y, and different
    permutations contained in y will be applied to each vector in x. (This is
    a generalization of the previous case).

    If the "inverse" argument is True, the Op will perform the inverse
    permutation instead.
    """

    def make_node(self, x, y, inverse):
        x = as_tensor_variable(x)
        y = as_tensor_variable(y)
        if inverse:  # as_tensor_variable does not accept booleans
            inverse = as_tensor_variable(1)
        else:
            inverse = as_tensor_variable(0)

        # y should contain integers
        assert (y.type.dtype.startswith('int') or
                y.type.dtype.startswith('uint'))
        # Inverse should be an integer scalar
        assert inverse.type.ndim == 0 and\
                (inverse.type.dtype.startswith('int') or\
                 inverse.type.dtype.startswith('uint'))

        # Match shapes of x and y
        x_dim = x.type.ndim
        y_dim = y.type.ndim

        if x_dim > y_dim:
            y = shape_padleft(y, n_ones=(x_dim - y_dim))
        elif x_dim < y_dim:
            x = shape_padleft(x, n_ones=(y_dim - x_dim))

        # Compute the broadcastable pattern of the output
        out_broadcastable = [xb and yb for xb, yb in
                             izip(x.type.broadcastable, y.type.broadcastable)]
        out_type = tensor(dtype=x.type.dtype, broadcastable=out_broadcastable)

        inputlist = [x, y, inverse]
        outputlist = [out_type]
        return Apply(self, inputlist, outputlist)

    def _rec_perform(self, node, x, y, inverse, out, curdim):
        """Perform the permutation by doing a recursion over the input
        dimensions.

        For every dimension, starting with the leftmost, the right set of
        indices is determined (depending if broadcasting or not), then
        the function is recursively called on the appropriate subtensors.

        The terminal case is reached when the current tensors are vector,
        then the permutation contained in y is applied to x.

        :param x: The input tensor, on which the permutation is applied
        :param y: Tensor containing the permutations to apply
        :param out: Tensor storing the output result
        :param curdim: Counter of the current depth of recursion
        :param inverse: Wether to apply permutations or their inverse
        """
        if len(x.shape) == 1:
            # Numpy advanced indexing works in this case
            if inverse:
                out[y] = x[:]
            else:
                out[:] = x[y]
            if (numpy.__version__ <= '1.6.1' and
                    out.size != numpy.uint32(out.size)):
                warnings.warn(
                        'Numpy versions 1.6.1 and below have a bug preventing '
                        'advanced indexing from correctly filling arrays that '
                        'are too big (>= 2^32 elements). It is possible that '
                        'out (%s), with shape %s, is not correctly filled.'
                        % (out, out.shape))
        else:
            xs0 = x.shape[0]
            ys0 = y.shape[0]
            if xs0 == ys0:
                for i in xrange(xs0):
                    self._rec_perform(node, x[i], y[i], inverse, out[i],
                                      curdim + 1)
            elif ys0 == 1 and node.inputs[1].type.broadcastable[curdim]:
                # Broadcast y
                for i in xrange(xs0):
                    self._rec_perform(node, x[i], y[0], inverse, out[i],
                                      curdim + 1)
            elif xs0 == 1 and node.inputs[0].type.broadcastable[curdim]:
                # Broadcast x
                for i in xrange(ys0):
                    self._rec_perform(node, x[0], y[i], inverse, out[i],
                                      curdim + 1)
            else:
                raise ValueError('Dimension mismatch: %s, %s' % (xs0, ys0))

    def perform(self, node, inp, out):
        x, y, inverse = inp
        outs, = out
        x_s = x.shape
        y_s = y.shape
        assert len(x_s) == len(y_s)

        # Make sure the output is big enough
        out_s = []
        for xdim, ydim in izip(x_s, y_s):
            if xdim == ydim:
                outdim = xdim
            elif xdim == 1:
                outdim = ydim
            elif ydim == 1:
                outdim = xdim
            else:
                raise ValueError('Dimension mismatch: %s, %s' % (xdim, ydim))
            out_s.append(outdim)

        if outs[0] is None or outs[0].shape != out_s:
            outs[0] = numpy.empty(out_s, dtype=x.dtype)

        self._rec_perform(node, x, y, inverse, outs[0], curdim=0)

    def infer_shape(self, node, in_shapes):
        shp_x = in_shapes[0]
        shp_y = in_shapes[1]
        assert len(shp_x) == len(shp_y)
        out_shape = []
        for i in range(len(shp_x)):
            out_shape.append(maximum(shp_x[i], shp_y[i]))
        return [out_shape]

    def grad(self, inp, grads):
        x, y, inverse = inp
        gz, = grads
        # First, compute the gradient wrt the broadcasted x.
        # If 'inverse' is False (0), apply the inverse of y on gz.
        # Else, apply y on gz.
        gx = permute_row_elements(gz, y, eq(inverse, 0))

        # If x has been broadcasted along some axes, we need to sum
        # the gradient over these axes, but keep the dimension (as
        # broadcastable)
        broadcasted_dims = [dim for dim in xrange(gz.type.ndim)
                            if x.type.broadcastable[dim]
                            and not gz.type.broadcastable[dim]]
        gx = Sum(axis=broadcasted_dims)(gx)

        # Sum(...) removed the dimensions in broadcasted_dims,
        # so we need to put them back.
        newdims = []
        i = 0
        for dim in xrange(gz.type.ndim):
            if dim in broadcasted_dims:
                newdims.append('x')
            else:
                newdims.append(i)
                i += 1

        gx = DimShuffle(gx.type.broadcastable, newdims)(gx)
        assert gx.type.broadcastable == x.type.broadcastable

        # if x is an integer type, then so is the output.
        # this means f(x+eps) = f(x) so the gradient with respect
        # to x is zero
        if x.type.dtype.find('int') != -1:
            gx = x.zeros_like()

        # The elements of y and of inverse both affect the output,
        # so they are connected to the output,
        # and the transformation isn't defined if their values
        # are non-integer, so the gradient with respect to them is
        # undefined

        return [gx, grad_undefined(self, 1, y),
                grad_undefined(self, 1, inverse)]

_permute_row_elements = PermuteRowElements()


def permute_row_elements(x, y, inverse=0):
    return _permute_row_elements(x, y, inverse)


def inverse_permutation(perm):
    """Computes the inverse of permutations.
    Each row of input should contain a permutation of the first integers.
    """
    return permute_row_elements(
            arange(perm.shape[-1], dtype=perm.dtype),
            perm,
            inverse=True)


#########################
# Linalg : Dot
#########################
#
# For BLAS-related ops see blas.py
#
# TODO: Dotinv should go here, Eigs, Svd, etc.


class Dot(Op):
    """
    Computes the dot product of two variables. For two matrices, this is
    equivalent to matrix multiplication. For two vectors, this is the inner
    product.

    :note: matrix-matrix products are sometimes optimized to Dot22 or Gemm ops.
    (see tensor.blas)

    :note: vector-vector products are sometimes optimized to Ger or CGer.  (see
    tensor.blas)

    :note: matrix-vector products are sometimes optimized to Gemv, CGemv (see
    tensor.blas)

    """

    def __eq__(self, other):
        return type(self) == type(other)

    def __hash__(self):
        return hash(type(self))

    # the rationale for Dot22 is related to getting GEMM Ops into the
    # graph.  See Dot22 in tensor.blas for details.

    def make_node(self, *inputs):
        inputs = map(as_tensor_variable, inputs)

        if len(inputs) != 2:
            raise TypeError(
                'theano.tensor.Dot: 2 arguments required, %d given ' %
                len(inputs))
        if inputs[0].ndim not in (1, 2):
            raise TypeError(
                'theano.tensor.Dot: input 0 (0-indexed) must have ndim of '
                '1 or 2, %d given. Consider calling theano.tensor.dot '
                'instead.' % inputs[0].ndim)
        if inputs[1].ndim not in (1, 2):
            raise TypeError(
                'theano.tensor.Dot: input 1 (0-indexed) must have ndim of '
                '1 or 2, %d given. Consider calling theano.tensor.dot '
                'instead.' % inputs[1].ndim)

        i_broadcastables = [input.type.broadcastable for input in inputs]
        bx, by = i_broadcastables
        if len(by) == 2:  # y is a matrix
            bz = bx[:-1] + by[-1:]
        elif len(by) == 1:  # y is vector
            bz = bx[:-1]

        i_dtypes = [input.type.dtype for input in inputs]
        outputs = [tensor(scal.upcast(*i_dtypes), bz)]
        return Apply(self, inputs, outputs)

    def perform(self, node, inp, out):
        x, y = inp
        z, = out

        # the asarray is here because dot between two vectors
        # gives a numpy float object but we need to return a 0d
        # ndarray
        z[0] = numpy.asarray(numpy.dot(x, y))

    def grad(self, inp, grads):

        x, y = inp
        gz, = grads
        xdim, ydim, gdim = x.type.ndim, y.type.ndim, gz.type.ndim

        #grad is scalar, so x is vector and y is vector
        if gdim == 0:
            xgrad = gz * y
            ygrad = gz * x

        #x is vector, y is matrix, grad is vector
        elif xdim == 1 and ydim == 2:
            xgrad = dot(gz, y.T)
            ygrad = outer(x.T, gz)

        #x is matrix, y is vector, grad is vector
        elif xdim == 2 and ydim == 1:
            xgrad = outer(gz, y.T)
            ygrad = dot(x.T, gz)

        #x is matrix, y is matrix, grad is matrix
        elif xdim == ydim == 2:
            xgrad = dot(gz, y.T)
            ygrad = dot(x.T, gz)

        # If x or y contain broadcastable dimensions but only one of
        # them know that a matching dimensions is broadcastable, the
        # above code don't always return the right broadcast pattern.
        # This cause problem down the road. See gh-1461.
        if xgrad.broadcastable != x.broadcastable:
            xgrad = patternbroadcast(xgrad, x.broadcastable)
        if ygrad.broadcastable != y.broadcastable:
            ygrad = patternbroadcast(ygrad, y.broadcastable)

        rval = xgrad, ygrad

        for elem in rval:
            assert elem.dtype.find('float') != -1

        return rval

    def R_op(self, inputs, eval_points):
        # R_op for a \dot b evaluted at c for a and d for b is
        # simply c \dot b + a \dot d


        assert len(inputs) == 2
        assert len(eval_points) == 2
        if eval_points[0] is None and eval_points[1] is None:
            return [None]

        debugger_available = config.compute_test_value != 'off'

        if debugger_available:
            try:
                iv0 = gof.op.get_test_value(inputs[0])
            except AttributeError:
                gof.op.missing_test_message(
                    'first input passed to Dot.R_op has no test value')
                debugger_available = False

            try:
                iv1 = gof.op.get_test_value(inputs[1])
            except AttributeError:
                gof.op.missing_test_message(
                    'second input passed to Dot.R_op has no test value')
                debugger_available = False

            if eval_points[0]:
                try:
                    ev0 = gof.op.get_test_value(eval_points[0])
                except AttributeError:
                    gof.op.missing_test_message(
                        'first eval point passed to Dot.R_op has no test value')
                    debugger_available = False
            if eval_points[1]:
                try:
                    ev1 = gof.op.get_test_value(eval_points[1])
                except AttributeError:
                    gof.op.missing_test_message(
                        'second eval point passed to Dot.R_op has no test value')
                    debugger_available = False

        if debugger_available:
            input_values = [iv0, iv1]
            eval_point_values = [ev0, ev1]

            for i in xrange(2):
                if eval_point_values[i] is not None and \
                   input_values[i].shape != eval_point_values[i].shape:
                    raise ValueError('input ' + str(i) + ' and eval_point ' +
                                     str(i) + ' to Dot.R_op '
                                     'should have the '
                                     'same shape, but their shapes are'
                                     ' %s and %s, respectively' % (
                            str(input_values[i].shape),
                            str(eval_point_values[i].shape)))
        if eval_points[0]:
            t1 = self(eval_points[0], inputs[1])
        if eval_points[1]:
            t2 = self(inputs[0], eval_points[1])

        if eval_points[0] and eval_points[1]:
            return [t1 + t2]
        elif eval_points[0]:
            return [t1]
        else:
            return [t2]

    def infer_shape(self, node, shapes):
        xshp, yshp = shapes
        x, y = node.inputs

        # vector / vector
        if x.ndim == 1 and y.ndim == 1:
            return [()]
        # matrix / vector
        if x.ndim == 2 and y.ndim == 1:
            return [xshp[:-1]]
        # vector / matrix
        if x.ndim == 1 and y.ndim == 2:
            return [yshp[-1:]]
        # matrix / matrix
        if x.ndim == 2 and y.ndim == 2:
            return [xshp[:-1] + yshp[-1:]]
        raise NotImplementedError()

    def __str__(self):
        return "dot"

_dot = Dot()
pprint.assign(_dot, printing.OperatorPrinter(printing.special['middle_dot'],
                                            -1, 'left'))


def dot(a, b):
    """
    Computes the dot product of two variables. For two matrices, this is
    equivalent to matrix multiplication. For two vectors, this is the inner
    product. When one variable is a scalar, this is like elementwise
    multiplication.  For N dimensions, this is a sum product over the last axis
    of the first array and the second-to-last axis of the second array:

        dot(a, b)[i,j,k,m] = sum(a[i,j,:] * b[k,:,m])

    Note that this dot function does one of three things, in the following
    sequence:

        1.  If either a or b is scalar, it returns the elementwise product
            without calling the Theano Dot op.

        2.  If either a or b has more than 2 dimensions, it calls Theano's
            tensordot function with appropriate axes. The tensordot function
            expresses high-dimensional dot products in terms of 2D matrix
            multiplications, so it may be possible to futherize optimize for
            performance.

        3.  If both a and b have either 1 or 2 dimensions, it calls Theano's
            Dot op on a and b.

    :note: matrix-matrix products are sometimes optimized to Dot22 or Gemm ops.
    (see tensor.blas)

    :note: vector-vector products are sometimes optimized to Ger or CGer.  (see
    tensor.blas)

    :note: matrix-vector products are sometimes optimized to Gemv, CGemv (see
    tensor.blas)

    """
    a, b = as_tensor_variable(a), as_tensor_variable(b)

    if a.ndim == 0 or b.ndim == 0:
        return a * b
    elif a.ndim > 2 or b.ndim > 2:
        return tensordot(a, b, [[a.ndim - 1], [numpy.maximum(0, b.ndim - 2)]])
    else:
        return _dot(a, b)


#########################
# Linalg : TensorDot
#########################

def tensordot(a, b, axes=2):
    """
    Given two tensors a and b,tensordot computes a generalized dot product over
    the provided axes. Theano's implementation reduces all expressions to
    matrix or vector dot products and is based on code from Tijmen Tieleman's
    gnumpy (http://www.cs.toronto.edu/~tijmen/gnumpy.html).

    :param a: the first tensor variable
    :type a: symbolic tensor

    :param b: the second tensor variable
    :type b: symbolic tensor

    :param axes: an integer or array. If an integer, the number of axes
                 to sum over. If an array, it must have two array
                 elements containing the axes to sum over in each tensor.

                 Note that the default value of 2 is not guaranteed to work
                 for all values of a and b, and an error will be raised if
                 that is the case. The reason for keeping the default is to
                 maintain the same signature as numpy's tensordot function
                 (and np.tensordot raises analogous errors for non-compatible
                 inputs).

                 If an integer i, it is converted to an array containing
                 the last i dimensions of the first tensor and the first
                 i dimensions of the second tensor:
                     axes = [range(a.ndim - i, b.ndim), range(i)]

                 If an array, its two elements must contain compatible axes
                 of the two tensors. For example, [[1, 2], [2, 0]] means sum
                 over the 2nd and 3rd axes of a and the 3rd and 1st axes of b.
                 (Remember axes are zero-indexed!) The 2nd axis of a and the
                 3rd axis of b must have the same shape; the same is true for
                 the 3rd axis of a and the 1st axis of b.
    :type axes: int or array-like of length 2

    :returns: a tensor with shape equal to the concatenation of a's shape
              (less any dimensions that were summed over) and b's shape
              (less any dimensions that were summed over).
    :rtype: symbolic tensor

    It may be helpful to consider an example to see what tensordot does.
    Theano's implementation is identical to NumPy's. Here a has shape (2, 3, 4)
    and b has shape (5, 6, 4, 3). The axes to sum over are [[1, 2], [3, 2]] --
    note that a.shape[1] == b.shape[3] and a.shape[2] == b.shape[2]; these axes
    are compatible. The resulting tensor will have shape (2, 5, 6) -- the
    dimensions that are not being summed:

        a = np.random.random((2,3,4))
        b = np.random.random((5,6,4,3))

        #tensordot
        c = np.tensordot(a, b, [[1,2],[3,2]])

        #loop replicating tensordot
        a0, a1, a2 = a.shape
        b0, b1, _, _ = b.shape
        cloop = np.zeros((a0,b0,b1))

        #loop over non-summed indices -- these exist
        #in the tensor product.
        for i in range(a0):
            for j in range(b0):
                for k in range(b1):
                    #loop over summed indices -- these don't exist
                    #in the tensor product.
                    for l in range(a1):
                        for m in range(a2):
                            cloop[i,j,k] += a[i,l,m] * b[j,k,m,l]

        np.allclose(c, cloop) #true

    This specific implementation avoids a loop by transposing a and b such that
    the summed axes of a are last and the summed axes of b are first. The
    resulting arrays are reshaped to 2 dimensions (or left as vectors, if
    appropriate) and a matrix or vector dot product is taken. The result is
    reshaped back to the required output dimensions.

    In an extreme case, no axes may be specified. The resulting tensor
    will have shape equal to the concatenation of the shapes of a and b:

        c = np.tensordot(a, b, 0)
        print(a.shape) #(2,3,4)
        print(b.shape) #(5,6,4,3)
        print(c.shape) #(2,3,4,5,6,4,3)

    See the documentation of numpy.tensordot for more examples.
    """
    a, b = as_tensor_variable(a), as_tensor_variable(b)

    # axes must be a scalar or list/tuple of length 2
    if not numpy.isscalar(axes) and len(axes) != 2:
        raise ValueError('Axes should be an integer or a '
                         'list/tuple of len 2 (%s was provided)' % repr(axes))

    # if 'axes' is a number of axes to multiply and sum over (trailing axes
    # of a, leading axes of b), we can just reshape and use dot.
    elif numpy.isscalar(axes):
        axes = int(axes)

        # check if axes is valid given the dimension of a and b
        if axes > a.ndim:
            raise ValueError('axes can not be larger than the dimension of '
                    'a (a.ndim=%i, axes=%i)' % (a.ndim, axes))
        if axes > b.ndim:
            raise ValueError('axes can not be larger than than the dimension '
                             'of b (b.ndim=%i, axes=%i)' % (b.ndim, axes))

        outshape = concatenate([a.shape[:a.ndim - axes], b.shape[axes:]])
        outndim = a.ndim + b.ndim - (2 * axes)

        a_shape_0 = b_shape_0 = a_shape_1 = b_shape_1 = 1
        for s0 in range(a.ndim - axes):
            a_shape_0 *= a.shape[s0]
        for s0 in range(axes):
            b_shape_0 *= b.shape[s0]
        for s1 in range(a.ndim - axes, a.ndim):
            a_shape_1 *= a.shape[s1]
        for s1 in range(axes, b.ndim):
            b_shape_1 *= b.shape[s1]

        a_reshaped = a.reshape((a_shape_0, a_shape_1), ndim=2)
        b_reshaped = b.reshape((b_shape_0, b_shape_1), ndim=2)

        return _dot(a_reshaped, b_reshaped).reshape(outshape, outndim)

    # if 'axes' is a list, transpose a and b such that the summed axes of a
    # are last and the summed axes of b are first.
    else:
        #get first axis element as a tuple
        try:
            a_axes = tuple(axes[0])
        except TypeError:
            a_axes = tuple([axes[0]])

        #get second axis element as a tuple
        try:
            b_axes = tuple(axes[1])
        except TypeError:
            b_axes = tuple([axes[1]])

        # the two axes lists must have the same length
        if len(a_axes) != len(b_axes):
            raise ValueError('Axes elements must have the same length.')

        # check that there aren't more axes than a has dimensions
        if len(a_axes) > a.ndim:
            raise ValueError('axes[0] should be array_like with length '
                             'less than the dimensions of a '
                             '(a.ndim=%i, len(axes[0])=%i).' %
                             (a.ndim, len(a_axes)))

        # check that a_axes doesn't contain an axis greater than or equal to
        # a's dimensions. also check if len > 0 so numpy.max won't raise an
        # error.
        if len(a_axes) > 0 and numpy.max(numpy.array(a_axes)) >= a.ndim:
            raise ValueError('axes[0] contains dimensions greater than or '
                             'equal to a.ndim (a.ndim=%i, max(axes[0])=%i).' %
                             (a.ndim, numpy.max(numpy.array(a_axes))))

        # check that there aren't more axes than b has dimensions
        if len(b_axes) > b.ndim:
            raise ValueError('axes[1] should be array_like, of length '
                             'smaller than the dimension of b '
                             '(a.ndim=%i, len(axes[0])=%i).' %
                             (b.ndim, len(b_axes)))

        # check that b_axes doesn't contain an axis greater than or equal to
        # b's dimensions. also check if len > 0 so numpy.max won't raise an
        # error.
        if len(b_axes) > 0 and numpy.max(numpy.array(b_axes)) >= b.ndim:
            raise ValueError('axes[1] contains dimensions greater than or '
                             'equal to b.ndim (b.ndim=%i, max(axes[1])=%i).' %
                             (b.ndim, numpy.max(numpy.array(b_axes))))

        a_order = (tuple(x for x in tuple(xrange(a.ndim)) if x not in a_axes)
                + a_axes)
        b_order = (b_axes
                + tuple(x for x in tuple(xrange(b.ndim)) if x not in b_axes))

        a_shuffled = a.dimshuffle(a_order)
        b_shuffled = b.dimshuffle(b_order)

        # now that a and b are in the right order, call tensordot recursively
        return tensordot(a_shuffled, b_shuffled, len(a_axes))


def outer(x, y):
    """Return vector-vector outer product.

    If an input isn't a vector, we flatten it first.
    """
    if x.ndim != 1:
        x = x.flatten()
    if y.ndim != 1:
        y = y.flatten()
    return dot(
            x.dimshuffle(0, 'x'),
            y.dimshuffle('x', 0))


def any(x, axis=None, keepdims=False):
    out = elemwise.Any(axis)(x)

    if keepdims:
        out = makeKeepDims(x, out, axis)
    return out


def all(x, axis=None, keepdims=False):
    out = elemwise.All(axis)(x)

    if keepdims:
        out = makeKeepDims(x, out, axis)
    return out


class Diagonal(Op):
    """Return specified diagonals.

    :param x: A tensor variable with x.ndim >= 2.

    :return: A vector representing the diagonal elements.
    """

    def __init__(self, offset=0, axis1=0, axis2=1):
        self.offset = offset
        self.axis1 = axis1
        self.axis2 = axis2

    def __eq__(self, other):
        return (type(self) == type(other) and
                self.offset == other.offset and
                self.axis1 == other.axis1 and
                self.axis2 == other.axis2)

    def __hash__(self):
        return (hash(type(self)) ^ hash(self.offset) ^
                hash(self.axis1) ^ hash(self.axis2))

    def make_node(self, x):
        x = as_tensor_variable(x)
        assert x.ndim >= 2
        return Apply(self, [x], [tensor(dtype=x.dtype,
                                        broadcastable=[False] * (x.ndim - 1))])

    def perform(self, node, (x,), (z,)):
        z[0] = x.diagonal(self.offset, self.axis1, self.axis2)

    def grad(self, (x,), (gz,)):
        return [grad_not_implemented(self, 0, x)]

    def infer_shape(self, node, shapes):
        in_shape, = shapes
        dim1 = in_shape[self.axis1]
        dim2 = in_shape[self.axis2]
        out_shape = [d for i, d in enumerate(in_shape)
                     if i not in (self.axis1, self.axis2)]
        # The following logic is inspired by C code of PyArray_Diagonal().
        offset = self.offset
        if offset > 0:
            diag_size = clip(dim2 - offset, 0, dim1)
        elif offset < 0:
            diag_size = clip(dim1 + offset, 0, dim2)
        else:
            diag_size = minimum(dim1, dim2)
        out_shape.append(diag_size)
        return [tuple(out_shape)]

    def __str__(self):
        return self.__class__.__name__


def diagonal(a, offset=0, axis1=0, axis2=1):
    if (offset, axis1, axis2) == (0, 0, 1):
        from theano.sandbox.linalg import extract_diag
        return extract_diag(a)
    return Diagonal(offset, axis1, axis2)(a)


class Diag(Op):

    def __eq__(self, other):
        return type(self) == type(other)

    def __hash__(self):
        return hash(type(self))

    def make_node(self, diag):
        diag = as_tensor_variable(diag)
        if diag.type.ndim != 1:
            raise TypeError('data argument must be a vector', diag.type)

        return Apply(self, [diag], [matrix(dtype=diag.dtype)])

    def perform(self, node, inputs, (z,)):
        z[0] = numpy.diag(inputs[0])

    def grad(self, inputs, (gz,)):
        return [diagonal(gz)]

    def infer_shape(self, nodes, shapes):
        return [(shapes[0][0],) * 2]

    def __str__(self):
        return self.__class__.__name__


def diag(v, k=0):
    if v.ndim == 1:
        assert k == 0, "diagonals other than main are not implemented"
        return Diag()(v)
    elif v.ndim == 2:
        return diagonal(v, k)
    else:
        raise ValueError("Input must be 1- or 2-d.")


def stacklists(arg):
    """
    Recursively stack lists of tensors to maintain similar structure.

    This function can create a tensor from a shaped list of scalars:

    >>> from theano.tensor import stacklists, scalars, matrices
    >>> from theano import function
    >>> a, b, c, d = scalars('abcd')
    >>> X = stacklists([[a, b], [c, d]])
    >>> f = function([a, b, c, d], X)
    >>> f(1, 2, 3, 4)
    array([[ 1.,  2.],
           [ 3.,  4.]], dtype=float32)

    We can also stack arbitrarily shaped tensors. Here we stack matrices into
    a 2 by 2 grid:

    >>> from numpy import ones
    >>> a, b, c, d = matrices('abcd')
    >>> X = stacklists([[a, b], [c, d]])
    >>> f = function([a, b, c, d], X)
    >>> x = ones((4, 4), 'float32')
    >>> f(x, x, x, x).shape
    (2, 2, 4, 4)
    """
    if isinstance(arg, (tuple, list)):
        return stack(*map(stacklists, arg))
    else:
        return arg


def ptp(a, axis=None):
    """
    Range of values (maximum - minimum) along an axis.

    The name of the function comes from the acronym for peak to peak.

    :param a : Input tensor.

    :param axis : Axis along which to find the peaks. By default,
                flatten the array.

    :return : A new array holding the result.
    """

    a = as_tensor_variable(a)

    out = max(a, axis) - min(a, axis)

    return out


def power(x, y):
    return x**y


<<<<<<< HEAD

def pad(array, pad_width, mode=None, **kwargs):
    if len(kwargs) != 0:
        return PadWithKwargs(mode)(array, pad_width, kwargs)
    else:
        return Pad(mode)(array, pad_width)

class Pad(Op):

    _numop = staticmethod(numpy.pad)

    def __init__(self, mode):
        self.mode = mode

    def __hash__(self):
        return hash((type(self), self.props()))

    def __eq__(self, other):
        return (type(self) == type(other) and self.props() == other.props())

    def props(self):
        return self.mode

    def make_node(self, array, pad_width):
        array = as_tensor_variable(array)
        pad_width1 = (pad_width[0])
        assert array.ndim in [1, 2]

        if len(pad_width) == 2:
            pad_width2 = pad_width[1]
            pad_w = as_tensor_variable([pad_width1, pad_width2])
        else:
            pad_w = as_tensor_variable([pad_width1])

        return Apply(self, [array, pad_w], [array.type()])

    def perform(self, node, inputs, (z,)):
        array = inputs[0]
        pad_width = tuple(inputs[1])
        z[0] = self._numop(array, pad_width, self.mode)

    def __str__(self):
        return self._numop.__class__.__name__

class PadWithKwargs(Op):

    _numop = staticmethod(numpy.pad)

    def __init__(self, mode):
        self.mode = mode

    def __hash__(self):
        return hash((type(self), self.props()))

    def __eq__(self, other):
        return (type(self) == type(other) and self.props() == other.props())

    def props(self):
        return self.mode

    def make_node(self, array, pad_width, kwargs):
        array = as_tensor_variable(array)
        pad_width1 = (pad_width[0])
        assert array.ndim in [1, 2]

        if ("constant_values" in kwargs) or ("end_values" in kwargs):
            try:
                val = as_tensor_variable([kwargs["constant_values"][0], kwargs["constant_values"][1]])
                if len(pad_width) == 2:
                    pad_width2 = pad_width[1]
                    pad_w = as_tensor_variable([pad_width1, pad_width2])
                else:
                    pad_w = as_tensor_variable([pad_width1])
            except KeyError:
                val = as_tensor_variable([kwargs["end_values"][0], kwargs["end_values"][1]])
                if len(pad_width) == 2:
                    pad_width2 = pad_width[1]
                    pad_w = as_tensor_variable([pad_width1, pad_width2])
                else:
                    pad_w = as_tensor_variable([pad_width1])
        else:
            val = as_tensor_variable([2])
            if len(pad_width) == 2:
                pad_width2 = pad_width[1]
                pad_w = as_tensor_variable([pad_width1, pad_width2])
            else:
                pad_w = as_tensor_variable([pad_width1])

        return Apply(self, [array, pad_w, val], [array.type()])

    def perform(self, node, inputs, (z,)):
        array = inputs[0]
        pad_width = tuple(inputs[1])
        val = tuple(inputs[2])
        if self.mode == 'constant':
            z[0] = self._numop(array, pad_width, self.mode, constant_values=val)
        elif self.mode == 'linear_ramp':
            z[0] = self._numop(array, pad_width, self.mode, end_values=val)      
        else:
            z[0] = self._numop(array, pad_width, self.mode, reflect_type='odd')

    def __str__(self):
        return self._numop.__class__.__name__

"""
import theano
from theano import tensor as T
from theano import function
from theano.tensor import basic
x = T.matrix()
y = basic.pad(x, (1,1), 'constant', constant_values=(4,6))
f = function([x], y)


"""






=======
def swapaxes(y, axis1, axis2):
    "swap axes of inputted tensor"
    y = as_tensor_variable(y)
    ndim = y.ndim
    li = range(0, ndim)
    li[axis1], li[axis2] = li[axis2], li[axis1]
    return y.dimshuffle(li)
>>>>>>> 51964e4e
<|MERGE_RESOLUTION|>--- conflicted
+++ resolved
@@ -5033,8 +5033,6 @@
     return x**y
 
 
-<<<<<<< HEAD
-
 def pad(array, pad_width, mode=None, **kwargs):
     if len(kwargs) != 0:
         return PadWithKwargs(mode)(array, pad_width, kwargs)
@@ -5138,29 +5136,11 @@
     def __str__(self):
         return self._numop.__class__.__name__
 
-"""
-import theano
-from theano import tensor as T
-from theano import function
-from theano.tensor import basic
-x = T.matrix()
-y = basic.pad(x, (1,1), 'constant', constant_values=(4,6))
-f = function([x], y)
-
-
-"""
-
-
-
-
-
-
-=======
+
 def swapaxes(y, axis1, axis2):
     "swap axes of inputted tensor"
     y = as_tensor_variable(y)
     ndim = y.ndim
     li = range(0, ndim)
     li[axis1], li[axis2] = li[axis2], li[axis1]
-    return y.dimshuffle(li)
->>>>>>> 51964e4e
+    return y.dimshuffle(li)