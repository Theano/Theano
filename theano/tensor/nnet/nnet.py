--- conflicted
+++ resolved
@@ -503,22 +503,8 @@
 
     def make_node(self, x):
         x = tensor.as_tensor_variable(x)
-<<<<<<< HEAD
         if x.type.dtype not in tensor.float_dtypes:
             raise ValueError('x must be tensor of floats. Got ', x.type)
-=======
-        if x.type.ndim not in (1, 2) \
-                or x.type.dtype not in tensor.float_dtypes:
-            raise ValueError('x must be 1-d or 2-d tensor of floats. Got %s' %
-                             x.type)
-        if x.ndim == 1:
-            warnings.warn("DEPRECATION: If x is a vector, Softmax will not automatically pad x "
-                          "anymore in next releases. If you need it, please do it manually. The "
-                          "vector case is gonna be supported soon and the output will be a vector.",
-                          stacklevel=4)
-            x = tensor.shape_padleft(x, n_ones=1)
-
->>>>>>> 82921962
         return Apply(self, [x], [x.type()])
 
     def perform(self, node, input_storage, output_storage, param):
@@ -749,22 +735,8 @@
 
     def make_node(self, x):
         x = tensor.as_tensor_variable(x)
-<<<<<<< HEAD
         if x.type.dtype not in tensor.float_dtypes:
             raise ValueError('x must be tensor of floats. Got %s' % x.type)
-=======
-        if x.type.ndim not in (1, 2) \
-                or x.type.dtype not in tensor.float_dtypes:
-            raise ValueError('x must be 1-d or 2-d tensor of floats. Got %s' %
-                             x.type)
-        if x.ndim == 1:
-            warnings.warn("DEPRECATION: If x is a vector, LogSoftmax will not automatically pad x "
-                          "anymore in next releases. If you need it, please do it manually. The "
-                          "vector case is gonna be supported soon and the output will be a vector.",
-                          stacklevel=4)
-            x = tensor.shape_padleft(x, n_ones=1)
-
->>>>>>> 82921962
         return Apply(self, [x], [x.type()])
 
     def perform(self, node, input_storage, output_storage, param):
@@ -929,7 +901,7 @@
 def local_logsoftmax(node):
     """
     Detect Log(Softmax(x)) and replace it with LogSoftmax(x) and
-    detect Log(Softmax(x)[i]) and replace it with LogSoftmax(x)[idx]
+    detect Log(Softmax(x)[*idx]) and replace it with LogSoftmax(x)[*idx]
     Note: only forward pass is affected
     """
     list_classes = ((Subtensor, AdvancedSubtensor1, AdvancedSubtensor))
@@ -937,6 +909,7 @@
             isinstance(node.op.scalar_op, scalar.basic.Log) and
             node.inputs[0].owner is not None):
 
+            # Case log(softmax(x))
             if isinstance(node.inputs[0].owner.op, Softmax):
                 softmax_input = node.inputs[0].owner.inputs[0]
                 axis = node.inputs[0].owner.op.axis
@@ -945,17 +918,23 @@
                 copy_stack_trace([node.inputs[0], node.outputs[0]], ret)
                 return [ret]
 
-            # We check the case log(softmax(x)[y])
+            # Case log(softmax(x)[*idx])
             elif isinstance(node.inputs[0].owner.op, list_classes):
                 subtensor_op = node.inputs[0].owner.op
                 subtensor_input = node.inputs[0].owner.inputs[0]
-                subtensor_idx = node.inputs[0].owner.inputs[1:]
+                # We check if the subtensor input is a softmax
                 if subtensor_input.owner is not None and isinstance(subtensor_input.owner.op, Softmax):
+                    subtensor_idx = node.inputs[0].owner.inputs[1:]
                     softmax_op = subtensor_input.owner.op
                     softmax_input = subtensor_input.owner.inputs[0]
-                    # If we have a matrix, we still use the
-                    # CrossentropySoftmaxArgmax1HotWithBias
-                    # if softmax_input.type.ndim != 2:
+                    # We dedect the case
+                    # log(softmax(x)[arange(y.shape[0]), y]) that will
+                    # be optimized by local_advanced_indexing_crossentropy_onehot
+                    if len(subtensor_idx) == 2:
+                        rows, labels = subtensor_idx
+                        if _check_rows_is_arange_len_labels(rows, labels) and labels.ndim == 1 and softmax_input.ndim == 2:
+                            return
+                    # We replace with the log_softmax op
                     axis = softmax_op.axis
                     ret = subtensor_op(LogSoftmax(axis)(softmax_input), *subtensor_idx)
                     ret.tag.values_eq_approx = values_eq_approx_remove_inf
