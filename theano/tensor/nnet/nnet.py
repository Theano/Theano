"""
Provides neural-network specific Ops.

Notes
-----
TODO: factor this out into a neural-network toolbox.

We register all optimization with the gpu tag as we don't
implement all the intermediate case on the GPU (in particular
AdvancedSubtensor). So to make sure it run well on the gpu with
fast_compile, we register them as needed for the GPU. This can be
revisited later when all the intermediate part are on the GPU.

"""
from __future__ import absolute_import, print_function, division
import logging
import warnings
import numpy as np
from six.moves import xrange

import theano
from theano import gof
from theano import scalar
from theano.tensor import extra_ops, as_tensor_variable
from theano.gof.opt import copy_stack_trace
from theano.tensor import basic as tensor, subtensor, opt, elemwise
from theano.tensor.type import (values_eq_approx_remove_inf,
                                values_eq_approx_remove_nan)
from theano.compile import optdb
from theano.gof import Apply, ParamsType
from theano.tensor.nnet.sigm import sigmoid, softplus
from theano.gradient import DisconnectedType
from theano.gradient import grad_not_implemented
from theano.tensor.nnet.blocksparse import sparse_block_dot
from theano.scalar import Scalar
from theano.tensor import (Subtensor, AdvancedSubtensor, AdvancedSubtensor1, IncSubtensor, AdvancedIncSubtensor, AdvancedIncSubtensor1)

############
#
# TENSOR OPS
#


class SoftmaxWithBias(gof.Op):
    """
    An L{Op} for the output of neural-net multiclass classifiers.

    Attributes
    ----------
    x : a matrix of floats (32 or 64)
    b : a [row] vector of floats (32 or 64), length is number of cols in x

    This L{Op}'s output is softmax(x+b).
    softmax(x[i]) is the i'th distribution over len(x[i]) options.

    """

    nin = 2
    nout = 1
    __props__ = ()

    def make_node(self, x, b):
        x = tensor.as_tensor_variable(x)
        b = tensor.as_tensor_variable(b)
        if x.type.ndim != 2 \
                or x.type.dtype not in tensor.float_dtypes:
            raise ValueError('x must be 2-d tensor of floats')
        if b.type.ndim != 1 \
                or b.type.dtype not in tensor.float_dtypes:
            raise ValueError('b must be 1-d tensor of floats')

        sm = x.type()
        return Apply(self, [x, b], [sm])

    def perform(self, node, input_storage, output_storage):
        x, b = input_storage
        if b.shape[0] != x.shape[1]:
            raise ValueError('b must have same number of columns as x')

        # sm = numpy.zeros_like(x)
        # for i in xrange(sm.shape[0]):
            # row = x[i] + b
            # sm[i] = numpy.exp(row - numpy.max(row))
            # sm[i] *= 1.0 / numpy.sum(sm[i])
        # output_storage[0][0] = sm

        if x.size == 0:
            # Numpy doesn't like the max of a zero-sized object.
            output_storage[0][0] = np.zeros(x.shape, dtype=x.dtype)
            return

        x_dtype = x.dtype
        # Perform computations in float32 otherwise the result is too imprecise
        if x.dtype == 'float16':
            x = x.astype('float32')

        x_plus_b = x + b[None, :]
        e_x = np.exp(x_plus_b - x_plus_b.max(axis=1)[:, None])
        e_x *= 1.0 / e_x.sum(axis=1)[:, None]
        # default for copy is True and we don't need a copy if the
        # data type matches.
        output_storage[0][0] = e_x.astype(x_dtype, copy=False)

    def L_op(self, inp, outputs, grads):
        x, b = inp
        g_sm, = grads

        if isinstance(g_sm.type, DisconnectedType):
            return [DisconnectedType()(), DisconnectedType()()]

        dx = softmax_grad(g_sm, outputs[0])
        db = tensor.sum(dx, axis=0)
        return dx, db

    def infer_shape(self, node, shape):
        return [shape[0]]

    def c_headers(self):
        return ['<iostream>', '<cmath>']

    @staticmethod
    def c_code_template(dtype):
        # this implementation was lifted from
        # /u/bergstrj/cvs/bergstrj/src/feb07/nn.cxx

        # TODO: put this into a templated function, in the support code
        # TODO: declare the max of each row as an Op output

        # TODO: set error messages for failures in this code

        # TODO: use this to accept float32 and int32:
        # node.inputs[0].type.dtype_specs()[1]
        init_decl = """
        npy_intp* Nx = PyArray_DIMS(%(x)s);
        npy_intp Sx = 0;
        npy_intp Sb = 0;
        npy_intp Ssm = 0;


        if (PyArray_NDIM(%(x)s) != 2)
        {
            PyErr_SetString(PyExc_ValueError, "not a 2d tensor");
            %(fail)s;
        }
        if (PyArray_NDIM(%(b)s) != 1)
        {
            PyErr_SetString(PyExc_ValueError, "b not 1d tensor");
            %(fail)s;
        }
        if ((PyArray_TYPE(%(x)s) != NPY_DOUBLE) &&
            (PyArray_TYPE(%(x)s) != NPY_FLOAT))
        {
            PyErr_SetString(PyExc_TypeError, "not a float");
            %(fail)s;
        }
        if ((PyArray_TYPE(%(b)s) != NPY_DOUBLE) &&
            (PyArray_TYPE(%(b)s) != NPY_FLOAT))
        {
            PyErr_SetString(PyExc_TypeError, "b not float");
            %(fail)s;
        }
        if ((PyArray_DIMS(%(x)s)[1] != PyArray_DIMS(%(b)s)[0]))
        {
            PyErr_Format(PyExc_ValueError,
                         "number of columns in x (%%ld) does not match length of b (%%ld)",
                (long int)PyArray_DIMS(%(x)s)[1], (long int)PyArray_DIMS(%(b)s)[0]);
            %(fail)s;
        }

        if ((NULL == %(sm)s)
            || (PyArray_DIMS(%(sm)s)[0] != PyArray_DIMS(%(x)s)[0])
            || (PyArray_DIMS(%(sm)s)[1] != PyArray_DIMS(%(x)s)[1]))
        {
            if (NULL != %(sm)s) Py_XDECREF(%(sm)s);
            %(sm)s = (PyArrayObject*)PyArray_SimpleNew(2, PyArray_DIMS(%(x)s),
                                                       PyArray_TYPE(%(x)s));
            if(!%(sm)s) {
                PyErr_SetString(PyExc_MemoryError,
                     "failed to alloc sm output");
                %(fail)s
            }
        }
        Sx = PyArray_STRIDES(%(x)s)[1]/sizeof(dtype_%(x)s);
        Sb = PyArray_STRIDES(%(b)s)[0]/sizeof(dtype_%(b)s);
        Ssm = PyArray_STRIDES(%(sm)s)[1]/sizeof(dtype_%(sm)s);

        """

        begin_row_loop = """
        for (size_t i = 0; i < Nx[0]; ++i)
        {
            size_t j;
            double sum = 0.0;

            const dtype_%(x)s* __restrict__ x_i = (dtype_%(x)s*)(PyArray_BYTES(%(x)s) + PyArray_STRIDES(%(x)s)[0] * i);
            const dtype_%(b)s* __restrict__ b_i = (dtype_%(b)s*)(PyArray_BYTES(%(b)s));
            dtype_%(sm) s* __restrict__ sm_i = (dtype_%(sm)s*)(PyArray_BYTES(%(sm)s) + PyArray_STRIDES(%(sm)s)[0] * i);

            npy_intp Sx = PyArray_STRIDES(%(x)s)[1]/sizeof(dtype_%(x)s);
            npy_intp Sb = PyArray_STRIDES(%(b)s)[0]/sizeof(dtype_%(b)s);
            npy_intp Ssm = PyArray_STRIDES(%(sm)s)[1]/sizeof(dtype_%(sm)s);

            size_t row_max_j=0;
            dtype_%(sm)s row_max = x_i[0] + b_i[0];
            //std::cout << "0 " << row_max << "\\n";
            // Get the maximum value of the row
            for (j = 1; j < Nx[1]; ++j)
            {
                dtype_%(sm)s row_ij = x_i[j * Sx] +  b_i[j * Sb];
                //std::cout << "1 " << row_ij << "\\n";
                row_max_j = (row_ij > row_max) ? j : row_max_j;
                row_max   = (row_ij > row_max) ? row_ij : row_max;
            }

        """

        inside_row_loop = """
            for (j = 0; j < Nx[1]; ++j)
            {
                dtype_%(sm)s row_ij = x_i[j * Sx] +  b_i[j * Sb];
                //std::cout << "2 " << j << " " << row_ij << " " << row_max << "\\n";
                dtype_%(sm)s sm_ij = exp(row_ij - row_max);
                //std::cout << "3 " << j << " " << sm_ij << "\\n";
                sum += sm_ij;
                sm_i[j * Ssm] = sm_ij;
            }

            //cblas_dscal(x.N, 1.0 / sum, &mat_at(s,i,0), s.n);
            double sum_inv = 1.0 / sum;
            for (j = 0; j < Nx[1]; ++j)
            {
                sm_i[j * Ssm] *= sum_inv;
            }

        """

        # Get the vectorized version of exp if it exist
        try:
            vec_exp = theano.scalar.exp.c_code_contiguous_raw(dtype,
                                                              "Nx[1]", "sm_i", "sm_i")
            inside_row_loop_contig = """
            for (j = 0; j < Nx[1]; ++j)
            {
                dtype_%%(sm)s row_ij = x_i[j * Sx] +  b_i[j * Sb];
                //std::cout << "2 " << j << " " << row_ij << " " << row_max << "\\n";
                dtype_%%(sm)s sm_ij = row_ij - row_max;
                //std::cout << "3 " << j << " " << sm_ij << "\\n";
                sm_i[j * Ssm] = sm_ij;
            }
            %(vec_exp)s;
            for (j = 0; j < Nx[1]; ++j)
            {
                sum += sm_i[j * Ssm];
            }

            //cblas_dscal(x.N, 1.0 / sum, &mat_at(s,i,0), s.n);
            double sum_inv = 1.0 / sum;
            for (j = 0; j < Nx[1]; ++j)
            {
                sm_i[j * Ssm] *= sum_inv;
            }

        """ % locals()
            inside_row_loop = """
            if(Ssm == 1){
                %(inside_row_loop_contig)s
            }else{
                %(inside_row_loop)s
            }
            """ % locals()
        except theano.gof.utils.MethodNotDefined:
            pass
        end_row_loop = """
        }
        """

        return (init_decl, begin_row_loop, inside_row_loop, end_row_loop)

    def c_code(self, node, name, inp, out, sub):
        x, b = inp
        sm, = out
        code_template = ''.join(self.c_code_template(
            node.inputs[0].type.dtype_specs()[1]))
        return code_template % dict(locals(), **sub)

    @staticmethod
    def c_code_cache_version():
        return (8,)

softmax_with_bias = SoftmaxWithBias()


class SoftmaxGrad(gof.Op):
    """
    Gradient wrt x of the Softmax Op.
    """

    nin = 2
    nout = 1
    __props__ = ()
    params_type = ParamsType(axis=Scalar('int8'))

    def __init__(self, axis=-1):
<<<<<<< HEAD
=======
        # Make sur that axis =-1 until it is tested
        assert axis == -1
>>>>>>> b77238ae
        self.axis = axis

    def __setstate__(self, state):
        self.__dict__.update(state)
        if not hasattr(self, "axis"):
            self.axis = -1

    def make_node(self, dy, sm):
        dy = tensor.as_tensor_variable(dy)
        sm = tensor.as_tensor_variable(sm)
        if dy.type.dtype not in tensor.float_dtypes:
            raise ValueError('dy must be tensor of floats. Got ', dy.type)
        return Apply(self, [dy, sm], [sm.type()])

    def perform(self, node, input_storage, output_storage, param):
        dy, sm = input_storage
        axis = param.axis
        if (dy.shape != sm.shape):
            raise ValueError('dy and the softmax output should have the same shape.')
        dx = np.zeros_like(sm)
        # dx[i,j] = - (\sum_k dy[i,k] sm[i,k]) sm[i,j] + dy[i,j] sm[i,j]
        dy_times_sm = dy * sm
        dx = dy_times_sm - (np.sum(dy_times_sm, axis=axis, keepdims=True) * sm)
        output_storage[0][0] = dx

    def grad(self, inp, grads):
        dy, sm = inp
        g, = grads
        axis = self.axis
        tmp = g + tensor.neg(tensor.sum(g * sm, axis=axis, keepdims=True))
        g_dy = tmp * sm
        tmp2 = tensor.sum(dy * sm, axis=axis, keepdims=True)
        g_sm = tmp * dy - g * tmp2
        return g_dy, g_sm

    def infer_shape(self, node, shape):
        return [shape[1]]

    def c_code(self, node, name, inp, out, sub):
        dy, sm = inp
        param = sub['params']
        dx, = out
        return '''
            npy_int ndim_sm = PyArray_NDIM(%(sm)s);
            npy_int ndim_dy = PyArray_NDIM(%(dy)s);
            npy_intp* shape_sm = PyArray_DIMS(%(sm)s);
            npy_intp* shape_dy = PyArray_DIMS(%(dy)s);
            npy_int axis = %(param)s->axis;

            // Check input type
            if ((PyArray_TYPE(%(dy)s) != NPY_DOUBLE) &&
                    (PyArray_TYPE(%(dy)s) != NPY_FLOAT))
            {
                PyErr_SetString(PyExc_TypeError,
                    "types should be float or float64");
                %(fail)s;
            }

            if ((PyArray_TYPE(%(sm)s) != NPY_DOUBLE) &&
                (PyArray_TYPE(%(sm)s) != NPY_FLOAT))
            {
                PyErr_SetString(PyExc_TypeError,
                    "Types should be float or float64");
                %(fail)s;
            }

            // Check the number of dimension
            if (ndim_dy != ndim_sm)
            {
                PyErr_SetString(PyExc_ValueError, "Sm and dy should have the same number of dimension.");
                %(fail)s;
            }

            // Check if the axis is valid
            if (axis < 0)
            {
                axis += ndim_sm;
            }
            if(axis > ndim_sm - 1 || axis < 0)
            {
                PyErr_SetString(PyExc_ValueError,
                "GradSoftmax, bad axis argument");
                %(fail)s
            }

            // Check the shapes of sm and dy
            npy_int shape_not_equal;
            shape_not_equal = 0;
            for (size_t i = 0; i < ndim_dy && !shape_not_equal; i++)
            {
                shape_not_equal = (shape_sm[i] != shape_dy[i]);
            }

            if (shape_not_equal)
            {
                PyErr_SetString(PyExc_ValueError, "Sm and dy should have the same shape.");
                %(fail)s;
            }

            //If the memory is already allowed
            if(NULL != %(dx)s)
            {
                npy_int ndim_dx = PyArray_NDIM(%(dx)s);
                npy_intp* shape_dx = PyArray_DIMS(%(dx)s);
                //Check if dims are equal
                shape_not_equal = (NULL == shape_dx || ndim_sm != ndim_dx);
                // Check if the shape are identical
                for (size_t i = 0; i < ndim_sm && !shape_not_equal; i++)
                {
                    shape_not_equal = (shape_sm[i] != shape_dx[i]);
                }
            }
            // Alloc memory for the output
            if ((NULL == %(dx)s) || shape_not_equal)
            {
                Py_XDECREF(%(dx)s);
                %(dx)s = (PyArrayObject*) PyArray_SimpleNew(PyArray_NDIM(%(sm)s),
                                                            PyArray_DIMS(%(sm)s),
                                                            PyArray_TYPE(%(sm)s));
                if (!%(dx)s)
                {
                    PyErr_SetString(PyExc_MemoryError,
                        "failed to alloc dx output");
                    %(fail)s;
                }
            }

            // Use numpy iterator
            npy_int num_sm_classes, stride_dx, stride_sm, stride_dy;
            // Get numpy iterator
            PyArrayIterObject *it_dx, *it_sm, *it_dy;
            it_dx = (PyArrayIterObject *) PyArray_IterAllButAxis((PyObject *) %(dx)s, &axis);
            it_sm = (PyArrayIterObject *) PyArray_IterAllButAxis((PyObject *) %(sm)s, &axis);
            it_dy = (PyArrayIterObject *) PyArray_IterAllButAxis((PyObject *) %(dy)s, &axis);
            // Compute the stride on the selected dimension
            stride_dx = PyArray_STRIDE(%(dx)s, axis)/sizeof(dtype_%(dx)s);
            stride_sm = PyArray_STRIDE(%(sm)s, axis)/sizeof(dtype_%(sm)s);
            stride_dy = PyArray_STRIDE(%(dy)s, axis)/sizeof(dtype_%(dy)s);
            // Get the shape on the specified dimension
            num_sm_classes = shape_sm[axis];
            // Go through the array
            dtype_%(dx)s *dx_i;
            dtype_%(sm)s *sm_i;
            dtype_%(dy)s *dy_i;
            while(PyArray_ITER_NOTDONE(it_dx))
            {
                dx_i = (dtype_%(dx)s *) PyArray_ITER_DATA(it_dx);
                sm_i = (dtype_%(sm)s *) PyArray_ITER_DATA(it_sm);
                dy_i = (dtype_%(dy)s *) PyArray_ITER_DATA(it_dy);

                dtype_%(dx)s sum_dy_times_sm = 0.;
                for (size_t j = 0; j < num_sm_classes; ++j)
                {
<<<<<<< HEAD
                    dx_i[j * stride_dx] = dy_i[j * stride_dy] * sm_i[j * stride_sm];
                    sum_dy_times_sm += dx_i[j * stride_dx];
                }
                for (size_t j = 0; j < num_sm_classes; ++j)
                {
                    dx_i[j * stride_dx] -= sum_dy_times_sm * sm_i[j * stride_sm];
=======
                    dx_i[j] = dy_i[j] * sm_i[j];
                    sum_dy_times_sm += dx_i[j];
                }
                for (size_t j = 0; j < num_sm_classes; ++j)
                {
                    dx_i[j] -= sum_dy_times_sm * sm_i[j];
>>>>>>> b77238ae
                }
                PyArray_ITER_NEXT(it_dx);
                PyArray_ITER_NEXT(it_sm);
                PyArray_ITER_NEXT(it_dy);
            }
            ''' % dict(locals(), **sub)

    @staticmethod
    def c_code_cache_version():
        return (4,)

softmax_grad = SoftmaxGrad()


class Softmax(gof.Op):
    """
    Softmax activation function
    :math:`\\varphi(\\mathbf{x})_j =
    \\frac{e^{\mathbf{x}_j}}{\sum_{k=1}^K e^{\mathbf{x}_k}}`
    where :math:`K` is the total number of neurons in the layer. This
    activation function gets applied on the selected axis (Default axis is the last).
    This function get applied when axis is a scalar and uses a fast C optimization.
    """

    nin = 1
    nout = 1
    __props__ = ()
    params_type = ParamsType(axis=Scalar('int8'))

    def __init__(self, axis=-1):
<<<<<<< HEAD
=======
        # Make sur that axis =-1 until it is tested
        assert axis == -1
>>>>>>> b77238ae
        self.axis = axis

    def __setstate__(self, state):
        self.__dict__.update(state)
        if not hasattr(self, "axis"):
            self.axis = -1

    def make_node(self, x):
        x = tensor.as_tensor_variable(x)
        if x.type.dtype not in tensor.float_dtypes:
            raise ValueError('x must be tensor of floats. Got ', x.type)
        return Apply(self, [x], [x.type()])

    def perform(self, node, input_storage, output_storage, param):
        x, = input_storage
        axis = param.axis
        # Apply softmax on the specified dimension
        e_x = np.exp(x - x.max(axis=axis, keepdims=True))
        sm = e_x / e_x.sum(axis=axis, keepdims=True)
        output_storage[0][0] = sm

    def L_op(self, inp, outputs, grads):
        x, = inp
        g_sm, = grads
        return [SoftmaxGrad(self.axis)(g_sm, outputs[0])]

    def R_op(self, inputs, eval_points):
        # The Jacobian is symmetric so the R_op is the same as the grad
        if None in eval_points:
            return [None]
        return self.L_op(inputs, [self(*inputs)], eval_points)

    def infer_shape(self, node, shape):
        return shape

    def c_headers(self):
        return ['<iostream>', '<cmath>']

    @staticmethod
    def c_code_template(dtype):
        # this implementation was lifted from
        # /u/bergstrj/cvs/bergstrj/src/feb07/nn.cxx

        # TODO: put this into a templated function, in the support code
        # TODO: declare the max of each row as an Op output

        # TODO: use this to accept float32 and int32: node.inputs[0].type.dtype_specs()[1]
        init_decl = """
            npy_intp* shape_x = PyArray_DIMS(%(x)s);
            npy_int ndim_x = PyArray_NDIM(%(x)s);
            npy_int axis = %(param)s->axis;

            // Check input types
            if ((PyArray_TYPE(%(x)s) != NPY_DOUBLE) &&
                    (PyArray_TYPE(%(x)s) != NPY_FLOAT))
            {
                    PyErr_SetString(PyExc_TypeError, "Not a float");
                    %(fail)s;
                    }

            // Normalize the axis
            if (axis < 0)
            {
                axis += ndim_x;
            }
            // Check if the axis is valid
            if(axis > ndim_x - 1 || axis < 0){
                PyErr_SetString(PyExc_ValueError,
                "Softmax, bad axis argument");
                %(fail)s
            }

            npy_int shape_not_equal;
            shape_not_equal = 0;
            //If the memory is already allowed
            if(NULL != %(sm)s)
            {
                npy_int ndim_sm = PyArray_NDIM(%(sm)s);
                npy_intp* shape_sm = PyArray_DIMS(%(sm)s);
                //Check if dims are equal
                shape_not_equal = (NULL == shape_sm || ndim_x != ndim_sm);
                // Check if the shape are identical
                for (size_t i = 0; i < ndim_x && !shape_not_equal; i++)
                {
                    shape_not_equal = (shape_sm[i] != shape_x[i]);
                }
            }
            // Allocate memory for the softmax output
            if (NULL == %(sm)s || shape_not_equal)
            {
                    Py_XDECREF(%(sm)s);
                    %(sm)s = (PyArrayObject*)PyArray_SimpleNew(ndim_x, PyArray_DIMS(%(x)s),
                        PyArray_TYPE(%(x)s));
                    if(!%(sm)s)
                    {
                        PyErr_SetString(PyExc_MemoryError,
                            "Failed to allocate memory for sm output");
                        %(fail)s
                    }
            }
        """

        begin_row_loop = """
            // Use numpy iterator
            npy_int num_sm_classes, stride_x, stride_sm;
            // Get numpy iterator
            PyArrayIterObject *it_x, *it_sm;
            it_x = (PyArrayIterObject *) PyArray_IterAllButAxis((PyObject *) %(x)s, &axis);
            it_sm = (PyArrayIterObject *) PyArray_IterAllButAxis((PyObject *) %(sm)s, &axis);
            // Compute the stride on the selected dimension
            stride_x = PyArray_STRIDE(%(x)s, axis)/sizeof(dtype_%(x)s);;
            stride_sm = PyArray_STRIDE(%(sm)s, axis)/sizeof(dtype_%(sm)s);
            // Get the shape on the specified dimension
            num_sm_classes = shape_x[axis];
            // Go through the array
            dtype_%(sm)s *sm_i;
            dtype_%(x)s *x_i;
            while(PyArray_ITER_NOTDONE(it_x))
            {
                size_t j;
                double sum = 0.0;
                // Get the array on the specified axis
                x_i = (dtype_%(x)s *) PyArray_ITER_DATA(it_x);
                sm_i = (dtype_%(sm)s *) PyArray_ITER_DATA(it_sm);
                dtype_%(sm)s row_max = x_i[0];
                // Get the maximum value on this dimension
                for (j = 1; j < num_sm_classes; ++j)
                {
                    dtype_%(sm)s row_ij = x_i[j * stride_x];
                    row_max = (row_ij > row_max) ? row_ij : row_max;
                }
        """

        inside_row_loop = """
                // Substract the max and take the exponential
                for (j = 0; j < num_sm_classes; ++j)
                {
                    dtype_%(sm)s row_ij = x_i[j * stride_x];
                    dtype_%(sm)s sm_ij = exp(row_ij - row_max);
                    sum += sm_ij;
                    sm_i[j * stride_sm] = sm_ij;
                }

                // cblas_dscal(x.N, 1.0 / sum, &mat_at(s,i,0), s.n);
                // Then divide by the sum of the elements
                double sum_inv = 1.0 / sum;
                for (j = 0; j < num_sm_classes; ++j)
                {
                    sm_i[j * stride_sm] *= sum_inv;
                }
        """
        # Get the vectorized version of exp if it exist
        try:
            vec_exp = theano.scalar.exp.c_code_contiguous_raw(dtype, "num_sm_classes", "sm_i", "sm_i")
            inside_row_loop_contig = """
                // Substract the max
                for (j = 0; j < num_sm_classes; ++j)
                {
                    sm_i[j * stride_sm] = x_i[j * stride_x] - row_max;
                }

                // Take the exponential
                %(vec_exp)s;

                // Compute the sum of exponentials
                for (j = 0; j < num_sm_classes; ++j)
                {
                    sum += sm_i[j * stride_sm];
                }

                // Then normalize each element
                //cblas_dscal(x.N, 1.0 / sum, &mat_at(s,i,0), s.n);
                double sum_inv = 1.0 / sum;
                for (j = 0; j < num_sm_classes; ++j)
                {
                    sm_i[j * stride_sm] *= sum_inv;
                }
            """ % locals()

            inside_row_loop = """
                if(stride_sm == 1)
                {
                    %(inside_row_loop_contig)s
                }
                else
                {
                    %(inside_row_loop)s
                }
            """ % locals()
        except theano.gof.utils.MethodNotDefined:
            pass

        end_row_loop = """
                PyArray_ITER_NEXT(it_x);
                PyArray_ITER_NEXT(it_sm);
            }
        """
        return (init_decl, begin_row_loop, inside_row_loop, end_row_loop)

    def c_code(self, node, name, inp, out, sub):
        x, = inp
        sm, = out
        param = sub['params']
        code_template = ''.join(self.c_code_template(
            node.inputs[0].type.dtype_specs()[1]))
        return code_template % dict(locals(), **sub)

    @staticmethod
    def c_code_cache_version():
        return (4,)

softmax_op = Softmax()


class LogSoftmax(gof.Op):
    """
    LogSoftmax activation function
    :math:`\\varphi(\\mathbf{x})_j =
    \\e^{(\mathbf{x}_j - log{\sum_{k=1}^K e^{\mathbf{x}_k})}}
    where :math:`K` is the total number of neurons in the layer.  This
    activation function gets applied on the selected axis (Default axis is the last).
    This function get applied when axis is a scalar and uses a fast C optimization.
    """
    nin = 1
    nout = 1
    __props__ = ()
    params_type = ParamsType(axis=Scalar('int8'))

    def __init__(self, axis=-1):
<<<<<<< HEAD
=======
        # Make sur that axis =-1 until it is tested
        assert axis == -1
>>>>>>> b77238ae
        self.axis = axis

    def __setstate__(self, state):
        self.__dict__.update(state)
        if not hasattr(self, "axis"):
            self.axis = -1

    def make_node(self, x):
        x = tensor.as_tensor_variable(x)
        if x.type.dtype not in tensor.float_dtypes:
            raise ValueError('x must be tensor of floats. Got %s' % x.type)
        return Apply(self, [x], [x.type()])

    def perform(self, node, input_storage, output_storage, param):
        x, = input_storage
        axis = param.axis
        # Apply logsoftmax on the specified dimension
        xdev = x - x.max(axis=axis, keepdims=True)
        lsm = xdev - np.log(np.sum(np.exp(xdev), axis=axis, keepdims=True))
        output_storage[0][0] = lsm

    def L_op(self, inp, outputs, grads):
        x, = inp
        lsm, = outputs
        return [grads[0] - tensor.sum(grads[0], axis=self.axis, keepdims=True) * np.exp(lsm)]

    def R_op(self, inputs, eval_points):
        # I think the Jacobian is symmetric so the R_op
        # is the same as the grad
        if None in eval_points:
            return [None]
        return self.grad(inputs, eval_points)

    def infer_shape(self, node, shape):
        return shape

    def c_headers(self):
        return ['<cmath>']

    @staticmethod
    def c_code_template(dtype):
        init_decl = """
            npy_intp* shape_x = PyArray_DIMS(%(x)s);
            npy_int ndim_x = PyArray_NDIM(%(x)s);
            npy_int axis = %(param)s->axis;

            // Check input types
            if ((PyArray_TYPE(%(x)s) != NPY_DOUBLE) &&
                    (PyArray_TYPE(%(x)s) != NPY_FLOAT))
            {
                    PyErr_SetString(PyExc_TypeError, "Not a float");
                    %(fail)s;
            }

            // Normalize the axis
            if (axis < 0)
            {
                axis += ndim_x;
            }
            // Check if the axis is valid
            if(axis > ndim_x - 1 || axis < 0)
            {
                    PyErr_SetString(PyExc_ValueError,
                        "LogSoftmax, bad axis argument");
                    %(fail)s
            }

            npy_int shape_not_equal, i;
            shape_not_equal = 0;
            //If the memory is already allowed
            if(NULL != %(sm)s)
            {
                    npy_int ndim_sm = PyArray_NDIM(%(sm)s);
                    npy_intp* shape_sm = PyArray_DIMS(%(sm)s);
                    //Check if dims are equal
                    shape_not_equal = (NULL == shape_sm || ndim_x != ndim_sm);
                    // Check if the shape are identical
                    for (size_t i = 0; i < ndim_x && !shape_not_equal; i++)
                    {
                        shape_not_equal = (shape_sm[i] != shape_x[i]);
                    }
            }
            // Allocate memory for the softmax output
            if (NULL == %(sm)s || shape_not_equal)
            {
                    Py_XDECREF(%(sm)s);
                    %(sm)s = (PyArrayObject*)PyArray_SimpleNew(ndim_x, PyArray_DIMS(%(x)s),
                        PyArray_TYPE(%(x)s));
                    if(!%(sm)s)
                    {
                        PyErr_SetString(PyExc_MemoryError,
                            "Failed to allocate memory for sm output");
                        %(fail)s
                    }
            }
          """

        begin_row_loop = """
            // Use numpy iterator
            npy_int num_sm_classes, stride_x, stride_sm;
            // Get numpy iterator
            PyArrayIterObject *it_x, *it_sm;
            it_x = (PyArrayIterObject *) PyArray_IterAllButAxis((PyObject *) %(x)s, &axis);
            it_sm = (PyArrayIterObject *) PyArray_IterAllButAxis((PyObject *) %(sm)s, &axis);
            // Compute the stride on the selected dimension
            stride_x = PyArray_STRIDE(%(x)s, axis)/sizeof(dtype_%(x)s);;
            stride_sm = PyArray_STRIDE(%(sm)s, axis)/sizeof(dtype_%(sm)s);
            // Get the shape on the specified dimension
            num_sm_classes = shape_x[axis];
            // Go through the array
            dtype_%(sm)s *sm_i;
            dtype_%(x)s *x_i;
            while(PyArray_ITER_NOTDONE(it_x))
            {
                size_t j;
                double sum = 0.0;
                // Get the array on the specified axis
                x_i = (dtype_%(x)s *) PyArray_ITER_DATA(it_x);
                sm_i = (dtype_%(sm)s *) PyArray_ITER_DATA(it_sm);
                dtype_%(sm)s row_max = x_i[0];
                // Get the maximum value on this dimension
                for (j = 1; j < num_sm_classes; ++j)
                {
                    dtype_%(sm)s row_ij = x_i[j * stride_x];
                    row_max = (row_ij > row_max) ? row_ij : row_max;
                }
              """

        inside_row_loop = """
                // Compute xdev and sum(exp(xdev), axis=-1)
                double xdev_exp_row_sum = 0.0;
                for (j = 0; j < num_sm_classes; j++)
                {
                    // use sm_i to temporary store xdev
                    sm_i[j * stride_sm] = (dtype_%(sm)s) (x_i[j * stride_x] - row_max);
                    xdev_exp_row_sum += exp(sm_i[j * stride_sm]);
                }

                // Write sm = xdev - log(sum(exp(xdev), axis=-1))
                xdev_exp_row_sum = log(xdev_exp_row_sum);
                for (j = 0; j < num_sm_classes; ++j)
                {
                    sm_i[j * stride_sm] -= (dtype_%(sm)s) xdev_exp_row_sum;
                }
        """

        end_row_loop = """
                PyArray_ITER_NEXT(it_x);
                PyArray_ITER_NEXT(it_sm);
            }
          """
        return (init_decl, begin_row_loop, inside_row_loop, end_row_loop)

    def c_code(self, node, name, inp, out, sub):
        x, = inp
        sm, = out
        param = sub['params']
        code_template = ''.join(self.c_code_template(
            node.inputs[0].type.dtype_specs()[1]))
        return code_template % dict(locals(), **sub)

    @staticmethod
    def c_code_cache_version():
        return (1,)

logsoftmax_op = LogSoftmax()


# This is not registered in stabilize, as it cause some crossentropy
# optimization to not be inserted.
@opt.register_specialize('stabilize', 'fast_compile')
@gof.local_optimizer([tensor.Elemwise])
def local_logsoftmax(node):
    """
    Detect Log(Softmax(x)) and replace it with LogSoftmax(x) and
    detect Log(Softmax(x)[*idx]) and replace it with LogSoftmax(x)[*idx]
    Note: only forward pass is affected
    """
    list_classes = ((Subtensor, AdvancedSubtensor1, AdvancedSubtensor))
    if (isinstance(node.op, tensor.Elemwise) and
            isinstance(node.op.scalar_op, scalar.basic.Log) and
            node.inputs[0].owner is not None):

            # Case log(softmax(x))
            if isinstance(node.inputs[0].owner.op, Softmax):
                softmax_input = node.inputs[0].owner.inputs[0]
                axis = node.inputs[0].owner.op.axis
                ret = LogSoftmax(axis)(softmax_input)
                ret.tag.values_eq_approx = values_eq_approx_remove_inf
                copy_stack_trace([node.inputs[0], node.outputs[0]], ret)
                return [ret]

<<<<<<< HEAD
            # Case log(softmax(x)[*idx])
            elif isinstance(node.inputs[0].owner.op, list_classes):
                subtensor_op = node.inputs[0].owner.op
                subtensor_input = node.inputs[0].owner.inputs[0]
                # We check if the subtensor input is a softmax
=======
            if isinstance(node.inputs[0].owner.op, tensor.elemwise.DimShuffle) and isinstance(node.inputs[0].owner.inputs[0].owner.op, list_classes):
                node = node.inputs[0].owner

            # Case log(softmax(x)[*idx])
            if isinstance(node.inputs[0].owner.op, list_classes):
                subtensor_op = node.inputs[0].owner.op
                subtensor_input = node.inputs[0].owner.inputs[0]

                # We check if the subtensor input is a softmax
                if subtensor_input.owner is not None and isinstance(subtensor_input.owner.op, tensor.elemwise.DimShuffle):
                    subtensor_input = subtensor_input.owner.inputs[0]

>>>>>>> b77238ae
                if subtensor_input.owner is not None and isinstance(subtensor_input.owner.op, Softmax):
                    subtensor_idx = node.inputs[0].owner.inputs[1:]
                    softmax_op = subtensor_input.owner.op
                    softmax_input = subtensor_input.owner.inputs[0]
                    # We dedect the case
                    # log(softmax(x)[arange(y.shape[0]), y]) that will
                    # be optimized by local_advanced_indexing_crossentropy_onehot
                    if len(subtensor_idx) == 2:
                        rows, labels = subtensor_idx
                        if _check_rows_is_arange_len_labels(rows, labels) and labels.ndim == 1 and softmax_input.ndim == 2:
                            return
                    # We replace with the log_softmax op
                    axis = softmax_op.axis
                    ret = subtensor_op(LogSoftmax(axis)(softmax_input), *subtensor_idx)
                    ret.tag.values_eq_approx = values_eq_approx_remove_inf
                    copy_stack_trace([node.inputs[0], node.outputs[0]], ret)
                    return [ret]


# This is not registered in stabilize, as it cause some crossentropy
# optimization to not be inserted.
@opt.register_specialize('stabilize', 'fast_compile')
@gof.local_optimizer([SoftmaxGrad])
def local_logsoftmax_grad(node):
    """
    Detect Log(Softmax(x))'s grad and replace it with LogSoftmax(x)'s grad
    Detect two cases:
    1. d_sm = (out_grad / softmax(x)) which arises from the gradient of log(softmax(x))
    2. d_sm =
    IncSubtensor_op(
              zeros_like(softmax(x)),
              -out_grad / subtensor_op(softmax(x), *idx),
              *idx)
    which arises from the gradient of log(softmax(x)[*idx])
    """
    list_classes_IncSubtensor = ((IncSubtensor, AdvancedIncSubtensor1, AdvancedIncSubtensor))
    list_classes_Subtensor = ((Subtensor, AdvancedSubtensor1, AdvancedSubtensor))
<<<<<<< HEAD
    if (isinstance(node.op, SoftmaxGrad) and
            len(node.inputs) == 2 and
            node.inputs[0].owner is not None and
            len(node.inputs[0].owner.inputs) >= 2 and
            node.inputs[0].owner.inputs[1].owner is not None and
            isinstance(node.inputs[1].owner.op, Softmax)):

=======
    list_classes = ((tensor.elemwise.DimShuffle, tensor.Reshape))
    if (isinstance(node.op, SoftmaxGrad) and
            len(node.inputs) == 2 and
            node.inputs[0].owner is not None and
            node.inputs[1].owner is not None and
            isinstance(node.inputs[1].owner.op, Softmax)):

        d_sm, sm = node.inputs
>>>>>>> b77238ae
        # Case where d_sm = (grads / softmax(x))
        if (node.inputs[0].owner.op == tensor.true_div and
                isinstance(node.inputs[0].owner.inputs[1].owner.op, Softmax) and
                node.inputs[1] == node.inputs[0].owner.inputs[1] and
                # skip if it will be optimized by
                # local_advanced_indexing_crossentropy_onehot_grad
                not (node.inputs[0].owner.inputs[0].owner is not None and isinstance(node.inputs[0].owner.inputs[0].owner.op, AdvancedIncSubtensor))):
            # get parameters from unoptimized op
            sm = node.inputs[0].owner.inputs[1]
            axis = sm.owner.op.axis
            grads = node.inputs[0].owner.inputs[0]
            # Compute grad
            ret = grads - tensor.sum(grads, axis=axis, keepdims=True) * sm
            ret.tag.values_eq_approx = values_eq_approx_remove_nan
            copy_stack_trace(node.outputs[0], ret)
            return [ret]
<<<<<<< HEAD
=======

        if isinstance(d_sm.owner.op, list_classes):
            for i, input in enumerate(d_sm.owner.inputs):
                if input.owner and isinstance(input.owner.op, list_classes_IncSubtensor):
                    d_sm = input
                    break

        # Case where d_sm = IncSubtensor_op(zeros_like(softmax(x)), -out_grad /
        # subtensor_op(softmax(x), *idx),, *idx)
        if isinstance(d_sm.owner.op, list_classes_IncSubtensor) and d_sm.owner.inputs[1].owner is not None:
            incr = d_sm.owner.inputs[1]
            subtensor_idx = d_sm.owner.inputs[2:]
            out_grad = 1.
            softmax_input = sm.owner.inputs[0]
            x_var = sm.owner.inputs[0]
            axis = sm.type.ndim - 1 if sm.owner.op.axis == -1 else sm.owner.op.axis

            # We dedect the case
            # log(softmax(x)[arange(y.shape[0]), y]) that will
            # be optimized by local_advanced_indexing_crossentropy_onehot
            if len(subtensor_idx) == 2:
                rows, labels = subtensor_idx
                if _check_rows_is_arange_len_labels(rows, labels) and labels.ndim == 1 and softmax_input.ndim == 2:
                    return

            if incr.owner.op == tensor.neg:
                incr = incr.owner.inputs[0]
                out_grad = - out_grad

            if incr.owner.op != tensor.true_div:
                for i, input in enumerate(incr.owner.inputs):
                    if input.owner is not None and input.owner.op == tensor.true_div:
                        incr = input
                        break

            # Here, we try to find the subtensor_op(softmax(x), *idx)
            # that is inside the denominator of the IncSubtensor
            if incr.owner.op == tensor.true_div and incr.owner.inputs[1].owner is not None:
                num, denom = incr.owner.inputs
                if num.owner is not None and isinstance(num.owner.op, theano.tensor.DimShuffle):
                    num = num.owner.inputs[0]
                out_grad *= -num
                subtensor_op = None
                if isinstance(denom.owner.op, list_classes_Subtensor):
                    subtensor_op = denom
                elif isinstance(denom.owner.op, theano.tensor.DimShuffle) and isinstance(denom.owner.inputs[0].owner.op, list_classes_Subtensor):
                    subtensor_op = denom.owner.inputs[0]
                elif denom.owner.op == tensor.mul:
                    # Try to find the AdvancedSubtensor node mentionned above,
                    # and the output gradient
                    for i, input in enumerate(denom.owner.inputs):
                        if input.owner and isinstance(input.owner.op, list_classes_Subtensor):
                            other_inputs = [in_ for (j, in_) in enumerate(denom.owner.inputs) if j != i]
                            if len(other_inputs) == 1:
                                rest = other_inputs[0]
                            else:
                                rest = tensor.mul(*[other_inputs])
                            subtensor_op = input
                            out_grad /= rest
                            break

                # And we verify that the subtensor_op(softmax(x), *idx)
                # that is inside the denominator match the subtensor_op(softmax(x), *idx)
                # that is the second argument of the SoftmaxGrad
                if (subtensor_op is not None and subtensor_op.owner.inputs[1:] == subtensor_idx):
                    # Check case if dimshuffle before softmax
                    if(subtensor_op.owner.inputs[0] is not sm):
                        for i, input in enumerate(subtensor_op.owner.inputs[0].owner.inputs):
                            if isinstance(input.owner.op, Softmax):
                                sub_sm = input
                                subtensor_op = subtensor_op.owner.op(sub_sm, *subtensor_idx)
                                break

                    # Check if the subtensor input is the same as SoftmaxGrad input
                    assert subtensor_op.owner.inputs[0] is sm

                    # Spetial vector case
                    if x_var.type.ndim == 1:
                        ret = out_grad - out_grad * subtensor_op
                        ret = d_sm.owner.op(tensor.zeros_like(sm), ret, *subtensor_idx)
                        ret.tag.values_eq_approx = values_eq_approx_remove_nan
                        copy_stack_trace([node.outputs[0]], ret)
                        return [ret]

                    # Special case when we take we have a
                    # subtensor on the axis where the softmax is applied
                    elif x_var.type.ndim == 2 and len(subtensor_idx) == 1 and isinstance(subtensor_op.owner.op, Subtensor):
                            scalar = subtensor_idx[0]
                            scalar = scalar.eval()
                            indices_list = subtensor_op.owner.op.get_constant_idx(subtensor_op.owner.inputs, allow_partial=True)
                            if indices_list.index(scalar) != axis:
                                sub = out_grad - tensor.sum(out_grad) * subtensor_op
                                ret = d_sm.owner.op(tensor.zeros_like(sm), - sub, *subtensor_idx)
                                ret.tag.values_eq_approx = values_eq_approx_remove_nan
                                copy_stack_trace([node.outputs[0]], ret)
                                return [ret]

                    # General case
                    ret = d_sm.owner.op(tensor.zeros_like(sm), -out_grad, *subtensor_idx)
                    ret = ret - tensor.sum(ret, axis=axis, keepdims=True) * sm
                    ret.tag.values_eq_approx = values_eq_approx_remove_nan
                    copy_stack_trace([node.outputs[0]], ret)
                    return [ret]
>>>>>>> b77238ae

        # Case where d_sm = IncSubtensor_op(zeros_like(softmax(x)), -out_grad /
        # subtensor_op(softmax(x), *idx),, *idx)
        if(isinstance(node.inputs[0].owner.op, list_classes_IncSubtensor)):
            d_sm, sm = node.inputs
            incr = d_sm.owner.inputs[1]
            subtensor_idx = d_sm.owner.inputs[2:]
            out_grad = 1.
            softmax_input = sm.owner.inputs[0]
            x_var = sm.owner.inputs[0]
            axis = sm.owner.op.axis

            # We dedect the case
            # log(softmax(x)[arange(y.shape[0]), y]) that will
            # be optimized by local_advanced_indexing_crossentropy_onehot
            if len(subtensor_idx) == 2:
                rows, labels = subtensor_idx
                if _check_rows_is_arange_len_labels(rows, labels) and labels.ndim == 1 and softmax_input.ndim == 2:
                    return

            if incr.owner.op == tensor.neg:
                incr = incr.owner.inputs[0]
                out_grad = - out_grad

            # Here, we try to find the subtensor_op(softmax(x), *idx)
            # that is inside the denominator of the IncSubtensor
            if incr.owner.op == tensor.true_div and incr.owner.inputs[1].owner is not None:
                num, denom = incr.owner.inputs
                out_grad *= -num
                subtensor_op = None
                if isinstance(denom.owner.op, list_classes_Subtensor):
                    subtensor_op = denom
                elif denom.owner.op == tensor.mul:
                    # Try to find the AdvancedSubtensor node mentionned above,
                    # and the output gradient
                    for i, input in enumerate(denom.owner.inputs):
                        if input.owner and isinstance(input.owner.op, list_classes_Subtensor):
                            other_inputs = [in_ for (j, in_) in enumerate(denom.owner.inputs) if j != i]
                            if len(other_inputs) == 1:
                                rest = other_inputs[0]
                            else:
                                rest = tensor.mul(*[other_inputs])
                            subtensor_op = input
                            out_grad /= rest
                            break

                # And we verify that the subtensor_op(softmax(x), *idx)
                # that is inside the denominator match the subtensor_op(softmax(x), *idx)
                # that is the second argument of the SoftmaxGrad
                if (subtensor_op is not None and
                        len(subtensor_op.owner.inputs) >= 2 and
                        subtensor_op.owner.inputs[0] is sm and
                        subtensor_op.owner.inputs[1:] == subtensor_idx):
                    # Spetial vector case
                    if x_var.type.ndim == 1:
                        ret = out_grad - out_grad * subtensor_op
                        ret = d_sm.owner.op(tensor.zeros_like(sm), ret, *subtensor_idx)
                        ret.tag.values_eq_approx = values_eq_approx_remove_nan
                        copy_stack_trace([node.outputs[0]], ret)
                        return [ret]

                    # Special case when we take we have a
                    # subtensor on the axis where the softmax is applied
                    elif x_var.type.ndim == 2 and len(subtensor_idx) == 1 and isinstance(subtensor_op.owner.op, Subtensor):
                            scalar = subtensor_idx[0]
                            scalar = scalar.eval()
                            indices_list = subtensor_op.owner.op.get_constant_idx(subtensor_op.owner.inputs, allow_partial=True)
                            if indices_list.index(scalar) != axis:
                                sub = out_grad - tensor.sum(out_grad) * subtensor_op
                                ret = d_sm.owner.op(tensor.zeros_like(sm), - sub, *subtensor_idx)
                                ret.tag.values_eq_approx = values_eq_approx_remove_nan
                                copy_stack_trace([node.outputs[0]], ret)
                                return [ret]

                    # General case
                    ret = d_sm.owner.op(tensor.zeros_like(sm), -out_grad, *subtensor_idx)
                    ret = ret - tensor.sum(ret, axis=axis, keepdims=True) * sm
                    ret.tag.values_eq_approx = values_eq_approx_remove_nan
                    copy_stack_trace([node.outputs[0]], ret)
                    return [ret]


def softmax_graph(c, axis=-1):
    axis = tensor.check_and_normalize_axes(c, axis)
    if len(axis) > 1:
        raise ValueError("Softmax does not support multiple axis yet.")
    axis, = axis
    return tensor.exp(c) / tensor.exp(c).sum(axis=axis, keepdims=True)


def softmax(c, axis=-1):
    c = as_tensor_variable(c)
    # Normalize axis
    axis = tensor.check_and_normalize_axes(c, axis)
    # For now, we manage the case where we have only one axis
    if len(axis) > 1:
        raise ValueError("Softmax does not support multiple axis yet.")
    axis, = axis
    if c.broadcastable[axis]:
        warnings.warn("The softmax is applied on a dimension of shape 1, which does not have a semantic meaning.")
    return Softmax(axis)(c)


<<<<<<< HEAD
def logsoftmax(c, axis=-1):
    c = as_tensor_variable(c)
    # Normalize axis
    axis = tensor.check_and_normalize_axes(c, axis)
    # For now, we manage the case where we have only one axis
    if len(axis) > 1:
        raise ValueError("Softmax does not support multiple axis yet.")
    axis, = axis
    if c.broadcastable[axis]:
        warnings.warn("The softmax is applied on a dimension of shape 1, which does not have a semantic meaning.")
    return LogSoftmax(axis)(c)
=======
def logsoftmax(c):
    c = as_tensor_variable(c)
    if c.broadcastable[-1]:
        warnings.warn("The softmax is applied on a dimension of shape 1, which does not have a semantic meaning.")
    return logsoftmax_op(c)
>>>>>>> b77238ae


@opt.register_specialize('fast_compile_gpu')
@gof.local_optimizer([Softmax])
def local_softmax_with_bias(node):
    """
    Try to turn softmax(sum_of_stuff) -> softmax_w_bias(matrix, bias).

    """
    if isinstance(node.op, Softmax):
        x, = node.inputs
        if x.owner and x.owner.op == tensor.add:
            vectors = []
            non_vectors = []
            for x_in in x.owner.inputs:
                if list(x_in.type.broadcastable) == [True, False]:
                    # print isinstance(x_in.owner.op,
                    # tensor.DimShuffle) since specialization comes
                    # relatively late in optimization, we don't want to
                    # put in extra DimShuffles un-necessarily.
                    if (x_in.owner and
                            isinstance(x_in.owner.op, tensor.DimShuffle) and
                            list(x_in.owner.inputs[0].type.broadcastable) == [False]):
                        # cut out the DimShuffle that was broadcasting a vector
                        vectors.append(x_in.owner.inputs[0])
                    else:
                        # insert an extra DimShuffle to correct the old one
                        vectors.append(tensor.
                                       DimShuffle((True, False), (1,))(x_in))
                else:
                    non_vectors.append(x_in)

            # If all the inputs were vectors or broadcasted vectors,
            # we broadcast one of them to be used as a matrix
            if len(non_vectors) == 0:
                assert len(vectors) > 0  # we should have at least 1 input...
                promoted_vector = vectors.pop()
                non_vectors.append(tensor.shape_padleft(promoted_vector))
            assert non_vectors  # not empty

            if vectors:
                # we're in business...
                if len(vectors) > 1:
                    vector_sum = tensor.add(*vectors)
                    copy_stack_trace(x_in, vector_sum)
                else:
                    vector_sum = vectors[0]

                if len(non_vectors) > 1:
                    non_vector_sum = tensor.add(*non_vectors)
                    copy_stack_trace(x_in, non_vector_sum)
                else:
                    non_vector_sum = non_vectors[0]

                try:
                    sm_bias = softmax_with_bias(non_vector_sum, vector_sum)
                    copy_stack_trace(node.outputs[0], sm_bias)
                except Exception:
                    # if our arguments have the wrong types, then
                    # forget about it
                    return

                if sm_bias.type == node.outputs[0].type:
                    # This condition is not always true. See the test
                    # nnet/tests/test_nnet.py:T_SoftmaxWithBias.test_broadcast
                    return [sm_bias]


def softmax_simplifier(numerators, denominators):
    for numerator in list(numerators):
        # TODO: a single softmax'd vector??
        if not numerator.type.dtype.startswith('float'):
            continue

        if numerator.ndim != 2:
            continue
        if numerator.owner and numerator.owner.op == tensor.exp:
            x = numerator.owner.inputs[0]
        else:
            continue

        matching_denom = None

        for denominator in denominators:
            if denominator.owner and isinstance(denominator.owner.op,
                                                tensor.DimShuffle):
                if denominator.owner.op.new_order == (0, 'x'):
                    z = denominator.owner.inputs[0]
                    # thing getting dimshuffled
                    if z.owner and isinstance(z.owner.op, tensor.Sum):
                        # print 'ASDF', denominator.owner.op.new_order
                        # print z.owner.op.axis
                        if z.owner.op.axis == (1,):
                            # print "almost there.. softmax", x, z.owner.inputs[0]
                            if z.owner.inputs[0] is numerator:
                                matching_denom = denominator
                                break
        if matching_denom:
            softmax = Softmax(x.ndim - 1)(x)
            copy_stack_trace(numerator, softmax)
            numerators.remove(numerator)
            denominators.remove(matching_denom)
            numerators.append(softmax)

    return numerators, denominators
opt.local_mul_canonizer.add_simplifier(softmax_simplifier, 'softmax_simplifier')


class CrossentropySoftmaxArgmax1HotWithBias(gof.Op):
    """
    A special compound L{Op} for the output of neural-net classifiers.

    Parameters
    ----------
    x : a matrix of floats (32 or 64)
    b : a [row] vector of floats (32 or 64), length is number of cols in x
    y_idx : a [column] vector of int (32 or 64), length is number of rows in x

    Returns
    -------
    object
        row-wise NLL, softmax(x+b), row-wise argmax of (x+b).

    @precondition: every entry in y_idx is a valid (non-negative)
                   column index into x

    This L{Op} has three outputs:
     - KL(softmax(x+b), y)
     - softmax(x+b)
     - argmax(x+b)

    softmax(x[i]) is the i'th distribution over len(x[i]) options
    argmax(x) is the index of x's greatest element
    y_idx[i] is an integer index, encoding a 1-hot distribution.

    In practice, when we are trying to do classification, we have one row in x
    and y_idx per example, and y[i] is the index of the (correct) class of the
    i'th example.

    """

    nin = 3
    nout = 3
    __props__ = ()

    def __init__(self, **kwargs):
        gof.Op.__init__(self, **kwargs)

    def make_node(self, x, b, y_idx):
        x = tensor.as_tensor_variable(x)
        b = tensor.as_tensor_variable(b)
        y_idx = tensor.as_tensor_variable(y_idx)
        if x.type.ndim != 2 \
                or x.type.dtype not in tensor.float_dtypes:
            raise ValueError('x must be 2-d tensor of floats', x.type)
        if b.type.ndim != 1 \
                or b.type.dtype not in tensor.float_dtypes:
            raise ValueError('b must be 1-d tensor of floats', b.type)
        if y_idx.type.ndim != 1 \
                or y_idx.type.dtype not in tensor.discrete_dtypes:
            raise ValueError('y_idx must be 1-d tensor of [u]ints', y_idx.type)

#       TODO: Is this correct? It used to be y, not y_idx
        nll = tensor.TensorType(x.type.dtype,
                                y_idx.type.broadcastable).make_variable()
#        nll = TensorType(x.dtype, y.broadcastable)
        sm = x.type()
        am = y_idx.type()
        return Apply(self, [x, b, y_idx], [nll, sm, am])

    def perform(self, node, input_storage, output_storage):
        """
        The math, where x is an input vector, and t is a target index:

            softmax(x)[i] = exp(x[i]) / sum_j(exp(x[j]))
            nll(x,t) = -log(softmax(x)[t])

        We compute this by subtracting off the max of x. This avoids
        numerical instability.

            m = max_j x[j]
            softmax(x)[i] = exp(x[i] -m) / sum_j(exp(x[j] - m))

            nll = -log(exp(x[t] -m) / sum_j(exp(x[j] - m)))
                = -x[t] + m + log( sum_j(exp(x[j] - m)))

        """
        x, b, y_idx = input_storage
        if b.shape[0] != x.shape[1]:
            raise ValueError('b must have same number of columns as x')
        if y_idx.shape[0] != x.shape[0]:
            raise ValueError('y_idx must have same number of rows as x')
        if any(y_idx < 0):
            raise ValueError("y_i value out of bounds")
        sm = np.zeros_like(x)  # softmax
        nll = np.zeros(x.shape[0], dtype=node.outputs[0].type.dtype)  # nll(y | softmax(x))
        am = np.zeros_like(y_idx)
        for i in xrange(sm.shape[0]):
            # add the bias vector to the i'th row of x
            row = x[i] + b

            # get the maximum value of i'th row for numerically safe
            # softmax / nll
            am[i] = np.argmax(row)
            m = row[am[i]]

            # compute the unnormalized softmax, and normalization constant
            sm[i] = np.exp(row - m)
            sum_j = np.sum(sm[i])  # sum_j(exp(x[j] - m))

            # normalized our softmax
            sm[i] *= 1.0 / sum_j

            # store the nll
            nll[i] = -row[y_idx[i]] + m + np.log(sum_j)

        output_storage[0][0] = nll
        output_storage[1][0] = sm
        output_storage[2][0] = am

    def infer_shape(self, node, shapes):
        x_shp, b_shp, idx_shp = shapes
        nll_shp = (x_shp[0],)
        sm_shp = x_shp
        am_shp = idx_shp
        return [nll_shp, sm_shp, am_shp]

    def connection_pattern(self, node):

        return [[True, True, True],  # x
                [True, True, True],  # b
                [False, False, True]]  # y_idx

    def grad(self, inp, grads):
        x, b, y_idx = inp
        g_nll, g_sm, g_am = grads

        dx_terms = []
        db_terms = []
        d_idx_terms = []

        if not isinstance(g_nll.type, DisconnectedType):
            nll, sm = crossentropy_softmax_1hot_with_bias(x, b, y_idx)
            dx = crossentropy_softmax_1hot_with_bias_dx(g_nll, sm, y_idx)
            db = tensor.sum(dx, axis=[0])
            dx_terms.append(dx)
            db_terms.append(db)

        if not isinstance(g_sm.type, DisconnectedType):
            dx, db = softmax_with_bias.L_op((x, b), [softmax_with_bias(x, b)], (g_sm, ))
            dx_terms.append(dx)
            db_terms.append(db)

        if not isinstance(g_am.type, DisconnectedType):
            dx_terms.append(x.zeros_like())
            db_terms.append(b.zeros_like())
            d_idx_terms.append(y_idx.zeros_like())

        def fancy_sum(terms):
            if len(terms) == 0:
                return DisconnectedType()()
            rval = terms[0]
            for term in terms[1:]:
                rval = rval + term
            return rval

        return [fancy_sum(terms) for terms in
                [dx_terms, db_terms, d_idx_terms]]

    def c_headers(self):
        return ['<iostream>', '<cmath>']

    @staticmethod
    def c_code_template(dtype):
        # this implementation was lifted from
        # /u/bergstrj/cvs/bergstrj/src/feb07/nn.cxx

        # TODO: put this into a templated function, in the support code
        # TODO: declare the max of each row as an Op output

        # TODO: set error messages for failures in this code

        # TODO: use this to accept float32 and int32: node.inputs[0].type.dtype_specs()[1]
        (init_decl, begin_row_loop, inside_row_loop, end_row_loop) = \
            SoftmaxWithBias.c_code_template(dtype)
        return (init_decl,
                """
        if (PyArray_NDIM(%(y_idx)s) != 1)
        {
            PyErr_SetString(PyExc_ValueError, "y_idx not 1d tensor");
            %(fail)s;
        }
        if (PyArray_DIMS(%(x)s)[0] != PyArray_DIMS(%(y_idx)s)[0])
        {
            PyErr_Format(PyExc_ValueError,
                "number of rows in x (%%ld) does not match length of y (%%ld)",
                (long int)PyArray_DIMS(%(x)s)[0],
                (long int)PyArray_DIMS(%(y_idx)s)[0]);
            %(fail)s;
        }

        if ((NULL == %(nll)s) //initial condition
            || (PyArray_DIMS(%(nll)s)[0] != PyArray_DIMS(%(y_idx)s)[0]))
        {
            if (NULL != %(nll)s) Py_XDECREF(%(nll)s);
            %(nll)s = (PyArrayObject*)PyArray_SimpleNew(1,
                PyArray_DIMS(%(y_idx)s), PyArray_TYPE(%(x)s));
            if(!%(nll)s)
            {
                PyErr_SetString(PyExc_MemoryError,
                     "failed to alloc nll output");
                %(fail)s;
            }
        }
        if ((NULL == %(am)s)
            || (PyArray_DIMS(%(am)s)[0] != PyArray_DIMS(%(y_idx)s)[0]))
        {
            Py_XDECREF(%(am)s);
            %(am)s = (PyArrayObject*) PyArray_SimpleNew(1,
                PyArray_DIMS(%(y_idx)s), PyArray_TYPE(%(y_idx)s));
            if(!%(am)s)
            {
                PyErr_SetString(PyExc_MemoryError,
                     "failed to alloc am output");
                %(fail)s;
            }
        }
                """,
                begin_row_loop,
                """
            const %(y_idx_type) s y_i = ((%(y_idx_type)s*)(PyArray_BYTES(%(y_idx)s) + PyArray_STRIDES(%(y_idx)s)[0] * i))[0];
            dtype_%(nll) s* __restrict__ nll_i = (dtype_%(nll)s*)(PyArray_BYTES(%(nll)s) + PyArray_STRIDES(%(nll)s)[0] * i);
            %(am_type)s* __restrict__ am_i = (%(am_type)s*) (PyArray_BYTES(%(am)s) + PyArray_STRIDES(%(am)s)[0] * i);
                """,
                inside_row_loop,
                """
            if ((y_i >= PyArray_DIMS(%(x)s)[1]) || (y_i < 0))
            {
                PyErr_SetString(PyExc_ValueError, "y_i value out of bounds");
                %(fail)s;
            }
            nll_i[0] = - x_i[y_i*Sx]
                       - b_i[y_i*Sb]
                       + row_max
                       + log(sum);
            am_i[0] = row_max_j;
                """,
                end_row_loop)

    def c_code_cache_version(self):
        return (5,) + SoftmaxWithBias.c_code_cache_version()

    def c_code(self, node, name, inp, out, sub):
        x, b, y_idx = inp
        nll, sm, am = out
        y_idx_type = node.inputs[2].type.dtype_specs()[1]
        am_type = y_idx_type
        dtype = node.inputs[0].type.dtype_specs()[1]
        code_template = ''.join(self.c_code_template(dtype))
        return code_template % dict(locals(), **sub)


class CrossentropySoftmax1HotWithBiasDx(gof.Op):
    """
    Gradient wrt x of the CrossentropySoftmaxArgmax1HotWithBias Op.

    """

    nin = 3
    nout = 1
    __props__ = ()

    def make_node(self, dy, sm, y_idx, **kwargs):
        dy = tensor.as_tensor_variable(dy)
        sm = tensor.as_tensor_variable(sm)
        y_idx = tensor.as_tensor_variable(y_idx)
        if (dy.type.ndim > 1 or
                dy.type.dtype not in tensor.float_dtypes):
            raise ValueError('dy must be {0,1}-d tensor of floats', dy.type)
        if (sm.type.ndim != 2 or
                sm.type.dtype not in tensor.float_dtypes):
            raise ValueError('sm must be 2-d tensor of floats', sm.type)
        if (y_idx.type.ndim != 1 or
                y_idx.type.dtype not in tensor.discrete_dtypes):
            raise ValueError('y_idx must be 1-d tensor of [u]ints', y_idx.type)
        return Apply(self, [dy, sm, y_idx], [sm.type()])

    def perform(self, node, input_storage, output_storage):
        dy, sm, y_idx = input_storage
        if any(y_idx < 0):
            raise ValueError("y_i value out of bounds")
        dx = np.zeros_like(sm)
        if dy.ndim == 0:
            dy = dy[None]
        incr = int(dy.shape[0] > 1)
        for i in xrange(sm.shape[0]):
            dy_i = dy[i * incr]
            dx[i] = dy_i * sm[i]  # vector scale
            dx[i, y_idx[i]] -= dy_i  # scalar decrement
        output_storage[0][0] = dx

    def infer_shape(self, node, shapes):
        return [shapes[1]]

    def grad(self, inp, grads):
        dy, sm, y_idx = inp
        g_dx, = grads
        # TODO: currently we do not compute the gradient w.r.t. dy, because
        # advanced indexing is not working yet. When it works, do it to avoid
        # potentially misleading behavior in gradient computations! (although
        # typically we should not need the gradient w.r.t. dy).
        y_idx_range = tensor.arange(y_idx.shape[0])
        g_dy = tensor.sum(
            g_dx * subtensor.AdvancedIncSubtensor()(
                sm, tensor.fill(dy, -1), y_idx_range, y_idx), axis=1)
        g_sm = dy.dimshuffle(0, 'x') * g_dx
        g_y_idx = grad_not_implemented(self, 2, y_idx)
        return [g_dy, g_sm, g_y_idx]

    def c_code_cache_version(self):
        return (6,)

    def c_code(self, node, name, inp, out, sub):
        dnll, sm, y_idx = inp
        dx, = out
        y_idx_type = node.inputs[2].type.dtype_specs()[1]
        return """
        if ((PyArray_TYPE(%(dnll)s) != NPY_DOUBLE) &&
            (PyArray_TYPE(%(dnll)s) != NPY_FLOAT))
        {
            PyErr_SetString(PyExc_TypeError,
                 "dnll type should be float32 or float64");
            %(fail)s;
        }
        if ((PyArray_TYPE(%(sm)s) != NPY_DOUBLE) &&
            (PyArray_TYPE(%(sm)s) != NPY_FLOAT))
        {
            PyErr_SetString(PyExc_TypeError,
                 "sm type should be float32 or float64");
            %(fail)s;
        }

        // new scope because of variable declaration
        // TODO: proper indentation, but the diff will get messy
        {
        // Get `dnll.shape[0]` or set it to zero if `dnll` is a scalar.
        const npy_intp %(dnll)s_dims0 = (PyArray_NDIM(%(dnll)s) > 0 ?
                                         PyArray_DIMS(%(dnll)s)[0] :
                                         (npy_intp) 0);

        // Get `dnll.strides[0]` and set it to zero if `dnll` is a scalar
        // or a vector with just one element.
        const npy_intp %(dnll)s_strides0 = (%(dnll)s_dims0 > 1 ?
                                            PyArray_STRIDES(%(dnll)s)[0] :
                                            (npy_intp) 0);

        if ((PyArray_NDIM(%(dnll)s) > 1)
            || (PyArray_NDIM(%(sm)s) != 2)
            || (PyArray_NDIM(%(y_idx)s) != 1))
        {
            PyErr_SetString(PyExc_ValueError, "rank error");
            %(fail)s;
        }
        if (%(dnll)s_dims0 != PyArray_DIMS(%(sm)s)[0] && %(dnll)s_dims0 > 1)
        {
            PyErr_Format(PyExc_ValueError,
                         "dnll.shape[0] (%%ld) != sm.shape[0] (%%ld)",
                         (long int)%(dnll)s_dims0,
                         (long int)PyArray_DIMS(%(sm)s)[0]);
            %(fail)s;
        }
        if (%(dnll)s_dims0 != PyArray_DIMS(%(y_idx)s)[0] && %(dnll)s_dims0 > 1)
        {
            PyErr_Format(PyExc_ValueError,
                         "dnll.shape[0] (%%ld) != y_idx.shape[0] (%%ld)",
                         (long int)%(dnll)s_dims0,
                         (long int)PyArray_DIMS(%(y_idx)s)[0]);
            %(fail)s;
        }
        if (PyArray_DIMS(%(sm)s)[0] !=
            PyArray_DIMS(%(y_idx)s)[0])
        {
            PyErr_SetString(PyExc_ValueError,
                            "sm.shape[0] != y_idx.shape[0]");
            %(fail)s;
        }
        if ((NULL == %(dx)s)
            || (PyArray_DIMS(%(dx)s)[0] != PyArray_DIMS(%(sm)s)[0])
            || (PyArray_DIMS(%(dx)s)[1] != PyArray_DIMS(%(sm)s)[1]))
        {
            if (NULL != %(dx)s) Py_XDECREF(%(dx)s);
            %(dx)s = (PyArrayObject*) PyArray_SimpleNew(2,
                                                        PyArray_DIMS(%(sm)s),
                                                        PyArray_TYPE(%(sm)s));
            if(!%(dx)s) {
                PyErr_SetString(PyExc_MemoryError,
                     "failed to alloc dx output");
                %(fail)s
            }
        }

        for (size_t i = 0; i < PyArray_DIMS(%(dx)s)[0]; ++i)
        {
            const dtype_%(dnll)s dnll_i = ((dtype_%(dnll)s*)(PyArray_BYTES(%(dnll)s) + %(dnll)s_strides0 * i))[0];

            const %(y_idx_type) s y_i = ((%(y_idx_type)s*)(PyArray_BYTES(%(y_idx)s) + PyArray_STRIDES(%(y_idx)s)[0] * i))[0];

            const dtype_%(sm)s* __restrict__ sm_i = (dtype_%(sm)s*)(PyArray_BYTES(%(sm)s) + PyArray_STRIDES(%(sm)s)[0] * i);
            npy_intp Ssm = PyArray_STRIDES(%(sm)s)[1]/sizeof(dtype_%(sm)s);

            dtype_%(dx) s* __restrict__ dx_i = (dtype_%(dx)s*)(PyArray_BYTES(%(dx)s) + PyArray_STRIDES(%(dx)s)[0] * i);
            npy_intp Sdx = PyArray_STRIDES(%(dx)s)[1]/sizeof(dtype_%(dx)s);

            for (size_t j = 0; j < PyArray_DIMS(%(dx)s)[1]; ++j)
            {
                dx_i[j * Sdx] = dnll_i * sm_i[j * Ssm];
            }
            if (y_i >= PyArray_DIMS(%(dx)s)[1] || (y_i < 0))
            {
                PyErr_SetString(PyExc_ValueError, "y_i >= dx dimensions[1] or y_i < 0.");
                %(fail)s;
            }
            dx_i[y_i * Sdx] -= dnll_i;
        }
        }
        """ % dict(locals(), **sub)

crossentropy_softmax_argmax_1hot_with_bias = \
    CrossentropySoftmaxArgmax1HotWithBias()

crossentropy_softmax_1hot_with_bias_dx = \
    CrossentropySoftmax1HotWithBiasDx()


def crossentropy_softmax_1hot_with_bias(x, b, y_idx, **kwargs):
    return crossentropy_softmax_argmax_1hot_with_bias(x, b, y_idx,
                                                      **kwargs)[0:2]


def crossentropy_softmax_1hot(x, y_idx, **kwargs):
    b = tensor.zeros_like(x[0, :])
    return crossentropy_softmax_1hot_with_bias(x, b, y_idx, **kwargs)


def crossentropy_softmax_max_and_argmax_1hot_with_bias(x, b, y_idx, **kwargs):
    """
    Returns
    -------
    object
        The cross-entropy, the softmax output, the max probability,
        and the argmax index.

    TODO: Since we are recomputing the argmax,
           we might as well assert that it is correct.

    TODO: Make this entire function is
    unnecessary? e.g. CrossentropySoftmaxArgmax1HotWithBias should return
    the appropriate information (i.e. the max probability)?

    """
    (xent, softmax) = crossentropy_softmax_1hot_with_bias(x, b, y_idx, **kwargs)
    (max_pr, argmax) = tensor.max_and_argmax(softmax, axis=-1)
    return (xent, softmax, max_pr, argmax)


def crossentropy_softmax_max_and_argmax_1hot(x, y_idx, **kwargs):
    b = tensor.zeros_like(x[0, :])
    return crossentropy_softmax_max_and_argmax_1hot_with_bias(x, b, y_idx,
                                                              **kwargs)


class CrossentropyCategorical1HotGrad(gof.Op):

    __props__ = ()

    def make_node(self, g_y, coding_dist, true_one_of_n):
        return Apply(self, [g_y, coding_dist, true_one_of_n],
                     [coding_dist.type()])

    def perform(self, node, inp, out):
        g_y, coding_dist, true_one_of_n = inp
        g_coding_strg, = out
        g_coding = np.zeros_like(coding_dist)
        for i in xrange(len(g_y)):
            g_coding[i, true_one_of_n[i]] = (-g_y[i] /
                                             coding_dist[i, true_one_of_n[i]])
        g_coding_strg[0] = g_coding

    def infer_shape(self, node, in_shapes):
        return [in_shapes[1]]

crossentropy_categorical_1hot_grad = CrossentropyCategorical1HotGrad()


class CrossentropyCategorical1Hot(gof.Op):
    """
    Compute the cross entropy between a coding distribution and
    a true distribution of the form [0, 0, ... 0, 1, 0, ..., 0].

    .. math::

        y[i] = - \log(coding_dist[i, one_of_n[i])

    Notes
    -----
    In the case that the coding distribution is the output of a
    softmax, an application of this Op will probably be optimized
    away in favour of one with a C implementation.

    """
    __props__ = ()

    def make_node(self, coding_dist, true_one_of_n):
        """
        Parameters
        ----------
        coding_dist : dense matrix
        true_one_of_n : lvector

        Returns
        -------
        dvector

        """
        _coding_dist = tensor.as_tensor_variable(coding_dist)
        _true_one_of_n = tensor.as_tensor_variable(true_one_of_n)
        if _coding_dist.type.ndim == 1:
            _coding_dist = tensor.shape_padleft(_coding_dist, n_ones=1)
        if _coding_dist.type.ndim != 2:
            raise TypeError('matrix required for argument: coding_dist')
        if _true_one_of_n.type not in (tensor.lvector, tensor.ivector):
            raise TypeError(
                'integer vector required for argument: true_one_of_n'
                '(got type: %s instead of: %s)' % (_true_one_of_n.type,
                                                   tensor.lvector))

        return Apply(self, [_coding_dist, _true_one_of_n],
                     [tensor.Tensor(dtype=_coding_dist.dtype,
                      broadcastable=[False])()])

    def perform(self, node, inp, out):
        coding, one_of_n = inp
        y_out, = out
        y = -np.log(coding[np.arange(coding.shape[0]), one_of_n])
        y_out[0] = y

    def infer_shape(self, node, in_shapes):
        return [(in_shapes[0][0],)]

    def grad(self, inp, grads):
        coding, one_of_n = inp
        g_y, = grads
        return [crossentropy_categorical_1hot_grad(g_y, coding, one_of_n),
                grad_not_implemented(self, 1, one_of_n)]

crossentropy_categorical_1hot = CrossentropyCategorical1Hot()


@opt.register_stabilize('fast_compile_gpu')
@opt.register_specialize('fast_compile_gpu')
@gof.optimizer
def crossentropy_to_crossentropy_with_softmax_with_bias(fgraph):
    """
    This is a stabilization optimization.

    Notes
    -----
    Not a local optimization because we are replacing outputs
    from several nodes at once.

    """

    def search_make_one_sub():
        for node in fgraph.toposort():
            if node.op == crossentropy_categorical_1hot:
                nll, = node.outputs
                sm, one_of_n = node.inputs
                if sm.owner and sm.owner.op == softmax_with_bias:
                    x, b = sm.owner.inputs
                    new_nll, new_sm, new_am = crossentropy_softmax_argmax_1hot_with_bias(
                        x, b, one_of_n)
                    fgraph.replace_all_validate(
                        [(nll, new_nll), (sm, new_sm)],
                        reason="crossentropy_to_crossentropy_with_softmax_with_bias")
                    return True

        return False

    while search_make_one_sub():
        pass
    return


@gof.optimizer
def crossentropy_to_crossentropy_with_softmax(fgraph):
    """
    This is a stabilization optimization that is more general than
    crossentropy_to_crossentropy_with_softmax_with_bias.

    It must be executed after local_softmax_with_bias optimization in
    specialize.

    TODO : This is a stabilization optimization! How to make this more cleanly?

    Notes
    -----
    Not a local optimization because we are replacing outputs from several
    nodes at once.

    """

    def search_make_one_sub():
        for node in fgraph.toposort():
            if node.op == crossentropy_categorical_1hot:
                nll, = node.outputs
                sm, one_of_n = node.inputs
                if sm.owner and isinstance(sm.owner.op, Softmax):
                    x, = sm.owner.inputs
                    new_nll, new_sm, new_am = crossentropy_softmax_argmax_1hot_with_bias(
                        x, tensor.zeros_like(x[0]), one_of_n)
                    fgraph.replace_all_validate(
                        [(nll, new_nll), (sm, new_sm)],
                        reason="crossentropy_to_crossentropy_with_softmax")
                    return True
                if sm.owner and sm.owner.op == softmax_with_bias:
                    x, b = sm.owner.inputs
                    new_nll, new_sm, new_am = crossentropy_softmax_argmax_1hot_with_bias(x, b,
                                                                                         one_of_n)
                    fgraph.replace_all_validate(
                        [(nll, new_nll), (sm, new_sm)],
                        reason="crossentropy_to_crossentropy_with_softmax")
                    return True

        return False

    while search_make_one_sub():
        pass
    return

optdb.register('crossentropy_to_crossentropy_with_softmax',
               crossentropy_to_crossentropy_with_softmax, 2.01,
               'fast_run', 'xent', 'fast_compile_gpu')


@opt.register_specialize(
    'fast_compile_gpu',
    'local_crossentropy_to_crossentropy_with_softmax_grad')  # old name
@gof.local_optimizer([softmax_grad])
def local_softmax_grad_to_crossentropy_with_softmax_grad(node):
    if node.op == softmax_grad:
        g_coding_dist, coding_dist = node.inputs
        if (g_coding_dist.owner and
                g_coding_dist.owner.op == crossentropy_categorical_1hot_grad):
            g_nll, coding_dist, true_one_of_n = g_coding_dist.owner.inputs
            dx = crossentropy_softmax_1hot_with_bias_dx(g_nll, coding_dist,
                                                        true_one_of_n)
            copy_stack_trace(node.outputs[0], dx)
            return [dx]


@opt.register_specialize('fast_compile_gpu')
@gof.local_optimizer([tensor.MaxAndArgmax])
def local_argmax_pushdown(node):
    if isinstance(node.op, tensor.MaxAndArgmax) and node.inputs[0].owner and \
            len(node.outputs[0].clients) > 0 and node.inputs[0].owner.op in \
            (Softmax(), softplus, tensor.exp, tensor.log, tensor.tanh, sigmoid,
             softmax_with_bias):
        if theano.config.warn.argmax_pushdown_bug:
            logging.getLogger('theano.tensor.nnet.nnet').warn(
                "WARNING: there "
                "was a bug in Theano fixed on May 27th, 2010 in this case."
                " I.E. when we take the max of a softplus, softmax, exp, "
                "log, tanh, sigmoid, softmax_with_bias op, we were doing "
                "the max of the parent of the input. To remove this "
                "warning set the Theano flags 'warn.argmax_pushdown_bug' "
                "to False")

    if (isinstance(node.op, tensor.MaxAndArgmax) and
            node.inputs[0].owner and len(node.outputs[0].clients) == 0):
        x_max, x_argmax = node.outputs
        x = node.inputs[0]
        axis = node.op.get_params(node)
        # TODO: Make a list/set of monotonic ops...
        if x.owner and (isinstance(x.owner.op, Softmax) or x.owner.op in (softplus, tensor.exp, tensor.log, tensor.tanh, sigmoid)):
            pre_x, = x.owner.inputs
            ret = tensor.max_and_argmax(pre_x, axis)
            copy_stack_trace(x_max, ret)
            return ret
        if x.owner and x.owner.op == softmax_with_bias:
            pre_x, pre_bias = x.owner.inputs
            ret = tensor.max_and_argmax(pre_x +
                                        tensor.DimShuffle(
                                            pre_bias.broadcastable,
                                            ('x', 0))(pre_bias), axis)
            # copy both stack traces
            copy_stack_trace(x_max, ret)
            return ret

# Utility function used by the two next optimizations


def _check_rows_is_arange_len_labels(rows, labels):
    """
    Check that 'rows' is the same node as T.arange(labels.shape[0]).

    Also considers the case where labels.shape[0] is constant and equal
    to 1, and T.arange(labels.shape[0]) has been constant-folded into 0.

    """

    if labels.owner and hasattr(labels.owner.fgraph, 'shape_feature'):
        shape_of = labels.owner.fgraph.shape_feature.shape_of
        # TODO: consider cases where shape_of[labels] is constant, and
        # has a value different from 1.
        # This case is harder, as _is_const only accepts a scalar value
        # as second argument, so checking for
        # _is_const(rows, numpy.arange(...)) does not work for the moment.
        if len(shape_of[labels]) == 1 and _is_const(shape_of[labels][0], 1):
            return _is_const(rows, 0)

    if rows.owner and isinstance(rows.owner.op, tensor.ARange):
        start, stop, step = rows.owner.inputs
        if getattr(start, 'data', None) != 0:  # constants will have data
            return False
        if getattr(step, 'data', None) != 1:  # constant step will have data
            return False
        if not stop.owner:
            return False

        # Not sure if that case happens any more after the introduction of
        # ShapeOptimizer, but we keep it if ShapeOptimizer is not present
        if isinstance(stop.owner.op, subtensor.Subtensor):
            shape_subtensor = stop.owner
            if shape_subtensor.op.get_constant_idx(shape_subtensor.inputs,
                                                   allow_partial=True) == [0]:
                shape_var = shape_subtensor.inputs[0]
                if shape_var.owner and shape_var.owner.op == tensor.shape:
                    return shape_var.owner.inputs[0] is labels
        else:
            shape_of = stop.owner.fgraph.shape_feature.shape_of
            return shape_of[labels][0] is stop


def _is_const(z, val, approx=False):
    try:
        maybe = opt.get_scalar_constant_value(z)
    except tensor.NotScalarConstantError:
        return False
    if approx:
        return np.allclose(maybe, val)
    else:
        return np.all(maybe == val)


@opt.register_specialize('fast_compile_gpu')
@gof.local_optimizer([subtensor.AdvancedSubtensor, tensor.log])
def local_advanced_indexing_crossentropy_onehot(node):
    log = None
    sm = None
    # First case: log(softmax(x))[rows, labels]
    if isinstance(node.op, subtensor.AdvancedSubtensor):
        try:
            log, rows, labels = node.inputs
        except Exception:
            pass
        if log and log.owner and log.owner.op == tensor.log:
            sm = log.owner.inputs[0]

    # Second case: log(softmax(x)[rows, labels])
    elif node.op == tensor.log:
        pre_log = node.inputs[0].owner
        if pre_log and isinstance(pre_log.op, subtensor.AdvancedSubtensor):
            try:
                sm, rows, labels = pre_log.inputs
            except Exception:
                pass

    if sm is not None and sm.owner and (isinstance(sm.owner.op, Softmax) or sm.owner.op == softmax_with_bias):
        sm_w_bias = local_softmax_with_bias.transform(sm.owner)
        if sm_w_bias:
            assert sm_w_bias[0].owner.op == softmax_with_bias
            x_var, b_var = sm_w_bias[0].owner.inputs
        else:
            x_var = sm.owner.inputs[0]
            b_var = tensor.zeros_like(x_var[0])

        # Check that rows == arange(labels.shape[0])
        if _check_rows_is_arange_len_labels(rows, labels):
            if labels.ndim == 1 and x_var.ndim == 2:
                minus_ret = crossentropy_softmax_argmax_1hot_with_bias(x_var,
                                                                       b_var,
                                                                       labels)[0]
                ret = -minus_ret
                copy_stack_trace(node.outputs[0], [minus_ret, ret])
                return [ret]


@opt.register_specialize('fast_compile_gpu')
@gof.local_optimizer([softmax_grad])
def local_advanced_indexing_crossentropy_onehot_grad(node):
    if not (node.op == softmax_grad):
        return

    sm = None
    try:
        d_sm, sm = node.inputs
    except Exception:
        return

    if sm is not None and sm.owner and (isinstance(sm.owner.op, Softmax) or sm.owner.op == softmax_with_bias):
        sm_w_bias = local_softmax_with_bias.transform(sm.owner)
        if sm_w_bias:
            assert sm_w_bias[0].owner.op == softmax_with_bias
            x_var, b_var = sm_w_bias[0].owner.inputs
        else:
            x_var = sm.owner.inputs[0]
    else:
        return

    # Two cases are supported:
    # 1. AdvancedIncSubtensor(
    #           zeros_like(softmax(x)),
    #           -out_grad / AdvancedSubtensor(softmax(x), arange(y.shape[0]), y),
    #           arange(y.shape[0]),
    #           y)
    #   which arises from the gradient of log(softmax(x)[arange(y.shape[0]), y])
    #
    # 2. AdvancedIncSubtensor(
    #           zeros_like(log(softmax(x))),
    #           -out_grad,
    #           arange(y.shape[0]),
    #           y)
    #           / softmax(x)
    #   which arises from the gradient of log(softmax(x))[arange(y.shape[0]), y]
    #
    # out_grad represents the gradient of the (final) cost wrt the output.

    #
    # N.B. Regarding clients -- This substitution is important for numerical stability, so we
    # perform the substitution even when intermediate values have multiple clients.
    #

    # First case.
    # After the check for AdvancedIncSubtensor, if anything does not fit with
    # the formula above, there's no way to fit it with the the second case,
    # so we return immediately.
    if d_sm.owner and isinstance(d_sm.owner.op, subtensor.AdvancedIncSubtensor):
        try:
            z, incr, rows, labels = d_sm.owner.inputs
        except Exception:
            return
        # Check that z == zeros_like(softmax(x))
        # We know z has the right size because z has the same size as d_sm,
        # and d_sm and sm are both inputs of softmax_grad (so they have
        # the same size).
        if not _is_const(z, 0):
            return

        # In the base case (output gradient = 1), incr is -1./sm[arange(len(y)), y]
        # Here, we are looking for the AdvancedSubtensor term (sm[arange(len(y)), y]),
        # and constructing out_grad by incorporating the other terms.
        # out_grad will be constructed in 3 steps as follow:
        # out_grad = +/- 1. (according to sign)
        # out_grad *= -numerator
        # out_grad /= denominator
        # Then, if out_grad is a scalar, it will be allocated as a vector
        adv_subtensor = None
        out_grad = 1.

        # If there's a 'minus' sign before the whole expression, put it in
        # out_grad and iterate
        if incr.owner and incr.owner.op == tensor.neg:
            out_grad = - out_grad
            incr = incr.owner.inputs[0]

        if incr.owner and incr.owner.op == tensor.true_div:
            num, denom = incr.owner.inputs

            # set out_grad according to the numerator, it may be divided later
            # num should be a vector or a scalar
            if num.ndim == 1 or np.all(num.broadcastable):
                out_grad *= -num
            else:
                return

            if not denom.owner:
                return

            if isinstance(denom.owner.op, subtensor.AdvancedSubtensor):
                # Base case
                adv_subtensor = denom
                # out_grad /= 1.
            elif denom.owner.op == tensor.mul:
                # Try to find the AdvancedSubtensor node mentionned above,
                # and the output gradient
                for i, input in enumerate(denom.owner.inputs):
                    if input.owner and isinstance(input.owner.op,
                                                  subtensor.AdvancedSubtensor):
                        other_inputs = [in_ for (j, in_) in
                                        enumerate(denom.owner.inputs) if j != i]
                        if len(other_inputs) == 1:
                            rest = other_inputs[0]
                        else:
                            rest = tensor.mul(*[other_inputs])

                        # Check that rest is a vector or a scalar
                        if rest.ndim == 1 or np.all(rest.broadcastable):
                            adv_subtensor = input
                            out_grad /= rest
                            break
            else:
                return

            # The output gradient needs to be a vector
            out_grad = tensor.fill(x_var[:, 0], out_grad)

            if adv_subtensor is not None:
                try:
                    maybe_sm, maybe_rows, \
                        maybe_labels = adv_subtensor.owner.inputs
                except Exception:
                    return

                if (not (maybe_sm is sm and
                         maybe_rows is rows and
                         maybe_labels is labels)):
                    return
                # else: OK
            else:
                return
        else:
            return

        # Check that rows is arange(labels.shape[0])
        if not _check_rows_is_arange_len_labels(rows, labels):
            return
        # else, arguments of AdvancedIncSubtensor are OK,
        # it was really case 1.

    # Second case
    elif d_sm.owner and d_sm.owner.op == tensor.true_div:
        # we're looking for
        # AdvIncSubtensor(zeros, grad_nll, arange(len(y)), y) / softmax
        try:
            num, denom = d_sm.owner.inputs
        except Exception:
            return

        if denom != sm:
            return

        # Check the numerator (AdvancedIncSubtensor)
        if num.owner and isinstance(num.owner.op, subtensor.AdvancedIncSubtensor):
            try:
                z, incr, rows, labels = num.owner.inputs
            except Exception:
                return

            # Check z is zeros_like(log(sm))
            if not _is_const(z, 0):
                return
            if z.broadcastable not in [(False, False), (True, False)]:
                    return
            # here we know that we are incrementing a matrix of zeros
            # (or a broadcasted vector).
            # Since d_sm and sm are the inputs of softmax_grad,
            # if the graph is valid, they have the same shape, so we
            # also know that z has the right shape.

            if incr.ndim != 1 or incr.dtype not in tensor.float_dtypes:
                return

            # here we know that we are incrementing some part of
            # matrix z by a vector

            # unless the user has taken care to mark that the data and
            # labels have the same number of rows, we cannot be sure
            # here that len(y) == len(z) However, in the common case
            # that these are predictions and labels it is true.  We
            # leave it to the Op to crash (and the user to complain)
            # if this assumption is ever not true.

            out_grad = -incr

            # Check that rows is arange(labels.shape[0])
            if not _check_rows_is_arange_len_labels(rows, labels):
                return
            # else, arguments of AdvancedIncSubtensor are OK
        else:
            return

        # numerator and denominator are OK,
        # it was really case 2.

    else:
        return

    # Dimension check before substitution
    if labels.ndim == 1 and x_var.ndim == 2:
        ret = crossentropy_softmax_1hot_with_bias_dx(out_grad, sm, labels)
        # The stack trace is not added to output_grad, sm and labels at
        # the moment but may need to be added at a future point
        copy_stack_trace(node.outputs[0], ret)
        return [ret]
    else:
        return


@opt.register_specialize('fast_compile_gpu')
@gof.local_optimizer([softmax_with_bias])
def graph_merge_softmax_with_crossentropy_softmax(node):
    if node.op == softmax_with_bias:
        x, b = node.inputs
        for x_client in x.clients:
            if x_client[0].op == crossentropy_softmax_argmax_1hot_with_bias:
                big_client = x_client[0]
                if big_client in [b_client[0] for b_client in b.clients]:
                    xx, bb, ll = big_client.inputs
                    mergeable_client = big_client.op(x, b, ll)
                    copy_stack_trace(node.outputs[0], mergeable_client[1])
                    return [mergeable_client[1]]


@opt.register_specialize
@opt.register_stabilize
@opt.register_canonicalize
@gof.local_optimizer([CrossentropySoftmax1HotWithBiasDx])
def local_useless_crossentropy_softmax_1hot_with_bias_dx_alloc(node):
    """
    Replace a CrossentropySoftmax1HotWithBiasDx op, whose incoming gradient is
    an `alloc` of a scalar variable or one that has either broadcastable or
    matching dimensions with the output variable, by one that skips the
    intermediate `alloc`.

    """
    if isinstance(node.op, CrossentropySoftmax1HotWithBiasDx):
        dy, sm, y_idx = node.inputs

        # Those cases are directly handled by the internal broadcasting of the
        # `CrossentropySoftmax1HotWithBiasDx` op.
        if dy.ndim == 0:
            return False
        if dy.ndim == 1 and dy.broadcastable[0]:
            return False

        assert dy.ndim == 1

        if dy.owner is not None and isinstance(dy.owner.op, tensor.Alloc):
            # dz is the input of the Alloc op, i.e. T.alloc(dz, <shape>)
            dz = dy.owner.inputs[0]

            try:
                shape_feature = node.fgraph.shape_feature
            except AttributeError:
                # The shape feature may not be available in some mode, but we
                # need it for this optimization, so don't continue.
                return False

            shape_of = shape_feature.shape_of
            same_shape = shape_feature.same_shape

            # Build `dz_broad` explicitly to include extra implicit dimensions.
            dz_broad = (True,) * (dy.ndim - dz.ndim) + dz.broadcastable

            # If we can infer statically that the shape of `sm` and
            # `dy` are the same in dimension `k` or the shape of `dy` is equal
            # to 1 (which triggers the internal broadcasting in
            # `CrossentropySoftmax1HotWithBiasDx`) we do not need to
            # check it at runtime.
            if (dz_broad[0] and
                    not same_shape(sm, dy, dim_x=0, dim_y=0) and
                    shape_of[dy][0] != 1):
                # If `dz` is broadcastable, we need to check whether the shapes
                # of `dy` and `sm` are the same or whether the shape of `dy` is
                # equal to 1.
                cond = tensor.or_(tensor.eq(dy.shape[0], 1),
                                  tensor.eq(dy.shape[0], sm.shape[0]))
                msg = '`sm` and `dy` do not have the same shape.'
                dz = opt.Assert(msg)(dz, cond)

            ret = node.op(dz, sm, y_idx)
            copy_stack_trace(node.outputs[0], ret)
            return [ret]


def binary_crossentropy(output, target):
    """
    Compute the crossentropy of binary random variables.

    Output and target are each expectations of binary random
    variables; target may be exactly 0 or 1 but output must
    lie strictly between 0 and 1.

    Notes
    -----
    We could use the x log y op to support output=0 and output=1.
    The gradient would still be undefined though.

    We do not sum, crossentropy is computed by component.
    TODO : Rewrite as a scalar, and then broadcast to tensor.

    """
    return -(target * tensor.log(output) + (1.0 - target) * tensor.log(1.0 - output))


def sigmoid_binary_crossentropy(output, target):
    """
    Compute the cross-entropy of binary random variables.

    `output` should be real-valued (range (-inf, +inf)); `sigmoid` will be
    applied to produce a (0, 1) valued input.

    `target` is assumed to be probabilities in [0, 1].

    Notes
    -----
    Mathematically equivalent to `binary_crossentropy(sigmoid(output), target)`,
    but with more efficient and numerically stable computation.
    """
    def grad(inputs, out_grads):
        (output, target), (out_grad,) = inputs, out_grads
        g_output = out_grad * (sigmoid(output) - target)
        g_target = out_grad * (-output)
        return [g_output, g_target]
    inp = [output, target]
    outp = softplus(-abs(output)) + output * ((output > 0) - target)
    return theano.OpFromGraph(inp, [outp], grad_overrides=grad, inline=True,
                              name='sigmoid_binary_crossentropy')(*inp)


def categorical_crossentropy(coding_dist, true_dist):
    """
    Return the cross-entropy between an approximating distribution and a true
    distribution.

    .. warning:: THIS FUNCTION IS UNNECESSARILY POLYMORPHIC.
    We ultimately don't want the polymorphism, and will move this function
    to pylearn.algorithms.cost. The 1hot version will be removed.
    The length of the documentation here is a form of code smell.

    The cross entropy between two probability distributions measures the average
    number of bits needed to identify an event from a set of possibilities, if a
    coding scheme is used based on a given probability distribution q, rather
    than the "true" distribution p.

    Mathematically it is defined as follows:

    .. math::

        H(p,q) = - \sum_x p(x) \log(q(x))

    Parameters
    ----------
    coding_dist : a dense matrix
        Each slice along axis represents one distribution.
    true_dist : a dense matrix or sparse matrix or integer vector
        In the case of a matrix argument, each slice along axis represents one
        distribution. In the case of an integer vector argument, each element
        represents the position of the '1' in a 1-of-N encoding.

    Returns
    -------
    tensor of rank one-less-than `coding_dist`
        The cross entropy between each coding and true distribution.

    Notes
    -----
    axis : int
        The dimension over which each distribution runs
        (1 for row distributions, 0 for column distributions).

    """
    if true_dist.ndim == coding_dist.ndim:
        return -tensor.sum(true_dist * tensor.log(coding_dist),
                           axis=coding_dist.ndim - 1)
    elif true_dist.ndim == coding_dist.ndim - 1:
        return crossentropy_categorical_1hot(coding_dist, true_dist)
    else:
        raise TypeError('rank mismatch between coding and true distributions')


class Prepend_scalar_constant_to_each_row(gof.Op):

    __props__ = ()

    def __init__(self, val=0):
        if isinstance(val, float):
            val = scalar.constant(val)
        self.val = val

    def __str__(self):
        return '%s{%s}' % (self.__class__.__name__, self.val)

    def make_node(self, mat):
        # check type of input
        x = tensor.as_tensor_variable(mat)
        if not mat.type.broadcastable == (False, False):
            raise TypeError("Expected a matrix as input")
        y = tensor.as_tensor_variable(self.val)
        assert y.ndim == 0
        if x.type.dtype != y.type.dtype:
            TypeError(
                "the value to prepend don't have the same type as the matrix")

        node = Apply(op=self, inputs=[mat], outputs=[mat.type()])
        return node

    def perform(self, node, inp, out):
        mat, = inp
        output, = out
        new_shape = (mat.shape[0], mat.shape[1] + 1)
        if output[0] is None:
            output[0] = np.empty(new_shape, dtype=mat.dtype)
            out = output[0]
        else:
            if output[0].shape != new_shape:
                try:
                    output[0].resize(new_shape)
                except Exception:
                    output[0] = np.empty(new_shape, dtype=mat.dtype)
            out = output[0]

        out[:, 0].fill(self.val.data)
        out[:, 1:] = mat

    def infer_shape(self, node, in_shapes):
        shp = (in_shapes[0][0], in_shapes[0][1] + 1)
        return [shp]

    def grad(self, inp, grads):
        mat, = inp
        goutput, = grads
        return goutput[:, 1:]


class Prepend_scalar_to_each_row(gof.Op):

    __props__ = ()

    def make_node(self, val, mat):
        # check type of input
        x = tensor.as_tensor_variable(mat)
        if isinstance(val, float):
            val = scalar.constant(val)
        if not mat.type.broadcastable == (False, False):
            raise TypeError("Expected a matrix as input")
        y = tensor.as_tensor_variable(val)
        assert y.ndim == 0
        if x.type.dtype != y.type.dtype:
            TypeError(
                "the value to prepend don't have the same type as the matrix")

        node = Apply(op=self, inputs=[val, mat], outputs=[mat.type()])
        return node

    def perform(self, node, inp, out):
        val, mat = inp
        output, = out
        new_shape = (mat.shape[0], mat.shape[1] + 1)
        if output[0] is None:
            output[0] = np.empty(new_shape, dtype=mat.dtype)
            out = output[0]
        else:
            if output[0].shape != new_shape:
                try:
                    output[0].resize(new_shape)
                except Exception:
                    output[0] = np.empty(new_shape, dtype=mat.dtype)
            out = output[0]
        out[:, 0].fill(val)
        out[:, 1:] = mat

    def infer_shape(self, node, in_shapes):
        shp = (in_shapes[1][0], in_shapes[1][1] + 1)
        return [shp]

    def grad(self, inp, grads):
        val, mat = inp
        goutput, = grads
        return goutput[:, 0], goutput[:, 1:]

prepend_scalar_to_each_row = Prepend_scalar_to_each_row()
prepend_0_to_each_row = Prepend_scalar_constant_to_each_row(0.)
prepend_1_to_each_row = Prepend_scalar_constant_to_each_row(1.)


def relu(x, alpha=0):
    """
    Compute the element-wise rectified linear activation function.

    .. versionadded:: 0.7.1

    Parameters
    ----------
    x : symbolic tensor
        Tensor to compute the activation function for.
    alpha : `scalar or tensor, optional`
        Slope for negative input, usually between 0 and 1. The default value
        of 0 will lead to the standard rectifier, 1 will lead to
        a linear activation function, and any value in between will give a
        leaky rectifier. A shared variable (broadcastable against `x`) will
        result in a parameterized rectifier with learnable slope(s).

    Returns
    -------
    symbolic tensor
        Element-wise rectifier applied to `x`.

    Notes
    -----
    This is numerically equivalent to ``T.switch(x > 0, x, alpha * x)``
    (or ``T.maximum(x, alpha * x)`` for ``alpha < 1``), but uses a faster
    formulation or an optimized Op, so we encourage to use this function.

    """
    # This is probably the fastest implementation for GPUs. Both the forward
    # pass and the gradient get compiled into a single GpuElemwise call.
    # TODO: Check if it's optimal for CPU as well; add an "if" clause if not.
    # TODO: Check if there's a faster way for the gradient; create an Op if so.
    if alpha == 0:
        return 0.5 * (x + abs(x))
    else:
        # We can't use 0.5 and 1 for one and half.  as if alpha is a
        # numpy dtype, they will be considered as float64, so would
        # cause upcast to float64.
        alpha = tensor.as_tensor_variable(alpha)
        f1 = 0.5 * (1 + alpha)
        f2 = 0.5 * (1 - alpha)
        return f1 * x + f2 * abs(x)


def h_softmax(x, batch_size, n_outputs, n_classes, n_outputs_per_class,
              W1, b1, W2, b2, target=None):
    """ Two-level hierarchical softmax.

    This function implements a two-layer hierarchical softmax. It is commonly
    used as an alternative of the softmax when the number of outputs is
    important (it is common to use it for millions of outputs). See
    reference [1]_ for more information about the computational gains.

    The `n_outputs` outputs are organized in `n_classes` classes, each class
    containing the same number `n_outputs_per_class` of outputs.
    For an input `x` (last hidden activation), the first softmax layer predicts
    its class and the second softmax layer predicts its output among its class.

    If `target` is specified, it will only compute the outputs of the
    corresponding targets. Otherwise, if `target` is `None`, it will compute
    all the outputs.

    The outputs are grouped in classes in the same order as they are initially
    defined: if `n_outputs=10` and `n_classes=2`, then the first class is
    composed of the outputs labeled `{0,1,2,3,4}` while the second class is
    composed of `{5,6,7,8,9}`. If you need to change the classes, you have to
    re-label your outputs.

    .. versionadded:: 0.7.1

    Parameters
    ----------
    x: tensor of shape (batch_size, number of features)
        the minibatch input of the two-layer hierarchical softmax.
    batch_size: int
        the size of the minibatch input x.
    n_outputs: int
        the number of outputs.
    n_classes: int
        the number of classes of the two-layer hierarchical softmax. It
        corresponds to the number of outputs of the first softmax. See note at
        the end.
    n_outputs_per_class: int
        the number of outputs per class. See note at the end.
    W1: tensor of shape (number of features of the input x, n_classes)
        the weight matrix of the first softmax, which maps the input x to the
        probabilities of the classes.
    b1: tensor of shape (n_classes,)
        the bias vector of the first softmax layer.
    W2: tensor of shape (n_classes, number of features of the input x,
            n_outputs_per_class)
        the weight matrix of the second softmax, which maps the input x to
        the probabilities of the outputs.
    b2: tensor of shape (n_classes, n_outputs_per_class)
        the bias vector of the second softmax layer.
    target: tensor of shape either (batch_size,) or (batch_size, 1)
        (optional, default None)
        contains the indices of the targets for the minibatch
        input x. For each input, the function computes the output for its
        corresponding target. If target is None, then all the outputs are
        computed for each input.

    Returns
    -------
    tensor of shape (`batch_size`, `n_outputs`) or (`batch_size`, 1)
        Output tensor of the two-layer hierarchical softmax for input `x`.
        Depending on argument `target`, it can have two different shapes.
        If `target` is not specified (`None`), then all the outputs are
        computed and the returned tensor has shape (`batch_size`, `n_outputs`).
        Otherwise, when `target` is specified, only the corresponding outputs
        are computed and the returned tensor has thus shape (`batch_size`, 1).

    Notes
    -----
    The product of `n_outputs_per_class` and `n_classes` has to be greater or
    equal to `n_outputs`. If it is strictly greater, then the irrelevant
    outputs will be ignored.
    `n_outputs_per_class` and `n_classes` have to be the same as the
    corresponding dimensions of the tensors of `W1`, `b1`, `W2` and `b2`.
    The most computational efficient configuration is when
    `n_outputs_per_class` and `n_classes` are equal to the square root of
    `n_outputs`.

    Examples
    --------
    The following example builds a simple hierarchical softmax layer.

    >>> import numpy as np
    >>> import theano
    >>> from theano import tensor
    >>> from theano.tensor.nnet import h_softmax
    >>>
    >>> # Parameters
    >>> batch_size = 32
    >>> n_outputs = 100
    >>> dim_x = 10  # dimension of the input
    >>> n_classes = int(np.ceil(np.sqrt(n_outputs)))
    >>> n_outputs_per_class = n_classes
    >>> output_size = n_outputs_per_class * n_outputs_per_class
    >>>
    >>> # First level of h_softmax
    >>> floatX = theano.config.floatX
    >>> W1 = theano.shared(
    ...     np.random.normal(0, 0.001, (dim_x, n_classes)).astype(floatX))
    >>> b1 = theano.shared(np.zeros((n_classes,), floatX))
    >>>
    >>> # Second level of h_softmax
    >>> W2 = np.random.normal(0, 0.001,
    ...     size=(n_classes, dim_x, n_outputs_per_class)).astype(floatX)
    >>> W2 = theano.shared(W2)
    >>> b2 = theano.shared(np.zeros((n_classes, n_outputs_per_class), floatX))
    >>>
    >>> # We can now build the graph to compute a loss function, typically the
    >>> # negative log-likelihood:
    >>>
    >>> x = tensor.imatrix('x')
    >>> target = tensor.imatrix('target')
    >>>
    >>> # This only computes the output corresponding to the target.
    >>> # The complexity is O(n_classes + n_outputs_per_class).
    >>> y_hat_tg = h_softmax(x, batch_size, output_size, n_classes,
    ...                      n_outputs_per_class, W1, b1, W2, b2, target)
    >>>
    >>> negll = -tensor.mean(tensor.log(y_hat_tg))
    >>>
    >>> # We may need to compute all the outputs (at test time usually):
    >>>
    >>> # This computes all the outputs.
    >>> # The complexity is O(n_classes * n_outputs_per_class).
    >>> output = h_softmax(x, batch_size, output_size, n_classes,
    ...                    n_outputs_per_class, W1, b1, W2, b2)


    References
    ----------
    .. [1] J. Goodman, "Classes for Fast Maximum Entropy Training,"
        ICASSP, 2001, <http://arxiv.org/abs/cs/0108006>`.
    """

    # First softmax that computes the probabilities of belonging to each class
    class_probs = theano.tensor.nnet.softmax(tensor.dot(x, W1) + b1)

    if target is None:  # Computes the probabilites of all the outputs

        # Second softmax that computes the output probabilities
        activations = tensor.tensordot(x, W2, (1, 1)) + b2
        output_probs = theano.tensor.nnet.softmax(
            activations.reshape((-1, n_outputs_per_class)))
        output_probs = output_probs.reshape((batch_size, n_classes, -1))
        output_probs = class_probs.dimshuffle(0, 1, 'x') * output_probs
        output_probs = output_probs.reshape((batch_size, -1))
        # output_probs.shape[1] is n_classes * n_outputs_per_class, which might
        # be greater than n_outputs, so we ignore the potential irrelevant
        # outputs with the next line:
        output_probs = output_probs[:, :n_outputs]

    else:  # Computes the probabilities of the outputs specified by the targets

        target = target.flatten()

        # Classes to which belong each target
        target_classes = target // n_outputs_per_class

        # Outputs to which belong each target inside a class
        target_outputs_in_class = target % n_outputs_per_class

        # Second softmax that computes the output probabilities
        activations = sparse_block_dot(
            W2.dimshuffle('x', 0, 1, 2), x.dimshuffle(0, 'x', 1),
            tensor.zeros((batch_size, 1), dtype='int32'), b2,
            target_classes.dimshuffle(0, 'x'))

        output_probs = theano.tensor.nnet.softmax(activations.dimshuffle(0, 2))
        target_class_probs = class_probs[tensor.arange(batch_size),
                                         target_classes]
        output_probs = output_probs[tensor.arange(batch_size),
                                    target_outputs_in_class]
        output_probs = target_class_probs * output_probs

    return output_probs


def elu(x, alpha=1):
    """
    Compute the element-wise exponential linear activation function [2]_.

    .. versionadded:: 0.8.0

    Parameters
    ----------
    x : symbolic tensor
        Tensor to compute the activation function for.
    alpha : scalar


    Returns
    -------
    symbolic tensor
        Element-wise exponential linear activation function applied to `x`.

    References
    -----
    .. [2] Djork-Arne Clevert,  Thomas Unterthiner, Sepp Hochreiter
        "Fast and Accurate Deep Network Learning by
        Exponential Linear Units (ELUs)" <http://arxiv.org/abs/1511.07289>`.
    """
    return tensor.switch(x > 0, x, alpha * tensor.expm1(x))


def selu(x):
    """Compute the element-wise Scaled Exponential Linear unit [3]_.

    .. versionadded:: 0.9.0

    Parameters
    ----------
    x : symbolic tensor
        Tensor to compute the activation function for.

    Returns
    -------
    symbolic tensor
        Element-wise scaled exponential linear activation function applied to `x`.

    References
    ----------
    .. [3] Klambauer G, Unterthiner T, Mayr A, Hochreiter S.
        "Self-Normalizing Neural Networks" <https://arxiv.org/abs/1706.02515>
    """
    alpha = 1.6732632423543772848170429916717
    scale = 1.0507009873554804934193349852946
    return scale * elu(x, alpha)


class ScalarSoftsign(theano.scalar.UnaryScalarOp):
    """
    Softsign activation function
    :math:`\\varphi(\\mathbf{x}) = \\frac{1}{1+|x|}`

    """
    @staticmethod
    def static_impl(x):
        return x / (1.0 + abs(x))

    def impl(self, x):
        return ScalarSoftsign.static_impl(x)

    def grad(self, inp, grads):
        x, = inp
        gz, = grads
        if 'float' in x.type.dtype:
            d = (1.0 + abs(x))
            return [gz / (d * d)]
        else:
            return NotImplemented

    def c_code(self, node, name, inp, out, sub):
        x, = inp
        z, = out
        if node.inputs[0].type in [theano.scalar.float32,
                                   theano.scalar.float64]:
            return "%(z)s = %(x)s / (1.0+fabs(%(x)s));" % locals()
        raise NotImplementedError('only floating point x is implemented')

scalar_softsign = ScalarSoftsign(theano.scalar.upgrade_to_float,
                                 name='scalar_softsign')
softsign = elemwise.Elemwise(scalar_softsign, name='softsign')


def confusion_matrix(actual, pred):
    """
    Computes the confusion matrix of given vectors containing
    actual observations and predicted observations.

    Parameters
    ----------
    actual : 1-d tensor variable
    pred : 1-d tensor variable

    Returns
    -------
    conf_mat : Confusion matrix of actual and predictions observations as shown below.

               | Predicted
    ___________|___________
       Actual  |
               |

    order : 1-d array of order of entries in rows and columns

    Examples
    --------
    >>> import theano
    >>> from theano.tensor.nnet import confusion_matrix

    >>> x = theano.tensor.vector()
    >>> y = theano.tensor.vector()
    >>> f = theano.function([x, y], confusion_matrix(x, y))
    >>> y_true = [2, 0, 2, 2, 0, 1]
    >>> y_pred = [0, 0, 2, 2, 0, 2]
    >>> print(f(y_true, y_pred))
    [array([[2, 0, 0],
       [0, 0, 1],
       [1, 0, 2]]), array([ 0.,  1.,  2.])]
    """
    if actual.ndim != 1:
        raise ValueError('actual must be 1-d tensor variable')
    if pred.ndim != 1:
        raise ValueError('pred must be 1-d tensor variable')

    order = extra_ops.Unique(False, False, False)(tensor.concatenate([actual, pred]))

    colA = actual.dimshuffle(0, 'x')
    colP = pred.dimshuffle(0, 'x')

    oneHotA = tensor.eq(colA, order).astype('int64')
    oneHotP = tensor.eq(colP, order).astype('int64')

    conf_mat = tensor.dot(oneHotA.T, oneHotP)
    return [conf_mat, order]<|MERGE_RESOLUTION|>--- conflicted
+++ resolved
@@ -301,11 +301,6 @@
     params_type = ParamsType(axis=Scalar('int8'))
 
     def __init__(self, axis=-1):
-<<<<<<< HEAD
-=======
-        # Make sur that axis =-1 until it is tested
-        assert axis == -1
->>>>>>> b77238ae
         self.axis = axis
 
     def __setstate__(self, state):
@@ -459,21 +454,12 @@
                 dtype_%(dx)s sum_dy_times_sm = 0.;
                 for (size_t j = 0; j < num_sm_classes; ++j)
                 {
-<<<<<<< HEAD
                     dx_i[j * stride_dx] = dy_i[j * stride_dy] * sm_i[j * stride_sm];
                     sum_dy_times_sm += dx_i[j * stride_dx];
                 }
                 for (size_t j = 0; j < num_sm_classes; ++j)
                 {
                     dx_i[j * stride_dx] -= sum_dy_times_sm * sm_i[j * stride_sm];
-=======
-                    dx_i[j] = dy_i[j] * sm_i[j];
-                    sum_dy_times_sm += dx_i[j];
-                }
-                for (size_t j = 0; j < num_sm_classes; ++j)
-                {
-                    dx_i[j] -= sum_dy_times_sm * sm_i[j];
->>>>>>> b77238ae
                 }
                 PyArray_ITER_NEXT(it_dx);
                 PyArray_ITER_NEXT(it_sm);
@@ -504,11 +490,6 @@
     params_type = ParamsType(axis=Scalar('int8'))
 
     def __init__(self, axis=-1):
-<<<<<<< HEAD
-=======
-        # Make sur that axis =-1 until it is tested
-        assert axis == -1
->>>>>>> b77238ae
         self.axis = axis
 
     def __setstate__(self, state):
@@ -738,11 +719,6 @@
     params_type = ParamsType(axis=Scalar('int8'))
 
     def __init__(self, axis=-1):
-<<<<<<< HEAD
-=======
-        # Make sur that axis =-1 until it is tested
-        assert axis == -1
->>>>>>> b77238ae
         self.axis = axis
 
     def __setstate__(self, state):
@@ -935,13 +911,6 @@
                 copy_stack_trace([node.inputs[0], node.outputs[0]], ret)
                 return [ret]
 
-<<<<<<< HEAD
-            # Case log(softmax(x)[*idx])
-            elif isinstance(node.inputs[0].owner.op, list_classes):
-                subtensor_op = node.inputs[0].owner.op
-                subtensor_input = node.inputs[0].owner.inputs[0]
-                # We check if the subtensor input is a softmax
-=======
             if isinstance(node.inputs[0].owner.op, tensor.elemwise.DimShuffle) and isinstance(node.inputs[0].owner.inputs[0].owner.op, list_classes):
                 node = node.inputs[0].owner
 
@@ -954,7 +923,6 @@
                 if subtensor_input.owner is not None and isinstance(subtensor_input.owner.op, tensor.elemwise.DimShuffle):
                     subtensor_input = subtensor_input.owner.inputs[0]
 
->>>>>>> b77238ae
                 if subtensor_input.owner is not None and isinstance(subtensor_input.owner.op, Softmax):
                     subtensor_idx = node.inputs[0].owner.inputs[1:]
                     softmax_op = subtensor_input.owner.op
@@ -992,15 +960,6 @@
     """
     list_classes_IncSubtensor = ((IncSubtensor, AdvancedIncSubtensor1, AdvancedIncSubtensor))
     list_classes_Subtensor = ((Subtensor, AdvancedSubtensor1, AdvancedSubtensor))
-<<<<<<< HEAD
-    if (isinstance(node.op, SoftmaxGrad) and
-            len(node.inputs) == 2 and
-            node.inputs[0].owner is not None and
-            len(node.inputs[0].owner.inputs) >= 2 and
-            node.inputs[0].owner.inputs[1].owner is not None and
-            isinstance(node.inputs[1].owner.op, Softmax)):
-
-=======
     list_classes = ((tensor.elemwise.DimShuffle, tensor.Reshape))
     if (isinstance(node.op, SoftmaxGrad) and
             len(node.inputs) == 2 and
@@ -1009,7 +968,6 @@
             isinstance(node.inputs[1].owner.op, Softmax)):
 
         d_sm, sm = node.inputs
->>>>>>> b77238ae
         # Case where d_sm = (grads / softmax(x))
         if (node.inputs[0].owner.op == tensor.true_div and
                 isinstance(node.inputs[0].owner.inputs[1].owner.op, Softmax) and
@@ -1026,8 +984,6 @@
             ret.tag.values_eq_approx = values_eq_approx_remove_nan
             copy_stack_trace(node.outputs[0], ret)
             return [ret]
-<<<<<<< HEAD
-=======
 
         if isinstance(d_sm.owner.op, list_classes):
             for i, input in enumerate(d_sm.owner.inputs):
@@ -1043,7 +999,7 @@
             out_grad = 1.
             softmax_input = sm.owner.inputs[0]
             x_var = sm.owner.inputs[0]
-            axis = sm.type.ndim - 1 if sm.owner.op.axis == -1 else sm.owner.op.axis
+            axis = sm.owner.op.axis
 
             # We dedect the case
             # log(softmax(x)[arange(y.shape[0]), y]) that will
@@ -1131,87 +1087,6 @@
                     ret.tag.values_eq_approx = values_eq_approx_remove_nan
                     copy_stack_trace([node.outputs[0]], ret)
                     return [ret]
->>>>>>> b77238ae
-
-        # Case where d_sm = IncSubtensor_op(zeros_like(softmax(x)), -out_grad /
-        # subtensor_op(softmax(x), *idx),, *idx)
-        if(isinstance(node.inputs[0].owner.op, list_classes_IncSubtensor)):
-            d_sm, sm = node.inputs
-            incr = d_sm.owner.inputs[1]
-            subtensor_idx = d_sm.owner.inputs[2:]
-            out_grad = 1.
-            softmax_input = sm.owner.inputs[0]
-            x_var = sm.owner.inputs[0]
-            axis = sm.owner.op.axis
-
-            # We dedect the case
-            # log(softmax(x)[arange(y.shape[0]), y]) that will
-            # be optimized by local_advanced_indexing_crossentropy_onehot
-            if len(subtensor_idx) == 2:
-                rows, labels = subtensor_idx
-                if _check_rows_is_arange_len_labels(rows, labels) and labels.ndim == 1 and softmax_input.ndim == 2:
-                    return
-
-            if incr.owner.op == tensor.neg:
-                incr = incr.owner.inputs[0]
-                out_grad = - out_grad
-
-            # Here, we try to find the subtensor_op(softmax(x), *idx)
-            # that is inside the denominator of the IncSubtensor
-            if incr.owner.op == tensor.true_div and incr.owner.inputs[1].owner is not None:
-                num, denom = incr.owner.inputs
-                out_grad *= -num
-                subtensor_op = None
-                if isinstance(denom.owner.op, list_classes_Subtensor):
-                    subtensor_op = denom
-                elif denom.owner.op == tensor.mul:
-                    # Try to find the AdvancedSubtensor node mentionned above,
-                    # and the output gradient
-                    for i, input in enumerate(denom.owner.inputs):
-                        if input.owner and isinstance(input.owner.op, list_classes_Subtensor):
-                            other_inputs = [in_ for (j, in_) in enumerate(denom.owner.inputs) if j != i]
-                            if len(other_inputs) == 1:
-                                rest = other_inputs[0]
-                            else:
-                                rest = tensor.mul(*[other_inputs])
-                            subtensor_op = input
-                            out_grad /= rest
-                            break
-
-                # And we verify that the subtensor_op(softmax(x), *idx)
-                # that is inside the denominator match the subtensor_op(softmax(x), *idx)
-                # that is the second argument of the SoftmaxGrad
-                if (subtensor_op is not None and
-                        len(subtensor_op.owner.inputs) >= 2 and
-                        subtensor_op.owner.inputs[0] is sm and
-                        subtensor_op.owner.inputs[1:] == subtensor_idx):
-                    # Spetial vector case
-                    if x_var.type.ndim == 1:
-                        ret = out_grad - out_grad * subtensor_op
-                        ret = d_sm.owner.op(tensor.zeros_like(sm), ret, *subtensor_idx)
-                        ret.tag.values_eq_approx = values_eq_approx_remove_nan
-                        copy_stack_trace([node.outputs[0]], ret)
-                        return [ret]
-
-                    # Special case when we take we have a
-                    # subtensor on the axis where the softmax is applied
-                    elif x_var.type.ndim == 2 and len(subtensor_idx) == 1 and isinstance(subtensor_op.owner.op, Subtensor):
-                            scalar = subtensor_idx[0]
-                            scalar = scalar.eval()
-                            indices_list = subtensor_op.owner.op.get_constant_idx(subtensor_op.owner.inputs, allow_partial=True)
-                            if indices_list.index(scalar) != axis:
-                                sub = out_grad - tensor.sum(out_grad) * subtensor_op
-                                ret = d_sm.owner.op(tensor.zeros_like(sm), - sub, *subtensor_idx)
-                                ret.tag.values_eq_approx = values_eq_approx_remove_nan
-                                copy_stack_trace([node.outputs[0]], ret)
-                                return [ret]
-
-                    # General case
-                    ret = d_sm.owner.op(tensor.zeros_like(sm), -out_grad, *subtensor_idx)
-                    ret = ret - tensor.sum(ret, axis=axis, keepdims=True) * sm
-                    ret.tag.values_eq_approx = values_eq_approx_remove_nan
-                    copy_stack_trace([node.outputs[0]], ret)
-                    return [ret]
 
 
 def softmax_graph(c, axis=-1):
@@ -1235,7 +1110,6 @@
     return Softmax(axis)(c)
 
 
-<<<<<<< HEAD
 def logsoftmax(c, axis=-1):
     c = as_tensor_variable(c)
     # Normalize axis
@@ -1247,13 +1121,6 @@
     if c.broadcastable[axis]:
         warnings.warn("The softmax is applied on a dimension of shape 1, which does not have a semantic meaning.")
     return LogSoftmax(axis)(c)
-=======
-def logsoftmax(c):
-    c = as_tensor_variable(c)
-    if c.broadcastable[-1]:
-        warnings.warn("The softmax is applied on a dimension of shape 1, which does not have a semantic meaning.")
-    return logsoftmax_op(c)
->>>>>>> b77238ae
 
 
 @opt.register_specialize('fast_compile_gpu')
