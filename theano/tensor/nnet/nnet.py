--- conflicted
+++ resolved
@@ -301,8 +301,6 @@
     params_type = ParamsType(axis=Scalar('int8'))
 
     def __init__(self, axis=-1):
-        # Make sur that axis =-1 until it is tested
-        assert axis == -1
         self.axis = axis
 
     def __setstate__(self, state):
@@ -492,8 +490,6 @@
     params_type = ParamsType(axis=Scalar('int8'))
 
     def __init__(self, axis=-1):
-        # Make sur that axis =-1 until it is tested
-        assert axis == -1
         self.axis = axis
 
     def __setstate__(self, state):
@@ -724,8 +720,6 @@
     params_type = ParamsType(axis=Scalar('int8'))
 
     def __init__(self, axis=-1):
-        # Make sur that axis =-1 until it is tested
-        assert axis == -1
         self.axis = axis
 
     def __setstate__(self, state):
@@ -962,32 +956,6 @@
     list_classes_IncSubtensor = ((IncSubtensor, AdvancedIncSubtensor1, AdvancedIncSubtensor))
     list_classes_Subtensor = ((Subtensor, AdvancedSubtensor1, AdvancedSubtensor))
     if (isinstance(node.op, SoftmaxGrad) and
-<<<<<<< HEAD
-        len(node.inputs) == 2 and
-        node.inputs[0].owner is not None and
-        node.inputs[0].owner.op == tensor.true_div and
-        len(node.inputs[0].owner.inputs) >= 2 and
-        node.inputs[0].owner.inputs[1].owner is not None and
-        isinstance(node.inputs[0].owner.inputs[1].owner.op, Softmax) and
-        node.inputs[1] == node.inputs[0].owner.inputs[1] and
-        not (
-            # skip if it will be optimized by
-            # local_advanced_indexing_crossentropy_onehot_grad
-            node.inputs[0].owner.op == tensor.true_div and
-            node.inputs[0].owner.inputs[0].owner is not None and
-            isinstance(node.inputs[0].owner.inputs[0].owner.op,
-                       subtensor.AdvancedIncSubtensor))):
-        # get parameters from unoptimized op
-        sm = node.inputs[0].owner.inputs[1]
-        # sm_input = node.inputs[1].owner.inputs[0]
-        grads = node.inputs[0].owner.inputs[0]
-        if grads.broadcastable[1] and not sm.broadcastable[1]:
-            grads = tensor.alloc(grads, grads.shape[0], sm.shape[1])
-        ret = grads - tensor.sum(grads, axis=node.op.axis, keepdims=True) * sm
-        ret.tag.values_eq_approx = values_eq_approx_remove_nan
-        copy_stack_trace(node.outputs[0], ret)
-        return [ret]
-=======
             len(node.inputs) == 2 and
             node.inputs[0].owner is not None and
             len(node.inputs[0].owner.inputs) >= 2 and
@@ -1066,16 +1034,21 @@
                     ret.tag.values_eq_approx = values_eq_approx_remove_nan
                     copy_stack_trace([node.inputs[0], node.outputs[0]], ret)
                     return [ret]
->>>>>>> 28755bd8
-
-
-def softmax_graph(c):
-    return tensor.exp(c) / tensor.exp(c).sum(axis=-1, keepdims=True)
+
+
+def softmax_graph(c, axis=-1):
+    axis = tensor.check_and_normalize_axes(c, axis)
+    if len(axis) > 1:
+        raise ValueError("Softmax does not support multiple axis yet.")
+    axis, = axis
+    return tensor.exp(c) / tensor.exp(c).sum(axis=axis, keepdims=True)
 
 
 def softmax(c, axis=-1):
     c = as_tensor_variable(c)
+    # Normalize axis
     axis = tensor.check_and_normalize_axes(c, axis)
+    # For now, we manage the case where we have only one axis
     if len(axis) > 1:
         raise ValueError("Softmax does not support multiple axis yet.")
     axis, = axis
@@ -1084,23 +1057,17 @@
     return Softmax(axis)(c)
 
 
-<<<<<<< HEAD
 def logsoftmax(c, axis=-1):
     c = as_tensor_variable(c)
+    # Normalize axis
     axis = tensor.check_and_normalize_axes(c, axis)
+    # For now, we manage the case where we have only one axis
     if len(axis) > 1:
         raise ValueError("Softmax does not support multiple axis yet.")
     axis, = axis
     if c.broadcastable[axis]:
         warnings.warn("The softmax is applied on a dimension of shape 1, which does not have a semantic meaning.")
     return LogSoftmax(axis)(c)
-=======
-def logsoftmax(c):
-    c = as_tensor_variable(c)
-    if c.broadcastable[-1]:
-        warnings.warn("The softmax is applied on a dimension of shape 1, which does not have a semantic meaning.")
-    return logsoftmax_op(c)
->>>>>>> 28755bd8
 
 
 @opt.register_specialize('fast_compile_gpu')
@@ -2011,8 +1978,7 @@
     except Exception:
         return
 
-    if (sm is not None) and sm.owner and (sm.owner.op in (softmax_op,
-                                                          softmax_with_bias)):
+    if sm is not None and sm.owner and (isinstance(sm.owner.op, Softmax) or sm.owner.op == softmax_with_bias):
         sm_w_bias = local_softmax_with_bias.transform(sm.owner)
         if sm_w_bias:
             assert sm_w_bias[0].owner.op == softmax_with_bias
