--- conflicted
+++ resolved
@@ -102,14 +102,7 @@
             return theano.Apply(self, [x, v], [out_type()])
         else:
             sorter = basic.as_tensor(sorter, ndim=1)
-<<<<<<< HEAD
-=======
-            if (theano.configdefaults.python_int_bitwidth() == 32 and
-                    sorter.dtype == 'int64'):
-                raise TypeError(
-                    "numpy.searchsorted with Python 32bit do not support a"
-                    " sorter of int64.")
->>>>>>> 74c0a4c7
+
             if sorter.type not in basic.int_vector_types:
                 raise TypeError('sorter must be an integer vector',
                                 sorter.type)
@@ -127,12 +120,8 @@
             sorter = None
         z = output_storage[0]
 
-<<<<<<< HEAD
         z[0] = np.searchsorted(x, v, side=params, sorter=sorter)
-=======
-        z[0] = np.searchsorted(x, v, side=params, sorter=sorter).astype(
-            node.outputs[0].dtype)
->>>>>>> 74c0a4c7
+
 
     def c_support_code_struct(self, node, name):
         return """
@@ -167,22 +156,11 @@
                                                           right_%(name)s ? NPY_SEARCHLEFT : NPY_SEARCHRIGHT, (PyObject*) %(sorter)s);
             if (!%(z)s)
                 %(fail)s;
-<<<<<<< HEAD
         """ % locals()
 
     def c_code_cache_version(self):
         return (1,)
-=======
-            if (PyArray_TYPE(%(z)s) != NPY_INT64){
-                PyObject * tmp = PyArray_Cast(%(z)s, NPY_INT64);
-                Py_XDECREF(%(z)s);
-                %(z)s = (PyArrayObject*) tmp;
-            }
-        """ % locals()
-
-    def c_code_cache_version(self):
-        return (2,)
->>>>>>> 74c0a4c7
+
 
     def grad(self, inputs, output_gradients):
         num_ins = len(inputs)
