--- conflicted
+++ resolved
@@ -794,22 +794,6 @@
         dm = getattr(app.op, 'destroy_map', None)
         if not dm:
             return
-<<<<<<< HEAD
-        inputs = sum(dm.values())  # list of app's destroyed inputs
-        for inp_idx in inputs:
-            inp = app.inputs[inp_idx]
-            if inp.owner:
-                if len(inp.clients() > 1):
-                    raise InconsistencyError()
-                app2 = inp.owner
-                inp_idx2 = app2.outputs.index(inp)
-                d = getattr(app2, 'destroy_map', {}).get(inp_idx2, [])
-                v = getattr(app2, 'view_map', {}).get(inp_idx2, [])
-                dv = d+v
-                assert len(dv) <= 1
-                if len(v) > 0:
-                    raise InconsistencyError()
-=======
 
         logging.basicConfig()
         log = logging.getLogger("LOG")
@@ -848,7 +832,6 @@
             #         raise InconsistencyError()
             # else:
             #     raise InconsistencyError()
->>>>>>> 048ca5fd
 
     def on_import(self, fgraph, app, reason):
         """
