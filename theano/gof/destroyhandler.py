"""
Classes and functions for validating graphs that contain view
and inplace operations.

"""
from __future__ import absolute_import, print_function, division

from collections import deque

from six import iteritems

import theano
from . import toolbox
from . import graph
from theano.compat import OrderedDict
from theano.misc.ordered_set import OrderedSet

from .fg import InconsistencyError
from six.moves.queue import Queue
import logging


class ProtocolError(Exception):
    """
    Raised when FunctionGraph calls DestroyHandler callbacks in
    an invalid way, for example, pruning or changing a node that has
    never been imported.

    """

    pass


def _contains_cycle(fgraph, orderings):
    """

    Parameters
    ----------
    fgraph
        The FunctionGraph to check for cycles.
    orderings
        Dictionary specifying extra dependencies besides those encoded in
        Variable.owner / Apply.inputs.

        If orderings[my_apply] == dependencies, then my_apply is an Apply
        instance, dependencies is a set of Apply instances, and every member
        of dependencies must be executed before my_apply.

        The dependencies are typically used to prevent
        inplace apply nodes from destroying their input before
        other apply nodes with the same input access it.

    Returns
    -------
    bool
        True if the graph contains a cycle, False otherwise.

    """
<<<<<<< HEAD

=======
    if False:
        import pdb;pdb.set_trace()
        for n in fgraph.apply_nodes:
            dm = getattr(n.op, 'destroy_map', None)
            if not dm:
                continue
            inputs = sum(dm.values())
            for inp_idx in inputs:
                inp = n.inputs[inp_idx]
                while inp.owner:
                    if len(inp.clients() > 1):
                        return True
                    n2 = inp.owner
                    inp_idx2 = n2.outputs.index(inp)
                    d = getattr(n2, 'destroy_map', {}).get(inp_idx2, [])
                    d += getattr(n2, 'view_map', {}).get(inp_idx2, [])
                    assert len(d) <= 1
                    if len(d) == 0:
                        continue
                    inp_idx3 = d[0]
                    inp = n2.inputs[above]

        return False
>>>>>>> fdfc50a4
    # These are lists of Variable instances
    outputs = fgraph.outputs

    # this is hard-coded reimplementation of functions from graph.py
    # reason: go faster, prepare for port to C.
    # specifically, it could be replaced with a wrapper
    # around graph.io_toposort that returns True iff io_toposort raises
    # a ValueError containing the substring 'cycle'.
    # This implementation is optimized for the destroyhandler and runs
    # slightly faster than io_toposort.

    # this is performance-critical code. it is the largest single-function
    # bottleneck when compiling large graphs.
    assert isinstance(outputs, (tuple, list, deque))

    # TODO: For more speed - use a defaultdict for the orderings
    # (defaultdict runs faster than dict in the case where the key
    # is not in the dictionary, at least in CPython)

    # IG: I tried converting parent_counts to use an id for the key,
    # so that the dict would do reference counting on its keys.
    # This caused a slowdown.
    # Separate benchmark tests showed that calling id is about
    # half as expensive as a dictionary access, and that the
    # dictionary also runs slower when storing ids than when
    # storing objects.

    # dict mapping an Apply or Variable instance to the number
    # of its parents (including parents imposed by orderings)
    # that haven't been visited yet
    parent_counts = {}
    # dict mapping an Apply or Variable instance to its children
    node_to_children = {}

    # visitable: A container holding all Variable and Apply instances
    # that can currently be visited according to the graph topology
    # (ie, whose parents have already been visited)
    # TODO: visitable is a fifo_queue. could this run faster if we
    # implement it as a stack rather than a deque?
    # TODO: visitable need not be a fifo_queue, any kind of container
    # that we can throw things into and take things out of quickly will
    # work. is there another kind of container that could run faster?
    # we don't care about the traversal order here as much as we do
    # in io_toposort because we aren't trying to generate an ordering
    # on the nodes
    visitable = deque()

    # IG: visitable could in principle be initialized to fgraph.inputs
    #     + fgraph.orphans... if there were an fgraph.orphans structure.
    #     I tried making one and maintaining it caused a huge slowdown.
    #     This may be because I made it a list, so it would have a
    #     deterministic iteration order, in hopes of using it to speed
    #     up toposort as well.
    #     I think since we need to scan through all variables and nodes
    #     to make parent_counts anyway, it's cheap enough to always
    #     detect orphans at cycle detection / toposort time

    # Pass through all the nodes to build visitable, parent_count, and
    # node_to_children
    for var in fgraph.variables:

        # this is faster than calling get_parents
        owner = var.owner
        # variables don't appear in orderings, so we don't need to worry
        # about that here
        if owner:
            # insert node in node_to_children[r]
            # (if r is not already in node_to_children,
            # intialize it to [])
            node_to_children.setdefault(owner, []).append(var)
            parent_counts[var] = 1
        else:
            visitable.append(var)
            parent_counts[var] = 0

    for a_n in fgraph.apply_nodes:
        parents = list(a_n.inputs)
        # This is faster than conditionally extending
        # IG: I tried using a shared empty_list = [] constructed
        # outside of the for loop to avoid constructing multiple
        # lists, but this was not any faster.
        parents.extend(orderings.get(a_n, []))

        if parents:
            for parent in parents:
                # insert node in node_to_children[r]
                # (if r is not already in node_to_children,
                # intialize it to [])
                node_to_children.setdefault(parent, []).append(a_n)
            parent_counts[a_n] = len(parents)
        else:
            # an Apply with no inputs would be a weird case, but I'm
            # not sure we forbid it
            visitable.append(a_n)
            parent_counts[a_n] = 0

    # at this point,
    # parent_counts.keys() == fgraph.apply_nodes + fgraph.variables

    # Now we actually check for cycles
    # As long as there are nodes that can be visited while respecting
    # the topology, we keep visiting nodes
    # If we run out of visitable nodes and we haven't visited all nodes,
    # then there was a cycle. It blocked the traversal because some
    # node couldn't be visited until one of its descendants had been
    # visited too.
    # This is a standard cycle detection algorithm.

    visited = 0
    while visitable:
        # Since each node is inserted into the visitable queue exactly
        # once, it comes out of the queue exactly once
        # That means we can decrement its children's unvisited parent count
        # and increment the visited node count without double-counting
        node = visitable.popleft()
        visited += 1
        for client in node_to_children.get(node, []):
            parent_counts[client] -= 1
            # If all of a node's parents have been visited,
            # it may now be visited too
            if not parent_counts[client]:
                visitable.append(client)

    return visited != len(parent_counts)


def _build_droot_impact(destroy_handler):
    droot = {}   # destroyed view + nonview variables -> foundation
    impact = {}  # destroyed nonview variable -> it + all views of it
    root_destroyer = {}  # root -> destroyer apply

    for app in destroy_handler.destroyers:
        for output_idx, input_idx_list in app.op.destroy_map.items():
            if len(input_idx_list) != 1:
                raise NotImplementedError()
            input_idx = input_idx_list[0]
            input = app.inputs[input_idx]

            # Find non-view variable which is ultimatly viewed by input.
            view_i = destroy_handler.view_i
            _r = input
            while _r is not None:
                r = _r
                _r = view_i.get(r)
            input_root = r

            if input_root in droot:
                raise InconsistencyError(
                    "Multiple destroyers of %s" % input_root)
            droot[input_root] = input_root
            root_destroyer[input_root] = app

            # The code here add all the variables that are views of r into
            # an OrderedSet input_impact
            input_impact = OrderedSet()
            queue = Queue()
            queue.put(input_root)
            while not queue.empty():
                v = queue.get()
                for n in destroy_handler.view_o.get(v, []):
                    input_impact.add(n)
                    queue.put(n)

            for v in input_impact:
                assert v not in droot
                droot[v] = input_root

            impact[input_root] = input_impact
            impact[input_root].add(input_root)

    return droot, impact, root_destroyer


def fast_inplace_check(inputs):
    """
    Return the variables in inputs that are posible candidate for as inputs of
    inplace operation.

    Parameters
    ----------
    inputs : list
        Inputs Variable that you want to use as inplace destination.

    """
    fgraph = inputs[0].fgraph
    Supervisor = theano.compile.function_module.Supervisor
    protected_inputs = [f.protected for f in fgraph._features
                        if isinstance(f, Supervisor)]
    protected_inputs = sum(protected_inputs, [])  # flatten the list
    protected_inputs.extend(fgraph.outputs)

    inputs = [i for i in inputs if
              not isinstance(i, graph.Constant) and
              not fgraph.destroyers(i) and
              i not in protected_inputs]
    return inputs

if 0:
    # old, non-incremental version of the DestroyHandler
    class DestroyHandler(toolbox.Bookkeeper):
        """
        The DestroyHandler class detects when a graph is impossible to evaluate
        because of aliasing and destructive operations.

        Several data structures are used to do this.

        When an Op uses its view_map property to declare that an output may be
        aliased to an input, then if that output is destroyed, the input is also
        considering to be destroyed. The view_maps of several Ops can feed into
        one another and form a directed graph. The consequence of destroying any
        variable in such a graph is that all variables in the graph must be
        considered to be destroyed, because they could all be refering to the
        same underlying storage. In the current implementation, that graph is a
        tree, and the root of that tree is called the foundation. The `droot`
        property of this class maps from every graph variable to its foundation.
        The `impact` property maps backward from the foundation to all of the
        variables that depend on it. When any variable is destroyed, this class
        marks the foundation of that variable as being destroyed, with the
        `root_destroyer` property.

        """

        droot = {}
        """
        destroyed view + nonview variables -> foundation.

        """
        impact = {}
        """
        destroyed nonview variable -> it + all views of it.

        """
        root_destroyer = {}
        """
        root -> destroyer apply.

        """
        def __init__(self, do_imports_on_attach=True):
            self.fgraph = None
            self.do_imports_on_attach = do_imports_on_attach

        def on_attach(self, fgraph):
            """
            When attaching to a new fgraph, check that
            1) This DestroyHandler wasn't already attached to some fgraph
               (its data structures are only set up to serve one)
            2) The FunctionGraph doesn't already have a DestroyHandler.
               This would result in it validating everything twice, causing
               compilation to be slower.

            TODO: WRITEME: what does this do besides the checks?

            """
            # Do the checking #
            already_there = False
            if self.fgraph not in [None, fgraph]:
                raise Exception("A DestroyHandler instance can only serve"
                                " one FunctionGraph. (Matthew 6:24)")
            for attr in ('destroyers', 'destroy_handler'):
                if hasattr(fgraph, attr):
                    already_there = True

            if already_there:
                # FunctionGraph.attach_feature catches AlreadyThere
                # and cancels the attachment
                raise toolbox.AlreadyThere(
                    "DestroyHandler feature is already present or in"
                    " conflict with another plugin.")

            # end of checking #

            def get_destroyers_of(r):
                droot, impact, root_destroyer = self.refresh_droot_impact()
                try:
                    return [root_destroyer[droot[r]]]
                except Exception:
                    return []

            fgraph.destroyers = get_destroyers_of
            fgraph.destroy_handler = self

            self.fgraph = fgraph
            self.destroyers = OrderedSet()  # set of Apply instances with non-null destroy_map
            self.view_i = {}  # variable -> variable used in calculation
            self.view_o = {}  # variable -> set of variables that use this one as a direct input
            # clients: how many times does an apply use a given variable
            self.clients = {}  # variable -> apply -> ninputs
            self.stale_droot = True

            # IG: It's unclear if this is meant to be included in deployed code. It looks like
            # it is unnecessary if FunctionGraph is working correctly, so I am commenting uses
            # of it (for speed) but leaving the commented code in place so it is easy to restore
            # for debugging purposes.
            # Note: is there anything like the C preprocessor for python? It would be useful to
            # just ifdef these things out
            # self.debug_all_apps = set()
            if self.do_imports_on_attach:
                toolbox.Bookkeeper.on_attach(self, fgraph)

        def refresh_droot_impact(self):
            if self.stale_droot:
                self.droot, self.impact, self.root_destroyer = _build_droot_impact(self)
                self.stale_droot = False
            return self.droot, self.impact, self.root_destroyer

        def on_detach(self, fgraph):
            if fgraph is not self.fgraph:
                raise Exception("detaching wrong fgraph", fgraph)
            del self.destroyers
            del self.view_i
            del self.view_o
            del self.clients
            del self.stale_droot
            assert self.fgraph.destroyer_handler is self
            delattr(self.fgraph, 'destroyers')
            delattr(self.fgraph, 'destroy_handler')
            self.fgraph = None

        def on_import(self, fgraph, app, reason):
            """
            Add Apply instance to set which must be computed.

            """
            # if app in self.debug_all_apps: raise ProtocolError("double import")
            # self.debug_all_apps.add(app)
            # print 'DH IMPORT', app, id(app), id(self), len(self.debug_all_apps)

            # If it's a destructive op, add it to our watch list
            if getattr(app.op, 'destroy_map', {}):
                self.destroyers.add(app)

            # add this symbol to the forward and backward maps
            for o_idx, i_idx_list in iteritems(getattr(app.op, 'view_map', {})):
                if len(i_idx_list) > 1:
                    raise NotImplementedError(
                        'destroying this output invalidates multiple inputs',
                        (app. op))
                o = app.outputs[o_idx]
                i = app.inputs[i_idx_list[0]]
                self.view_i[o] = i
                self.view_o.setdefault(i, OrderedSet()).add(o)

            # update self.clients
            for i, input in enumerate(app.inputs):
                self.clients.setdefault(input, {}).setdefault(app, 0)
                self.clients[input][app] += 1

            for i, output in enumerate(app.outputs):
                self.clients.setdefault(output, {})

            self.stale_droot = True

        def on_prune(self, fgraph, app, reason):
            """
            Remove Apply instance from set which must be computed.

            """
            # if app not in self.debug_all_apps: raise ProtocolError("prune without import")
            # self.debug_all_apps.remove(app)

            # UPDATE self.clients
            for i, input in enumerate(OrderedSet(app.inputs)):
                del self.clients[input][app]

            if getattr(app.op, 'destroy_map', {}):
                self.destroyers.remove(app)

            # Note: leaving empty client dictionaries in the struct.
            # Why? It's a pain to remove them. I think they aren't doing any harm, they will be
            # deleted on_detach().

            # UPDATE self.view_i, self.view_o
            for o_idx, i_idx_list in iteritems(getattr(app.op, 'view_map', {})):
                if len(i_idx_list) > 1:
                    # destroying this output invalidates multiple inputs
                    raise NotImplementedError()
                o = app.outputs[o_idx]
                i = app.inputs[i_idx_list[0]]

                del self.view_i[o]

                self.view_o[i].remove(o)
                if not self.view_o[i]:
                    del self.view_o[i]

            self.stale_droot = True

        def on_change_input(self, fgraph, app, i, old_r, new_r, reason):
            """
            app.inputs[i] changed from old_r to new_r.

            """
            if app == 'output':
                # app == 'output' is special key that means FunctionGraph is redefining which nodes are being
                # considered 'outputs' of the graph.
                pass
            else:
                # if app not in self.debug_all_apps: raise ProtocolError("change without import")

                # UPDATE self.clients
                self.clients[old_r][app] -= 1
                if self.clients[old_r][app] == 0:
                    del self.clients[old_r][app]

                self.clients.setdefault(new_r, {}).setdefault(app, 0)
                self.clients[new_r][app] += 1

                # UPDATE self.view_i, self.view_o
                for o_idx, i_idx_list in iteritems(getattr(app.op, 'view_map',
                                                           {})):
                    if len(i_idx_list) > 1:
                        # destroying this output invalidates multiple inputs
                        raise NotImplementedError()
                    i_idx = i_idx_list[0]
                    output = app.outputs[o_idx]
                    if i_idx == i:
                        if app.inputs[i_idx] is not new_r:
                            raise ProtocolError("wrong new_r on change")

                        self.view_i[output] = new_r

                        self.view_o[old_r].remove(output)
                        if not self.view_o[old_r]:
                            del self.view_o[old_r]

                        self.view_o.setdefault(new_r, OrderedSet()).add(output)

            self.stale_droot = True

        def validate(self, fgraph):
            """
            Return None.

            Raise InconsistencyError when
            a) orderings() raises an error
            b) orderings cannot be topologically sorted.

            """
            if self.destroyers:
                ords = self.orderings(fgraph)

                if _contains_cycle(fgraph, ords):
                    raise InconsistencyError(
                        "Dependency graph contains cycles")
            else:
                # James's Conjecture:
                # If there are no destructive ops, then there can be no cycles.
                pass
            return True

        def orderings(self, fgraph):
            """
            Return orderings induced by destructive operations.

            Raise InconsistencyError when
            a) attempting to destroy indestructable variable, or
            b) attempting to destroy a value multiple times, or
            c) an Apply destroys (illegally) one of its own inputs by aliasing

            """
            rval = OrderedDict()

            if self.destroyers:
                # BUILD DATA STRUCTURES
                # CHECK for multiple destructions during construction of variables

                droot, impact, __ignore = self.refresh_droot_impact()

                # check for destruction of constants
                illegal_destroy = [
                    r for r in droot if
                    getattr(r.tag, 'indestructible', False) or
                    isinstance(r, graph.Constant)]
                if illegal_destroy:
                    # print 'destroying illegally'
                    raise InconsistencyError(
                        "Attempting to destroy indestructible variables: %s" %
                        illegal_destroy)

                # add destroyed variable clients as computational dependencies
                for app in self.destroyers:
                    # for each destroyed input...
                    for output_idx, input_idx_list in iteritems(app.op.destroy_map):
                        destroyed_idx = input_idx_list[0]
                        destroyed_variable = app.inputs[destroyed_idx]
                        root = droot[destroyed_variable]
                        root_impact = impact[root]
                        # we generally want to put all clients of things which depend on root
                        # as pre-requisites of app.
                        # But, app is itself one such client!
                        # App will always be a client of the node we're destroying
                        # (destroyed_variable, but the tricky thing is when it is also a client of
                        # *another variable* viewing on the root.  Generally this is illegal, (e.g.,
                        # add_inplace(x, x.T).  In some special cases though, the in-place op will
                        # actually be able to work properly with multiple destroyed inputs (e.g,
                        # add_inplace(x, x).  An Op that can still work in this case should declare
                        # so via the 'destroyhandler_tolerate_same' attribute or
                        # 'destroyhandler_tolerate_aliased' attribute.
                        #
                        # destroyhandler_tolerate_same should be a list of pairs of the form
                        # [(idx0, idx1), (idx0, idx2), ...]
                        # The first element of each pair is the input index of a destroyed
                        # variable.
                        # The second element of each pair is the index of a different input where
                        # we will permit exactly the same variable to appear.
                        # For example, add_inplace.tolerate_same might be [(0,1)] if the destroyed
                        # input is also allowed to appear as the second argument.
                        #
                        # destroyhandler_tolerate_aliased is the same sort of list of
                        # pairs.
                        # op.destroyhandler_tolerate_aliased = [(idx0, idx1)] tells the
                        # destroyhandler to IGNORE an aliasing between a destroyed
                        # input idx0 and another input idx1.
                        # This is generally a bad idea, but it is safe in some
                        # cases, such as
                        # - the op reads from the aliased idx1 before modifying idx0
                        # - the idx0 and idx1 are guaranteed not to overlap (e.g.
                        #   they are pointed at different rows of a matrix).
                        #

                        # CHECK FOR INPUT ALIASING
                        # OPT: pre-compute this on import
                        tolerate_same = getattr(app.op,
                                                'destroyhandler_tolerate_same',
                                                [])
                        assert isinstance(tolerate_same, list)
                        tolerated = OrderedSet(idx1 for idx0, idx1 in
                                               tolerate_same
                                               if idx0 == destroyed_idx)
                        tolerated.add(destroyed_idx)
                        tolerate_aliased = getattr(
                            app.op, 'destroyhandler_tolerate_aliased', [])
                        assert isinstance(tolerate_aliased, list)
                        ignored = OrderedSet(idx1 for idx0, idx1
                                             in tolerate_aliased
                                             if idx0 == destroyed_idx)
                        # print 'tolerated', tolerated
                        # print 'ignored', ignored
                        for i, input in enumerate(app.inputs):
                            if i in ignored:
                                continue
                            if input in root_impact \
                                    and (i not in tolerated or input is not destroyed_variable):
                                raise InconsistencyError("Input aliasing: %s (%i, %i)"
                                                         % (app, destroyed_idx, i))

                        # add the rule: app must be preceded by all other Apply instances that
                        # depend on destroyed_input
                        root_clients = OrderedSet()
                        for r in root_impact:
                            assert not [a for a, c in
                                        iteritems(self.clients[r]) if not c]
                            root_clients.update([a for a, c in
                                                 iteritems(self.clients[r])
                                                 if c])
                        root_clients.remove(app)
                        if root_clients:
                            rval[app] = root_clients

            return rval


class DestroyHandler(toolbox.Bookkeeper):  # noqa
    """
    The DestroyHandler class detects when a graph is impossible to evaluate
    because of aliasing and destructive operations.

    Several data structures are used to do this.

    An Op can use its view_map property to declare that an output may be
    aliased to an input. If that output is destroyed, the input is also
    considered to be destroyed. The view_maps of several Ops can feed into
    one another and form a directed graph. The consequence of destroying any
    variable in such a graph is that all variables in the graph must be
    considered to be destroyed, because they could all be refering to the
    same underlying storage.

    In the current implementation, that graph is a tree, and the root of that
    tree is called the foundation.

    TODO: why "in the current implementation" ? is there another implementation
          planned?
    TODO: why is the graph a tree? isn't it possible that one variable could
          be aliased to many variables? for example, don't switch and ifelse
          have to do this?

    The original DestroyHandler (if 0'ed out above) computed several data
    structures from scratch each time it was asked to validate the graph.
    Because this happens potentially thousands of times and each graph to
    validate is extremely similar to the previous one, computing the
    data structures from scratch repeatedly was wasteful and resulted in
    high compile times for large graphs.

    This implementation computes the data structures once at initialization
    and then incrementally updates them.

    It is a work in progress. The following data structures have been
    converted to use the incremental strategy:
        <none>

    The following data structures remain to be converted:
        <unknown>

    """
    pickle_rm_attr = ["destroyers"]

    def __init__(self, do_imports_on_attach=True):
        self.fgraph = None
        self.do_imports_on_attach = do_imports_on_attach

        """
        Maps every variable in the graph to its "foundation" (deepest
        ancestor in view chain).
        TODO: change name to var_to_vroot.

        """
        self.droot = OrderedDict()

        """
        Maps a variable to all variables that are indirect or direct views of it
        (including itself) essentially the inverse of droot.
        TODO: do all variables appear in this dict, or only those that are
              foundations?
        TODO: do only destroyed variables go in here? one old docstring said so.
        TODO: rename to x_to_views after reverse engineering what x is

        """
        self.impact = OrderedDict()

        """
        If a var is destroyed, then this dict will map
        droot[var] to the apply node that destroyed var
        TODO: rename to vroot_to_destroyer

        """
        self.root_destroyer = OrderedDict()

    def on_attach(self, fgraph):
        """
        When attaching to a new fgraph, check that
            1) This DestroyHandler wasn't already attached to some fgraph
               (its data structures are only set up to serve one).
            2) The FunctionGraph doesn't already have a DestroyHandler.
               This would result in it validating everything twice, causing
               compilation to be slower.

        Give the FunctionGraph instance:
            1) A new method "destroyers(var)"
               TODO: what does this do exactly?
            2) A new attribute, "destroy_handler"
        TODO: WRITEME: what does this do besides the checks?

        """

        # Do the checking #
        already_there = False
        if self.fgraph is fgraph:
            already_there = True
        if self.fgraph is not None:
            raise Exception(
                "A DestroyHandler instance can only serve one"
                " FunctionGraph. (Matthew 6:24)")
        for attr in ('destroyers', 'destroy_handler'):
            if hasattr(fgraph, attr):
                already_there = True

        if already_there:
            # FunctionGraph.attach_feature catches AlreadyThere and cancels the attachment
            raise toolbox.AlreadyThere(
                "DestroyHandler feature is already present"
                " or in conflict with another plugin.")

        # Annotate the FunctionGraph #
        self.unpickle(fgraph)
        fgraph.destroy_handler = self

        self.fgraph = fgraph
        self.destroyers = OrderedSet()  # set of Apply instances with non-null destroy_map
        self.view_i = OrderedDict()  # variable -> variable used in calculation
        self.view_o = OrderedDict()  # variable -> set of variables that use this one as a direct input
        # clients: how many times does an apply use a given variable
        self.clients = OrderedDict()  # variable -> apply -> ninputs
        self.stale_droot = True

        self.debug_all_apps = OrderedSet()
        if self.do_imports_on_attach:
            toolbox.Bookkeeper.on_attach(self, fgraph)

    def unpickle(self, fgraph):
        def get_destroyers_of(r):
            droot, impact, root_destroyer = self.refresh_droot_impact()
            try:
                return [root_destroyer[droot[r]]]
            except Exception:
                return []
        fgraph.destroyers = get_destroyers_of

    def refresh_droot_impact(self):
        """
        Makes sure self.droot, self.impact, and self.root_destroyer are up to
        date, and returns them (see docstrings for these properties above).

        """
        if self.stale_droot:
            self.droot, self.impact, self.root_destroyer =\
                _build_droot_impact(self)
            self.stale_droot = False
        return self.droot, self.impact, self.root_destroyer

    def on_detach(self, fgraph):
        if fgraph is not self.fgraph:
            raise Exception("detaching wrong fgraph", fgraph)
        del self.destroyers
        del self.view_i
        del self.view_o
        del self.clients
        del self.stale_droot
        assert self.fgraph.destroyer_handler is self
        delattr(self.fgraph, 'destroyers')
        delattr(self.fgraph, 'destroy_handler')
        self.fgraph = None

    def fast_destroy(self, app):
        """
        Do the check for only 1 level.

        For now:
        - Destroyed variables can have only 1 clients.
        - Allow sequence of destroy variables.
        - Allow view to have multiple clients.
        - Allow sequence of view.
        - But don't allow to destroy view
        """
<<<<<<< HEAD
        
        dm = getattr(app.op, 'destroy_map', None)
        if not dm:
            return

        logging.basicConfig()
        log = logging.getLogger("LOG")
        inputs = []  # list of app's destroyed inputs
        for i in dm.values():
            inputs += i
        for inp_idx in inputs:
            inp = app.inputs[inp_idx]
            if len(inp.clients) > 1:
                if inp.owner:
                    app2 = inp.owner
                    inp_idx2 = app2.outputs.index(inp)
                    d = getattr(app2.op, 'destroy_map', {}).get(inp_idx2, [])
                    v = getattr(app2.op, 'view_map', {}).get(inp_idx2, [])
                    dv = d + v
                    assert len(dv) <= 1
                    if len(v) > 0:
                        raise InconsistencyError()
                else:
=======
        return
        dm = getattr(app.op, 'destroy_map', None)
        if not dm:
            return
        inputs = sum(dm.values())  # list of app's destroyed inputs
        for inp_idx in inputs:
            inp = app.inputs[inp_idx]
            if inp.owner:
                if len(inp.clients() > 1):
                    raise InconsistencyError()
                app2 = inp.owner
                inp_idx2 = app2.outputs.index(inp)
                d = getattr(app2, 'destroy_map', {}).get(inp_idx2, [])
                v = getattr(app2, 'view_map', {}).get(inp_idx2, [])
                dv = d+v
                assert len(dv) <= 1
                if len(v) > 0:
>>>>>>> fdfc50a4
                    raise InconsistencyError()

    def on_import(self, fgraph, app, reason):
        """
        Add Apply instance to set which must be computed.

        """

        if app in self.debug_all_apps:
            raise ProtocolError("double import")
        self.debug_all_apps.add(app)
        # print 'DH IMPORT', app, id(app), id(self), len(self.debug_all_apps)

        # If it's a destructive op, add it to our watch list
        if getattr(app.op, 'destroy_map', {}):
            # TODO: check here only one level of fast destroy_map.
            self.destroyers.add(app)
            self.fast_destroy(app)

        # add this symbol to the forward and backward maps
        for o_idx, i_idx_list in iteritems(getattr(app.op, 'view_map', {})):
            if len(i_idx_list) > 1:
                raise NotImplementedError(
                    'destroying this output invalidates multiple inputs',
                    (app. op))
            o = app.outputs[o_idx]
            i = app.inputs[i_idx_list[0]]
            self.view_i[o] = i
            self.view_o.setdefault(i, OrderedSet()).add(o)

        # update self.clients
        for i, input in enumerate(app.inputs):
            self.clients.setdefault(input, OrderedDict()).setdefault(app, 0)
            self.clients[input][app] += 1

        for i, output in enumerate(app.outputs):
            self.clients.setdefault(output, OrderedDict())

        self.stale_droot = True

    def on_prune(self, fgraph, app, reason):
        """
        Remove Apply instance from set which must be computed.

        """
        if app not in self.debug_all_apps:
            raise ProtocolError("prune without import")
        self.debug_all_apps.remove(app)

        # UPDATE self.clients
        for i, input in enumerate(OrderedSet(app.inputs)):
            del self.clients[input][app]

        if getattr(app.op, 'destroy_map', OrderedDict()):
            self.destroyers.remove(app)

        # Note: leaving empty client dictionaries in the struct.
        # Why? It's a pain to remove them. I think they aren't doing any harm, they will be
        # deleted on_detach().

        # UPDATE self.view_i, self.view_o
        for o_idx, i_idx_list in iteritems(getattr(app.op, 'view_map',
                                                   OrderedDict())):
            if len(i_idx_list) > 1:
                # destroying this output invalidates multiple inputs
                raise NotImplementedError()
            o = app.outputs[o_idx]
            i = app.inputs[i_idx_list[0]]

            del self.view_i[o]

            self.view_o[i].remove(o)
            if not self.view_o[i]:
                del self.view_o[i]

        self.stale_droot = True

    def on_change_input(self, fgraph, app, i, old_r, new_r, reason):
        """
        app.inputs[i] changed from old_r to new_r.

        """
        if app == 'output':
            # app == 'output' is special key that means FunctionGraph is redefining which nodes are being
            # considered 'outputs' of the graph.
            pass
        else:
            if app not in self.debug_all_apps:
                raise ProtocolError("change without import")

            # UPDATE self.clients
            self.clients[old_r][app] -= 1
            if self.clients[old_r][app] == 0:
                del self.clients[old_r][app]

            self.clients.setdefault(new_r, OrderedDict()).setdefault(app, 0)
            self.clients[new_r][app] += 1

            # UPDATE self.view_i, self.view_o
            for o_idx, i_idx_list in iteritems(getattr(app.op, 'view_map',
                                                       OrderedDict())):
                if len(i_idx_list) > 1:
                    # destroying this output invalidates multiple inputs
                    raise NotImplementedError()
                i_idx = i_idx_list[0]
                output = app.outputs[o_idx]
                if i_idx == i:
                    if app.inputs[i_idx] is not new_r:
                        raise ProtocolError("wrong new_r on change")

                    self.view_i[output] = new_r

                    self.view_o[old_r].remove(output)
                    if not self.view_o[old_r]:
                        del self.view_o[old_r]

                    self.view_o.setdefault(new_r, OrderedSet()).add(output)

            # TODO: check here only one level of fast destroy_map.
            self.fast_destroy(app)
        self.stale_droot = True

    def validate(self, fgraph):
        """
        Return None.

        Raise InconsistencyError when
        a) orderings() raises an error
        b) orderings cannot be topologically sorted.

        """
        if self.destroyers:
            ords = self.orderings(fgraph)

            if _contains_cycle(fgraph, ords):
                raise InconsistencyError("Dependency graph contains cycles")
        else:
            # James's Conjecture:
            # If there are no destructive ops, then there can be no cycles.

            # FB: This isn't always True. It can happend that
            # optimization introduce node that depend on itself. This
            # is very rare and should not happen in general. It will be
            # caught later. The error will be far from the source. But
            # doing this conjecture should speed up compilation most of
            # the time. The user should create such dependency except
            # if he mess too much with the internal.
            pass
        return True

    def orderings(self, fgraph):
        """
        Return orderings induced by destructive operations.

        Raise InconsistencyError when
        a) attempting to destroy indestructable variable, or
        b) attempting to destroy a value multiple times, or
        c) an Apply destroys (illegally) one of its own inputs by aliasing

        """
        rval = OrderedDict()

        if self.destroyers:
            # BUILD DATA STRUCTURES
            # CHECK for multiple destructions during construction of variables

            droot, impact, __ignore = self.refresh_droot_impact()

            # check for destruction of constants
            illegal_destroy = [r for r in droot if
                               getattr(r.tag, 'indestructible', False) or
                               isinstance(r, graph.Constant)]
            if illegal_destroy:
                raise InconsistencyError(
                    "Attempting to destroy indestructible variables: %s" %
                    illegal_destroy)

            # add destroyed variable clients as computational dependencies
            for app in self.destroyers:
                # for each destroyed input...
                for output_idx, input_idx_list in iteritems(app.op.destroy_map):
                    destroyed_idx = input_idx_list[0]
                    destroyed_variable = app.inputs[destroyed_idx]
                    root = droot[destroyed_variable]
                    root_impact = impact[root]
                    # we generally want to put all clients of things which depend on root
                    # as pre-requisites of app.
                    # But, app is itself one such client!
                    # App will always be a client of the node we're destroying
                    # (destroyed_variable, but the tricky thing is when it is also a client of
                    # *another variable* viewing on the root.  Generally this is illegal, (e.g.,
                    # add_inplace(x, x.T).  In some special cases though, the in-place op will
                    # actually be able to work properly with multiple destroyed inputs (e.g,
                    # add_inplace(x, x).  An Op that can still work in this case should declare
                    # so via the 'destroyhandler_tolerate_same' attribute or
                    # 'destroyhandler_tolerate_aliased' attribute.
                    #
                    # destroyhandler_tolerate_same should be a list of pairs of the form
                    # [(idx0, idx1), (idx0, idx2), ...]
                    # The first element of each pair is the input index of a destroyed
                    # variable.
                    # The second element of each pair is the index of a different input where
                    # we will permit exactly the same variable to appear.
                    # For example, add_inplace.tolerate_same might be [(0,1)] if the destroyed
                    # input is also allowed to appear as the second argument.
                    #
                    # destroyhandler_tolerate_aliased is the same sort of list of
                    # pairs.
                    # op.destroyhandler_tolerate_aliased = [(idx0, idx1)] tells the
                    # destroyhandler to IGNORE an aliasing between a destroyed
                    # input idx0 and another input idx1.
                    # This is generally a bad idea, but it is safe in some
                    # cases, such as
                    # - the op reads from the aliased idx1 before modifying idx0
                    # - the idx0 and idx1 are guaranteed not to overlap (e.g.
                    #   they are pointed at different rows of a matrix).
                    #

                    # CHECK FOR INPUT ALIASING
                    # OPT: pre-compute this on import
                    tolerate_same = getattr(app.op,
                                            'destroyhandler_tolerate_same', [])
                    assert isinstance(tolerate_same, list)
                    tolerated = OrderedSet(idx1 for idx0, idx1 in tolerate_same
                                           if idx0 == destroyed_idx)
                    tolerated.add(destroyed_idx)
                    tolerate_aliased = getattr(
                        app.op, 'destroyhandler_tolerate_aliased', [])
                    assert isinstance(tolerate_aliased, list)
                    ignored = OrderedSet(idx1 for idx0, idx1 in tolerate_aliased
                                         if idx0 == destroyed_idx)
                    # print 'tolerated', tolerated
                    # print 'ignored', ignored
                    for i, input in enumerate(app.inputs):
                        if i in ignored:
                            continue
                        if input in root_impact \
                                and (i not in tolerated or
                                     input is not destroyed_variable):
                            raise InconsistencyError("Input aliasing: %s (%i, %i)"
                                                     % (app, destroyed_idx, i))

                    # add the rule: app must be preceded by all other Apply instances that
                    # depend on destroyed_input
                    root_clients = OrderedSet()
                    for r in root_impact:
                        assert not [a for a, c in self.clients[r].items() if not c]
                        root_clients.update([a for a, c in self.clients[r].items() if c])
                    root_clients.remove(app)
                    if root_clients:
                        rval[app] = root_clients

        return rval<|MERGE_RESOLUTION|>--- conflicted
+++ resolved
@@ -56,33 +56,7 @@
         True if the graph contains a cycle, False otherwise.
 
     """
-<<<<<<< HEAD
-
-=======
-    if False:
-        import pdb;pdb.set_trace()
-        for n in fgraph.apply_nodes:
-            dm = getattr(n.op, 'destroy_map', None)
-            if not dm:
-                continue
-            inputs = sum(dm.values())
-            for inp_idx in inputs:
-                inp = n.inputs[inp_idx]
-                while inp.owner:
-                    if len(inp.clients() > 1):
-                        return True
-                    n2 = inp.owner
-                    inp_idx2 = n2.outputs.index(inp)
-                    d = getattr(n2, 'destroy_map', {}).get(inp_idx2, [])
-                    d += getattr(n2, 'view_map', {}).get(inp_idx2, [])
-                    assert len(d) <= 1
-                    if len(d) == 0:
-                        continue
-                    inp_idx3 = d[0]
-                    inp = n2.inputs[above]
-
-        return False
->>>>>>> fdfc50a4
+
     # These are lists of Variable instances
     outputs = fgraph.outputs
 
@@ -816,32 +790,7 @@
         - Allow sequence of view.
         - But don't allow to destroy view
         """
-<<<<<<< HEAD
-        
-        dm = getattr(app.op, 'destroy_map', None)
-        if not dm:
-            return
-
-        logging.basicConfig()
-        log = logging.getLogger("LOG")
-        inputs = []  # list of app's destroyed inputs
-        for i in dm.values():
-            inputs += i
-        for inp_idx in inputs:
-            inp = app.inputs[inp_idx]
-            if len(inp.clients) > 1:
-                if inp.owner:
-                    app2 = inp.owner
-                    inp_idx2 = app2.outputs.index(inp)
-                    d = getattr(app2.op, 'destroy_map', {}).get(inp_idx2, [])
-                    v = getattr(app2.op, 'view_map', {}).get(inp_idx2, [])
-                    dv = d + v
-                    assert len(dv) <= 1
-                    if len(v) > 0:
-                        raise InconsistencyError()
-                else:
-=======
-        return
+
         dm = getattr(app.op, 'destroy_map', None)
         if not dm:
             return
@@ -858,7 +807,6 @@
                 dv = d+v
                 assert len(dv) <= 1
                 if len(v) > 0:
->>>>>>> fdfc50a4
                     raise InconsistencyError()
 
     def on_import(self, fgraph, app, reason):
