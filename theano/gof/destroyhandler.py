--- conflicted
+++ resolved
@@ -209,23 +209,12 @@
             # The code here add all the variables that are views of r into
             # an OrderedSet input_impact
             input_impact = OrderedSet()
-<<<<<<< HEAD
             queue = [input_root]
             while queue:
                 v = queue.pop()
                 for n in destroy_handler.view_o.get(v, []):
                     input_impact.add(n)
                     queue.append(n)
-=======
-
-            q = deque()
-            q.append(input_root)
-            while len(q) > 0:
-                v = q.popleft()
-                for n in destroy_handler.view_o.get(v, []):
-                    input_impact.add(n)
-                    q.append(n)
->>>>>>> dab0b393
 
             for v in input_impact:
                 assert v not in droot
