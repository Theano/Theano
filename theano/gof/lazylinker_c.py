import errno
import os, logging, sys

import theano
from theano import config
from theano.gof.compilelock import get_lock, release_lock
from theano.gof import cmodule

_logger = logging.getLogger('theano.gof.lazylinker_c')

force_compile = False
version = 0.20  # must match constant returned in function get_version()

def try_import():
    global lazylinker_ext
    sys.path[0:0] = [config.compiledir]
    import lazylinker_ext
    del sys.path[0]

def try_reload():
    sys.path[0:0] = [config.compiledir]
    reload(lazylinker_ext)
    del sys.path[0]

try:
    # See gh issue #728 for why these lines are here. Summary: compiledir must
    # be at the beginning of the path to avoid conflicts with any other
    # lazylinker_ext modules that might exist (this step handled in try_import
    # and try_reload). An __init__.py file must be created for the same reason.
    # Note that these lines may seem redundant (they are repeated in
    # compile_str()) but if another lazylinker_ext does exist then it will be
    # imported and compile_str won't get called at all.
    location = os.path.join(config.compiledir, 'lazylinker_ext')
<<<<<<< HEAD
    try:
        # Try to make the location
        os.mkdir(location)
    except OSError, e:
        # If we get an error, verify that the error was # 17, the path already exists,
        # and that it is a directory
        # Note: we can't check if it exists before making it, because we are not holding
        # the lock right now, so we could race another process and get error 17 if we lose
        # the race
        assert 'Errno 17' in str(e)
        assert os.path.isdir(location)

=======
>>>>>>> 7cf1be22
    if not os.path.exists(location):
        try:
            # Try to make the location
            os.mkdir(location)
        except OSError, e:
            # If we get an error, verify that the error was # 17, the path already exists,
            # and that it is a directory
            # Note: we can't check if it exists before making it, because we are not holding
            # the lock right now, so we could race another process and get error 17 if we lose
            # the race
            assert e.errno == errno.EEXIST
            assert os.path.isdir(location)

    if not os.path.exists(os.path.join(location, '__init__.py')):
        file(os.path.join(location, '__init__.py'), 'w').close()

    _need_reload = False
    if force_compile:
        raise ImportError()
    else:
        try_import()
        _need_reload = True
        if version != getattr(lazylinker_ext, '_version', None):
            raise ImportError()
except ImportError:
    get_lock()
    try:
        # Maybe someone else already finished compiling it while we were
        # waiting for the lock?
        try:
            if force_compile:
                raise ImportError()
            if _need_reload:
                # The module was successfully imported earlier: we need to
                # reload it to check if the version was updated.
                try_reload()
            else:
                try_import()
                _need_reload = True
            if version != getattr(lazylinker_ext, '_version', None):
                raise ImportError()
        except ImportError:
            _logger.info("Compiling new CVM")
            dirname = 'lazylinker_ext'
            # We use a .txt extensions as otherwise it don't get
            # included when we create a package to send to pypi
            # This happen even if we tell to include *.c files
            cfile = os.path.join(theano.__path__[0], 'gof', 'lazylinker_c.c.txt')
            code = open(cfile).read()
            loc = os.path.join(config.compiledir, dirname)
            if not os.path.exists(loc):
                os.mkdir(loc)
            args = cmodule.GCC_compiler.compile_args()
            cmodule.GCC_compiler.compile_str(dirname, code, location=loc,
                                             preargs=args)
            # Save version into the __init__.py file.
            init_py = os.path.join(loc, '__init__.py')
            open(init_py, 'w').write('_version = %s\n' % version)
            # If we just compiled the module for the first time, then it was
            # imported at the same time: we need to make sure we do not
            # reload the now outdated __init__.pyc below.
            init_pyc = os.path.join(loc, '__init__.pyc')
            if os.path.isfile(init_pyc):
                os.remove(init_pyc)
            try_import()
            try_reload()
            from lazylinker_ext import lazylinker_ext as lazy_c
            assert (lazylinker_ext._version ==
                    lazy_c.get_version())
            _logger.info("New version %s", lazylinker_ext._version)
    finally:
        # Release lock on compilation directory.
        release_lock()

from lazylinker_ext.lazylinker_ext import *
assert force_compile or (version == get_version())<|MERGE_RESOLUTION|>--- conflicted
+++ resolved
@@ -31,21 +31,6 @@
     # compile_str()) but if another lazylinker_ext does exist then it will be
     # imported and compile_str won't get called at all.
     location = os.path.join(config.compiledir, 'lazylinker_ext')
-<<<<<<< HEAD
-    try:
-        # Try to make the location
-        os.mkdir(location)
-    except OSError, e:
-        # If we get an error, verify that the error was # 17, the path already exists,
-        # and that it is a directory
-        # Note: we can't check if it exists before making it, because we are not holding
-        # the lock right now, so we could race another process and get error 17 if we lose
-        # the race
-        assert 'Errno 17' in str(e)
-        assert os.path.isdir(location)
-
-=======
->>>>>>> 7cf1be22
     if not os.path.exists(location):
         try:
             # Try to make the location
