--- conflicted
+++ resolved
@@ -1526,31 +1526,13 @@
         c_compiler = self.c_compiler()
         libs = self.libraries()
         preargs = self.compile_args()
-<<<<<<< HEAD
-        compiler_name = c_compiler.__name__
-
-        if compiler_name == 'NVCC_compiler' and config.lib.amdlibm:
-            # This lib does not work correctly with nvcc in device code.
-            # and newer version of g++ as 4.5.1.
-            # example of errors: "/usr/lib/gcc/x86_64-redhat-linux/4.5.1/
-            #                     include/mmintrin.h(49): error: identifier
-            #                     "__builtin_ia32_emms" is undefined"
-
-            if '<amdlibm.h>' in mod.includes:
-                mod.includes.remove('<amdlibm.h>')
-            if '-DREPLACE_WITH_AMDLIBM' in preargs:
-                preargs.remove('-DREPLACE_WITH_AMDLIBM')
-            if 'amdlibm' in libs:
-                libs.remove('amdlibm')
 
         if self.c_callable:
             # Add the include filename with the placeholder, as the hash is not
             # yet computed, but we need to add the include to compute the hash.
             filename_h = os.path.join(location, mod.hash_placeholder + '.h')
             mod.add_include(filename_h)
-=======
-        # We want to compute the code without the lock
->>>>>>> ecd9dc0b
+            
         src_code = mod.code()
         if self.c_callable:
             filename_h = os.path.join(location, '%s.h' % mod.code_hash)
