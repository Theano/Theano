"""
Generate and compile C modules for Python.

"""
from __future__ import absolute_import, print_function, division

import atexit
import six.moves.cPickle as pickle
import logging
import os
import re
import shutil
import stat
import subprocess
import sys
import tempfile
import time
import platform
import distutils.sysconfig
import warnings

import numpy.distutils  # TODO: TensorType should handle this

import theano
from theano.compat import PY3, decode, decode_iter
from six import b, BytesIO, StringIO, string_types, iteritems
from theano.gof.utils import flatten
from theano.configparser import config
from theano.gof.utils import hash_from_code
from theano.misc.windows import (subprocess_Popen,
                                 output_subprocess_Popen)

# we will abuse the lockfile mechanism when reading and writing the registry
from theano.gof import compilelock
from theano.configdefaults import gcc_version_str, local_bitwidth

importlib = None
try:
    import importlib
except ImportError:
    pass

_logger = logging.getLogger("theano.gof.cmodule")

METH_VARARGS = "METH_VARARGS"
METH_NOARGS = "METH_NOARGS"
# global variable that represent the total time spent in importing module.
import_time = 0


class MissingGXX(Exception):
    """
    This error is raised when we try to generate c code,
    but g++ is not available.

    """

    pass


def debug_counter(name, every=1):
    """
    Debug counter to know how often we go through some piece of code.

    This is a utility function one may use when debugging.

    Example
    -------
    debug_counter('I want to know how often I run this line')

    """
    setattr(debug_counter, name, getattr(debug_counter, name, 0) + 1)
    n = getattr(debug_counter, name)
    if n % every == 0:
        print("debug_counter [%s]: %s" % (name, n), file=sys.stderr)


class ExtFunction(object):
    """
    A C function to put into a DynamicModule.

    """

    name = ""
    """
    str - function's name.

    """
    code_block = ""
    """
    str - the entire code for the function.

    Has the form ``static PyObject* <name>([...]){ ... }

    See Python's C API Reference for how to write c functions for python
    modules.

    """
    method = ""
    """
    str - calling method for this function (i.e. 'METH_VARARGS', 'METH_NOARGS').

    """
    doc = ""
    """
    str - documentation string for this function.

    """

    def __init__(self, name, code_block, method, doc="undocumented"):
        self.name = name
        self.code_block = code_block
        self.method = method
        self.doc = doc

    def method_decl(self):
        """
        Returns the signature for this function.

        It goes into the DynamicModule's method table.

        """
        return '\t{"%s", %s, %s, "%s"}' % (
            self.name, self.name, self.method, self.doc)


class DynamicModule(object):
    def __init__(self, name=None):
        assert name is None, (
            "The 'name' parameter of DynamicModule"
            " cannot be specified anymore. Instead, 'code_hash'"
            " will be automatically computed and can be used as"
            " the module's name.")
        # While the module is not finalized, we can call add_...
        # when it is finalized, a hash is computed and used instead of
        # the placeholder, and as module name.
        self.finalized = False
        self.code_hash = None
        self.hash_placeholder = '<<<<HASH_PLACEHOLDER>>>>'

        self.support_code = []
        self.header_code = []
        self.functions = []
        self.includes = ["<Python.h>", "<iostream>", '"theano_mod_helper.h"']
        self.init_blocks = []

    def print_methoddef(self, stream):
        print("static PyMethodDef MyMethods[] = {", file=stream)
        for f in self.functions:
            print(f.method_decl(), ',', file=stream)
        print("\t{NULL, NULL, 0, NULL}", file=stream)
        print("};", file=stream)

    def print_init(self, stream):
        if PY3:
            print("""\
static struct PyModuleDef moduledef = {{
      PyModuleDef_HEAD_INIT,
      "{name}",
      NULL,
      -1,
      MyMethods,
}};
""".format(name=self.hash_placeholder), file=stream)
            print(("PyMODINIT_FUNC PyInit_%s(void) {" %
                  self.hash_placeholder), file=stream)
            for block in self.init_blocks:
                print('  ', block, file=stream)
            print("    PyObject *m = PyModule_Create(&moduledef);", file=stream)
            print("    return m;", file=stream)
        else:
            print(("PyMODINIT_FUNC init%s(void){" %
                  self.hash_placeholder), file=stream)
            for block in self.init_blocks:
                print('  ', block, file=stream)
            print('  ', ('(void) Py_InitModule("%s", MyMethods);'
                  % self.hash_placeholder), file=stream)
        print("}", file=stream)

    def add_include(self, str):
        # assert not self.finalized
        self.includes.append(str)

    def add_init_code(self, code):
        assert not self.finalized
        self.init_blocks.append(code)

    def add_support_code(self, code):
        assert not self.finalized
        if code not in self.support_code:  # TODO: KLUDGE
            self.support_code.append(code)

    def add_header_code(self, code):
        """
        This add code that will be inserted in the header file
        generated when self.gen_header() is called.
        """
        assert not self.finalized
        if code not in self.header_code:  # TODO: KLUDGE
            self.header_code.append(code)

    def add_function(self, fn):
        assert not self.finalized
        self.functions.append(fn)

    def gen_header(self, filename):
        # We need a finalized module to have self.code_hash
        assert self.finalized
        f = open(filename, 'w')
        print("#include <Python.h>", file=f)
        for code in self.header_code:
            code = re.sub(self.hash_placeholder, self.code_hash, code)
            print(code, file=f)
        f.close()

    def code(self, executable=False, c_callable=False):
        sio = StringIO()
        for inc in self.includes:
            if not inc:
                continue
            if inc[0] == '<' or inc[0] == '"':
                print("#include", inc, file=sio)
            else:
                print('#include "%s"' % inc, file=sio)

        print("//////////////////////", file=sio)
        print("////  Support Code", file=sio)
        print("//////////////////////", file=sio)
        for sc in self.support_code:
            print(sc, file=sio)
        if not executable:
            print("//////////////////////", file=sio)
            print("////  Functions", file=sio)
            print("//////////////////////", file=sio)
            for f in self.functions:
                print(f.code_block, file=sio)

            print("//////////////////////", file=sio)
            print("////  Module init", file=sio)
            print("//////////////////////", file=sio)
            self.print_methoddef(sio)
            self.print_init(sio)

        rval = sio.getvalue()
        # Make sure the hash of the code hasn't changed
        h = hash_from_code(rval)
 
        # Do not test hash code for c_callable funcion
        # It change during compilation
        if not c_callable:
            assert self.code_hash is None or self.code_hash == h
        self.code_hash = h
        rval = re.sub(self.hash_placeholder, self.code_hash, rval)
        # Finalize the Module, so no support code or function
        # can be added
        self.finalized = True

        return rval

    def list_code(self, ofile=sys.stdout):
        """
        Print out the code with line numbers to `ofile`.

        """
        for i, line in enumerate(self.code().split('\n')):
            print(('%4i' % (i + 1)), line, file=ofile)
        ofile.flush()

    # TODO: add_type


def dlimport(fullpath, suffix=None):
    """
    Dynamically load a .so, .pyd, .dll, or .py file.

    Parameters
    ----------
    fullpath : str
        A fully-qualified path do a compiled python module.
    suffix : str
        A suffix to strip from the end of fullpath to get the
        import name.

    Returns
    -------
    object
        The dynamically loaded module (from __import__).

    """
    if not os.path.isabs(fullpath):
        raise ValueError('`fullpath` must be an absolute path', fullpath)
    if suffix is None:
        if fullpath.endswith('.so'):
            suffix = '.so'
        elif fullpath.endswith('.pyd'):
            suffix = '.pyd'
        elif fullpath.endswith('.dll'):
            suffix = '.dll'
        elif fullpath.endswith('.py'):
            suffix = '.py'
        else:
            suffix = ''
    rval = None
    if fullpath.endswith(suffix):
        module_name = '.'.join(fullpath.split(os.path.sep)[-2:])[:-len(suffix)]
    else:
        raise ValueError('path has wrong suffix', (fullpath, suffix))
    workdir = fullpath[:-len(module_name) - 1 - len(suffix)]

    _logger.debug("WORKDIR %s", workdir)
    _logger.debug("module_name %s", module_name)

    sys.path[0:0] = [workdir]  # insert workdir at beginning (temporarily)
    global import_time
    try:
        if importlib is not None:
            if hasattr(importlib, "invalidate_caches"):
                importlib.invalidate_caches()
        t0 = time.time()
        with warnings.catch_warnings():
            warnings.filterwarnings("ignore",
                                    message="numpy.ndarray size changed")
            rval = __import__(module_name, {}, {}, [module_name])
        t1 = time.time()
        import_time += t1 - t0
        if not rval:
            raise Exception('__import__ failed', fullpath)
    finally:
        del sys.path[0]

    assert fullpath.startswith(rval.__file__)
    return rval


def dlimport_workdir(basedir):
    """
    Return a directory where you should put your .so file for dlimport
    to be able to load it, given a basedir which should normally be
    config.compiledir.

    """
    return tempfile.mkdtemp(dir=basedir)


def last_access_time(path):
    """
    Return the number of seconds since the epoch of the last access of a
    given file.

    """
    return os.stat(path)[stat.ST_ATIME]


def module_name_from_dir(dirname, err=True, files=None):
    """
    Scan the contents of a cache directory and return full path of the
    dynamic lib in it.

    """
    if files is None:
        files = os.listdir(dirname)
    names = [file for file in files
             if file.endswith('.so') or file.endswith('.pyd')]
    if len(names) == 0 and not err:
        return None
    elif len(names) == 1:
        return os.path.join(dirname, names[0])
    else:
        raise ValueError("More than 1 compiled module in this directory:" +
                         dirname)


def is_same_entry(entry_1, entry_2):
    """
    Return True iff both paths can be considered to point to the same module.

    This is the case if and only if at least one of these conditions holds:
        - They are equal.
        - Their real paths are equal.
        - They share the same temporary work directory and module file name.

    """
    if entry_1 == entry_2:
        return True
    if os.path.realpath(entry_1) == os.path.realpath(entry_2):
        return True
    if (os.path.basename(entry_1) == os.path.basename(entry_2) and
            (os.path.basename(os.path.dirname(entry_1)) ==
             os.path.basename(os.path.dirname(entry_2))) and
            os.path.basename(os.path.dirname(entry_1)).startswith('tmp')):
        return True
    return False


def get_module_hash(src_code, key):
    """
    Return an MD5 hash that uniquely identifies a module.

    This hash takes into account:
        1. The C source code of the module (`src_code`).
        2. The version part of the key.
        3. The compiler options defined in `key` (command line parameters and
           libraries to link against).
        4. The NumPy ABI version.

    """
    # `to_hash` will contain any element such that we know for sure that if
    # it changes, then the module hash should be different.
    # We start with the source code itself (stripping blanks might avoid
    # recompiling after a basic indentation fix for instance).
    to_hash = [l.strip() for l in src_code.split('\n')]
    # Get the version part of the key (ignore if unversioned).
    if key[0]:
        to_hash += list(map(str, key[0]))
    c_link_key = key[1]
    # Currently, in order to catch potential bugs early, we are very
    # convervative about the structure of the key and raise an exception
    # if it does not match exactly what we expect. In the future we may
    # modify this behavior to be less strict and be able to accomodate
    # changes to the key in an automatic way.
    # Note that if the key structure changes, the `get_safe_part` fucntion
    # below may also need to be modified.
    error_msg = ("This should not happen unless someone modified the code "
                 "that defines the CLinker key, in which case you should "
                 "ensure this piece of code is still valid (and this "
                 "AssertionError may be removed or modified to accomodate "
                 "this change)")
    assert c_link_key[0] == 'CLinker.cmodule_key', error_msg
    for key_element in c_link_key[1:]:
        if isinstance(key_element, tuple):
            # This should be the C++ compilation command line parameters or the
            # libraries to link against.
            to_hash += list(key_element)
        elif isinstance(key_element, string_types):
            if key_element.startswith('md5:'):
                # This is the md5 hash of the config options. We can stop
                # here.
                break
            elif (key_element.startswith('NPY_ABI_VERSION=0x') or
                  key_element.startswith('c_compiler_str=')):
                to_hash.append(key_element)
            else:
                raise AssertionError(error_msg)
        else:
            raise AssertionError(error_msg)
    return hash_from_code('\n'.join(to_hash))


def get_safe_part(key):
    """
    Return a tuple containing a subset of `key`, to be used to find equal keys.

    This tuple should only contain objects whose __eq__ and __hash__ methods
    can be trusted (currently: the version part of the key, as well as the
    md5 hash of the config options).
    It is used to reduce the amount of key comparisons one has to go through
    in order to find broken keys (i.e. keys with bad implementations of __eq__
    or __hash__).

    """
    version = key[0]
    # This function should only be called on versioned keys.
    assert version

    # Find the md5 hash part.
    c_link_key = key[1]
    for key_element in c_link_key[1:]:
        if (isinstance(key_element, string_types) and
                key_element.startswith('md5:')):
            md5 = key_element[4:]
            break

    return key[0] + (md5, )


class KeyData(object):
    """
    Used to store the key information in the cache.

    Parameters
    ----------
    keys
        Set of keys that are associated to the exact same module.
    module_hash
        Hash identifying the module (it should hash both the code and the
        compilation options).
    key_pkl
        Path to the file in which this KeyData object should be
        pickled.

    """

    def __init__(self, keys, module_hash, key_pkl, entry):
        self.keys = keys
        self.module_hash = module_hash
        self.key_pkl = key_pkl
        self.entry = entry

    def add_key(self, key, save_pkl=True):
        """
        Add a key to self.keys, and update pickled file if asked to.

        """
        assert key not in self.keys
        self.keys.add(key)
        if save_pkl:
            self.save_pkl()

    def remove_key(self, key, save_pkl=True):
        """
        Remove a key from self.keys, and update pickled file if asked to.

        """
        self.keys.remove(key)
        if save_pkl:
            self.save_pkl()

    def save_pkl(self):
        """
        Dump this object into its `key_pkl` file.

        May raise a cPickle.PicklingError if such an exception is raised at
        pickle time (in which case a warning is also displayed).

        """
        # Note that writing in binary mode is important under Windows.
        try:
            with open(self.key_pkl, 'wb') as f:
                pickle.dump(self, f, protocol=pickle.HIGHEST_PROTOCOL)
        except pickle.PicklingError:
            _logger.warning("Cache leak due to unpickle-able key data %s",
                            self.keys)
            os.remove(self.key_pkl)
            raise

    def get_entry(self):
        """
        Return path to the module file.

        """
        # TODO This method may be removed in the future (e.g. in 0.5) since
        # its only purpose is to make sure that old KeyData objects created
        # before the 'entry' field was added are properly handled.
        if not hasattr(self, 'entry'):
            self.entry = module_name_from_dir(os.path.dirname(self.key_pkl))
        return self.entry

    def delete_keys_from(self, entry_from_key, do_manual_check=True):
        """
        Delete from entry_from_key all keys associated to this KeyData object.

        Note that broken keys will not appear in the keys field, so we also
        manually look for keys associated to the same entry, unless
        do_manual_check is False.

        """
        entry = self.get_entry()
        for key in self.keys:
            del entry_from_key[key]
        if do_manual_check:
            to_del = []
            for key, key_entry in iteritems(entry_from_key):
                if key_entry == entry:
                    to_del.append(key)
            for key in to_del:
                del entry_from_key[key]


class ModuleCache(object):
    """
    Interface to the cache of dynamically compiled modules on disk.

    Note that this interface does not assume exclusive use of the cache
    directory. It is built to handle the case where multiple programs are also
    using instances of this class to manage the same directory.

    The cache works on the basis of keys. Each key is mapped to only one
    dynamic module, but multiple keys may be mapped to the same module (see
    below for details). Each module is a dynamic library file, that Python
    can import.

    The cache contains one directory for each module, containing:
    - the dynamic library file itself (.so/.pyd),
    - an empty __init__.py file, so Python can import it,
    - a file containing the source code for the module (mod.cpp/mod.cu),
    - a key.pkl file, containing a KeyData object with all the keys
    associated with that module,
    - possibly a delete.me file, meaning this directory has been marked
    for deletion.

    Keys should be tuples of length 2: (version, rest). The
    ``rest`` can be anything hashable and picklable, that uniquely
    identifies the computation in the module. The key is returned by
    ``CLinker.cmodule_key_``.

    The ``version`` should be a hierarchy of tuples of integers.
    If the ``version`` is either 0 or (), then the key is unversioned, and its
    corresponding module will be marked for deletion in an atexit() handler.
    If the ``version`` is neither 0 nor (), then the module will be kept in the
    cache between processes.

    An unversioned module is not always deleted by the process that
    creates it.  Deleting such modules may not work on NFS filesystems
    because the tmpdir in which the library resides is in use until the
    end of the process' lifetime.  In this case, unversioned modules
    are left in their tmpdirs without corresponding .pkl files.  These
    modules and their directories are erased by subsequent processes'
    refresh() functions.

    Two different keys are mapped to the same module when all conditions below
    are met:
        - They have the same version.
        - They share the same compilation options in their ``rest`` part (see
          ``CLinker.cmodule_key_`` for how this part is built).
        - They share the same C code.
    These three elements uniquely identify a module, and are summarized
    in a single "module hash".

    Parameters
    ----------
    check_for_broken_eq
        A bad __eq__ implementation can break this cache mechanism.
        This option turns on a not-too-expensive sanity check every
        time a new key is added to the cache.

    do_refresh : bool
        If True, then the ``refresh`` method will be called
        in the constructor.

    """

    dirname = ""
    """
    The working directory that is managed by this interface.

    """
    module_from_name = {}
    """
    Maps a module filename to the loaded module object.

    """
    entry_from_key = {}
    """
    Maps keys to the filename of a .so/.pyd.

    """
    similar_keys = {}
    """
    Maps a part-of-key to all keys that share this same part.

    """
    module_hash_to_key_data = {}
    """
    Maps a module hash to its corresponding KeyData object.

    """
    stats = []
    """
    A list with counters for the number of hits, loads, compiles issued by
    module_from_key().

    """
    loaded_key_pkl = set()
    """
    Set of all key.pkl files that have been loaded.

    """

    def __init__(self, dirname, check_for_broken_eq=True, do_refresh=True):
        self.dirname = dirname
        self.module_from_name = dict(self.module_from_name)
        self.entry_from_key = dict(self.entry_from_key)
        self.module_hash_to_key_data = dict(self.module_hash_to_key_data)
        self.similar_keys = dict(self.similar_keys)
        self.stats = [0, 0, 0]
        self.check_for_broken_eq = check_for_broken_eq
        self.loaded_key_pkl = set()
        self.time_spent_in_check_key = 0

        if do_refresh:
            self.refresh()

    age_thresh_use = 60 * 60 * 24 * 24    # 24 days
    """
    The default age threshold (in seconds) for cache files we want to use.

    Older modules will be deleted in ``clear_old``.

    """

    def _get_module(self, name):
        """
        Fetch a compiled module from the loaded cache or the disk.

        """
        if name not in self.module_from_name:
            _logger.debug('loading name %s', name)
            self.module_from_name[name] = dlimport(name)
            self.stats[1] += 1
        else:
            _logger.debug('returning compiled module from cache %s', name)
            self.stats[0] += 1
        return self.module_from_name[name]

    def refresh(self, age_thresh_use=None, delete_if_problem=False,
                cleanup=True):
        """
        Update cache data by walking the cache directory structure.

        Load key.pkl files that have not been loaded yet.
        Remove entries which have been removed from the filesystem.
        Also, remove malformed cache directories.

        Parameters
        ----------
        age_thresh_use
            Do not use modules other than this. Defaults to self.age_thresh_use.
        delete_if_problem : bool
            If True, cache entries that meet one of those two conditions are
            deleted:
            - Those for which unpickling the KeyData file fails with
              an unknown exception.
            - Duplicated modules, regardless of their age.
        cleanup : bool
            Do a cleanup of the cache removing expired and broken modules.

        Returns
        -------
        list
            A list of modules of age higher than age_thresh_use.

        """
        if age_thresh_use is None:
            age_thresh_use = self.age_thresh_use
        start_time = time.time()
        too_old_to_use = []

        to_delete = []
        to_delete_empty = []

        def rmtree(*args, **kwargs):
            if cleanup:
                to_delete.append((args, kwargs))

        def rmtree_empty(*args, **kwargs):
            if cleanup:
                to_delete_empty.append((args, kwargs))

        # add entries that are not in the entry_from_key dictionary
        time_now = time.time()
        # Go through directories in alphabetical order to ensure consistent
        # behavior.
        subdirs = sorted(os.listdir(self.dirname))
        files, root = None, None  # To make sure the "del" below works
        for subdirs_elem in subdirs:
            # Never clean/remove lock_dir
            if subdirs_elem == 'lock_dir':
                continue
            root = os.path.join(self.dirname, subdirs_elem)
            key_pkl = os.path.join(root, 'key.pkl')
            if key_pkl in self.loaded_key_pkl:
                continue
            if not os.path.isdir(root):
                continue
            files = os.listdir(root)
            if not files:
                rmtree_empty(root, ignore_nocleanup=True,
                             msg="empty dir")
                continue
            if 'delete.me' in files:
                rmtree(root, ignore_nocleanup=True,
                       msg="delete.me found in dir")
                continue
            elif 'key.pkl' in files:
                try:
                    entry = module_name_from_dir(root, files=files)
                except ValueError:  # there is a key but no dll!
                    if not root.startswith("/tmp"):
                        # Under /tmp, file are removed periodically by the
                        # os. So it is normal that this happens from time
                        # to time.
                        _logger.warning("ModuleCache.refresh() Found key "
                                        "without dll in cache, deleting it. %s",
                                        key_pkl)
                    rmtree(root, ignore_nocleanup=True,
                           msg="missing module file", level=logging.INFO)
                    continue
                if (time_now - last_access_time(entry)) < age_thresh_use:
                    _logger.debug('refresh adding %s', key_pkl)

                    def unpickle_failure():
                        _logger.info("ModuleCache.refresh() Failed to "
                                     "unpickle cache file %s", key_pkl)

                    try:
                        with open(key_pkl, 'rb') as f:
                            key_data = pickle.load(f)
                    except EOFError:
                        # Happened once... not sure why (would be worth
                        # investigating if it ever happens again).
                        unpickle_failure()
                        rmtree(root, ignore_nocleanup=True,
                               msg='broken cache directory [EOF]',
                               level=logging.WARNING)
                        continue
                    except ValueError:
                        # This can happen when we have bad config value
                        # in the cuda.nvcc_compiler.py file.
                        # We should not hide it here, as this will cause
                        # an unrelated error to appear.
                        raise
                    except Exception:
                        unpickle_failure()
                        if delete_if_problem:
                            rmtree(root, ignore_nocleanup=True,
                                   msg='broken cache directory',
                                   level=logging.INFO)
                        else:
                            # This exception is often triggered by keys
                            # that contain references to classes that have
                            # not yet been imported (e.g. when running two
                            # different Theano-based scripts). They are not
                            # necessarily broken, but we cannot load them
                            # now. They will be loaded later if needed.
                            pass
                        continue

                    if not isinstance(key_data, KeyData):
                        # This is some old cache data, that does not fit
                        # the new cache format. It would be possible to
                        # update it, but it is not entirely safe since we
                        # do not know the config options that were used.
                        # As a result, we delete it instead (which is also
                        # simpler to implement).
                        rmtree(root, ignore_nocleanup=True,
                               msg=(
                                   'invalid cache entry format -- this '
                                   'should not happen unless your cache '
                                   'was really old'),
                               level=logging.WARN)
                        continue

                    # Check the path to the module stored in the KeyData
                    # object matches the path to `entry`. There may be
                    # a mismatch e.g. due to symlinks, or some directory
                    # being renamed since last time cache was created.
                    kd_entry = key_data.get_entry()
                    if kd_entry != entry:
                        if is_same_entry(entry, kd_entry):
                            # Update KeyData object. Note that we also need
                            # to update the key_pkl field, because it is
                            # likely to be incorrect if the entry itself
                            # was wrong.
                            key_data.entry = entry
                            key_data.key_pkl = key_pkl
                        else:
                            # This is suspicious. Better get rid of it.
                            rmtree(root, ignore_nocleanup=True,
                                   msg='module file path mismatch',
                                   level=logging.INFO)
                            continue

                    # Find unversioned keys from other processes.
                    # TODO: check if this can happen at all
                    to_del = [key for key in key_data.keys if not key[0]]
                    if to_del:
                        _logger.warning(
                            "ModuleCache.refresh() Found unversioned "
                            "key in cache, removing it. %s", key_pkl)
                        # Since the version is in the module hash, all
                        # keys should be unversioned.
                        if len(to_del) != len(key_data.keys):
                            _logger.warning(
                                'Found a mix of unversioned and '
                                'versioned keys for the same '
                                'module %s', key_pkl)
                        rmtree(root, ignore_nocleanup=True,
                               msg="unversioned key(s) in cache",
                               level=logging.INFO)
                        continue

                    mod_hash = key_data.module_hash
                    if mod_hash in self.module_hash_to_key_data:
                        # This may happen when two processes running
                        # simultaneously compiled the same module, one
                        # after the other. We delete one once it is old
                        # enough (to be confident there is no other process
                        # using it), or if `delete_if_problem` is True.
                        # Note that it is important to walk through
                        # directories in alphabetical order so as to make
                        # sure all new processes only use the first one.
                        if cleanup:
                            age = time.time() - last_access_time(entry)
                            if delete_if_problem or age > self.age_thresh_del:
                                rmtree(root, ignore_nocleanup=True,
                                       msg='duplicated module',
                                       level=logging.DEBUG)
                            else:
                                _logger.debug('Found duplicated module not '
                                              'old enough yet to be deleted '
                                              '(age: %s): %s',
                                              age, entry)
                        continue

                    # Remember the map from a module's hash to the KeyData
                    # object associated with it.
                    self.module_hash_to_key_data[mod_hash] = key_data

                    for key in key_data.keys:
                        if key not in self.entry_from_key:
                            self.entry_from_key[key] = entry
                            # Assert that we have not already got this
                            # entry somehow.
                            assert entry not in self.module_from_name
                            # Store safe part of versioned keys.
                            if key[0]:
                                self.similar_keys.setdefault(
                                    get_safe_part(key),
                                    []).append(key)
                        else:
                            dir1 = os.path.dirname(self.entry_from_key[key])
                            dir2 = os.path.dirname(entry)
                            _logger.warning(
                                "The same cache key is associated to "
                                "different modules (%s and %s). This "
                                "is not supposed to happen! You may "
                                "need to manually delete your cache "
                                "directory to fix this.",
                                dir1, dir2)
                    # Clean up the name space to prevent bug.
                    if key_data.keys:
                        del key
                    self.loaded_key_pkl.add(key_pkl)
                else:
                    too_old_to_use.append(entry)

            # If the compilation failed, no key.pkl is in that
            # directory, but a mod.* should be there.
            # We do nothing here.

        # Clean up the name space to prevent bug.
        del root, files, subdirs

        # Remove entries that are not in the filesystem.
        items_copy = list(self.module_hash_to_key_data.items())
        for module_hash, key_data in items_copy:
            entry = key_data.get_entry()
            try:
                # Test to see that the file is [present and] readable.
                open(entry).close()
                gone = False
            except IOError:
                gone = True

            if gone:
                # Assert that we did not have one of the deleted files
                # loaded up and in use.
                # If so, it should not have been deleted. This should be
                # considered a failure of the OTHER process, that deleted
                # it.
                if entry in self.module_from_name:
                    _logger.warning("A module that was loaded by this "
                                    "ModuleCache can no longer be read from file "
                                    "%s... this could lead to problems.",
                                    entry)
                    del self.module_from_name[entry]

                _logger.info("deleting ModuleCache entry %s", entry)
                key_data.delete_keys_from(self.entry_from_key)
                del self.module_hash_to_key_data[module_hash]
                if key_data.keys and list(key_data.keys)[0][0]:
                    # this is a versioned entry, so should have been on
                    # disk. Something weird happened to cause this, so we
                    # are responding by printing a warning, removing
                    # evidence that we ever saw this mystery key.
                    pkl_file_to_remove = key_data.key_pkl
                    if not key_data.key_pkl.startswith("/tmp"):
                        # Under /tmp, file are removed periodically by the
                        # os. So it is normal that this happen from time to
                        # time.
                        _logger.warning("Removing key file %s because the "
                                        "corresponding module is gone from the "
                                        "file system.",
                                        pkl_file_to_remove)
                    self.loaded_key_pkl.remove(pkl_file_to_remove)

        if to_delete or to_delete_empty:
            with compilelock.lock_ctx():
                for a, kw in to_delete:
                    _rmtree(*a, **kw)
                for a, kw in to_delete_empty:
                    files = os.listdir(a[0])
                    if not files:
                        _rmtree(*a, **kw)

        _logger.debug('Time needed to refresh cache: %s',
                      (time.time() - start_time))

        return too_old_to_use

    def _get_from_key(self, key, key_data=None):
        """
        Returns a module if the passed-in key is found in the cache
        and None otherwise.

        May raise ValueError if the key is malformed.

        """
        name = None
        if key is not None:
            assert key_data is None
            try:
                _version, _rest = key
            except (TypeError, ValueError):
                raise ValueError(
                    "Invalid key. key must have form (version, rest)", key)
            if key in self.entry_from_key:
                name = self.entry_from_key[key]
        else:
            assert key_data is not None
            name = key_data.get_entry()
        if name is None:
            return None
        return self._get_module(name)

    def _get_from_hash(self, module_hash, key, keep_lock=False):
        if module_hash in self.module_hash_to_key_data:
            key_data = self.module_hash_to_key_data[module_hash]
            module = self._get_from_key(None, key_data)
            with compilelock.lock_ctx(keep_lock=keep_lock):
                try:
                    key_data.add_key(key, save_pkl=bool(key[0]))
                    key_broken = False
                except pickle.PicklingError:
                    key_data.remove_key(key)
                    key_broken = True
                # We need the lock while we check in case of parallel
                # process that could be changing the file at the same
                # time.
                if (key[0] and not key_broken and
                        self.check_for_broken_eq):
                    self.check_key(key, key_data.key_pkl)
            self._update_mappings(key, key_data, module.__file__, check_in_keys=not key_broken)
            return module
        else:
            return None

    def _update_mappings(self, key, key_data, name, check_in_keys):
        all_keys = key_data.keys
        if not all_keys:
            all_keys = [key]
        if check_in_keys:
            assert key in all_keys
        for k in all_keys:
            if k in self.entry_from_key:
                assert self.entry_from_key[k] == name
            else:
                self.entry_from_key[k] = name
                if key[0]:
                    self.similar_keys.setdefault(get_safe_part(k),
                                                 []).append(key)

    def _add_to_cache(self, module, key, module_hash):
        """
        This function expects the compile lock to be held.

        """
        name = module.__file__
        _logger.debug("Adding module to cache %s %s",
                      key, name)
        # Changing the hash of the key is not allowed during
        # compilation. That is the only cause found that makes
        # the following assert fail.
        assert key not in self.entry_from_key

        location = os.path.dirname(name)
        key_pkl = os.path.join(location, 'key.pkl')
        assert not os.path.exists(key_pkl)
        key_data = KeyData(
            keys=set([key]),
            module_hash=module_hash,
            key_pkl=key_pkl,
            entry=name)

        key_broken = False
        if key[0]:
            try:
                key_data.save_pkl()
            except pickle.PicklingError:
                key_broken = True
                key_data.remove_key(key)
                key_data.save_pkl()
            if not key_broken and self.check_for_broken_eq:
                self.check_key(key, key_pkl)
            self.loaded_key_pkl.add(key_pkl)
        elif config.cmodule.warn_no_version:
            key_flat = flatten(key)
            ops = [k for k in key_flat if isinstance(k, theano.Op)]
            _logger.warning("not all the"
                            " following op(s) implement"
                            " c_code_cache_version(). This makes them"
                            " recompiled for each process." + str(ops))
        self._update_mappings(key, key_data, module.__file__, not key_broken)
        return key_data

    def module_from_key(self, key, lnk=None, keep_lock=False):
        """
        Return a module from the cache, compiling it if necessary.

        Parameters
        ----------
        key
            The key object associated with the module. If this hits a match,
            we avoid compilation.
        lnk
            Usually a CLinker instance, but it can be any object that defines
            the `get_src_code()` and `compile_cmodule(location)` functions. The
            first one returns the source code of the module to load/compile and
            the second performs the actual compilation.
        keep_lock : bool
            If True, the compilation lock will not be released if taken.

        """
        # Is the module in the cache?
        module = self._get_from_key(key)
        if module is not None:
            return module

        src_code = lnk.get_src_code()
        # Is the source code already in the cache?
        module_hash = get_module_hash(src_code, key)
        module = self._get_from_hash(module_hash, key, keep_lock=keep_lock)
        if module is not None:
            return module

        with compilelock.lock_ctx(keep_lock=keep_lock):
            # 1) Maybe somebody else compiled it for us while we
            #    where waiting for the lock. Try to load it again.
            # 2) If other repo that import Theano have Theano ops defined,
            #    we need to refresh the cache here. Otherwise, there are import
            #    order problems.
            #    When device=gpu, we compile during Theano
            #    import. This triggers the loading of the cache. But
            #    unpickling the cache asks that the external Ops are
            #    completly loaded, which isn't always the case!
            #    If a module isn't completly loaded and its unpickling
            #    fails, it means it is safe for this function
            #    compilation to skip them, but not for future
            #    compilations. So reloading the cache here
            #    compilation fixes this problem. (we could do that only once)
            self.refresh(cleanup=False)

            module = self._get_from_key(key)
            if module is not None:
                return module

            module = self._get_from_hash(module_hash, key)
            if module is not None:
                return module

            hash_key = hash(key)

            nocleanup = False
            try:
                location = dlimport_workdir(self.dirname)
                module = lnk.compile_cmodule(location)
                name = module.__file__
                assert name.startswith(location)
                assert name not in self.module_from_name
                self.module_from_name[name] = module
                nocleanup = True
            except OSError as e:
                _logger.error(e)
                if e.errno == 31:
                    _logger.error('There are %i files in %s',
                                  len(os.listdir(config.compiledir)),
                                  config.compiledir)
                raise
            finally:
                if not nocleanup:
                    _rmtree(location, ignore_if_missing=True,
                            msg='exception during compilation')

            # Changing the hash of the key is not allowed during
            # compilation.
            assert hash(key) == hash_key

            key_data = self._add_to_cache(module, key, module_hash)
            self.module_hash_to_key_data[module_hash] = key_data

        self.stats[2] += 1
        return module

    def check_key(self, key, key_pkl):
        """
        Perform checks to detect broken __eq__ / __hash__ implementations.

        Parameters
        ----------
        key
            The key to be checked.
        key_pkl
            Its associated pickled file containing a KeyData.

        """
        start_time = time.time()
        # Verify that when we reload the KeyData from the pickled file, the
        # same key can be found in it, and is not equal to more than one
        # other key.
        for i in range(3):
            try:
                with open(key_pkl, 'rb') as f:
                    key_data = pickle.load(f)
                break
            except EOFError:
                # This file is probably getting written/updated at the
                # same time.  This can happen as we read the cache
                # without taking the lock.
                if i == 2:
                    with compilelock.lock_ctx():
                        with open(key_pkl, 'rb') as f:
                            key_data = pickle.load(f)

                time.sleep(2)

        found = sum(key == other_key for other_key in key_data.keys)
        msg = ''
        if found == 0:
            msg = 'Key not found in unpickled KeyData file'
            if key_data.keys:
                # This is to make debugging in pdb easier, by providing
                # the offending keys in the local context.
                # key_data_keys = list(key_data.keys)
                # import pdb; pdb.set_trace()
                pass
        elif found > 1:
            msg = 'Multiple equal keys found in unpickled KeyData file'
        if msg:
            raise AssertionError(
                "%s. Verify the __eq__ and __hash__ functions of your "
                "Ops. The file is: %s. The key is: %s" % (msg, key_pkl, key))
        # Also verify that there exists no other loaded key that would be equal
        # to this key. In order to speed things up, we only compare to keys
        # with the same version part and config md5, since we can assume this
        # part of the key is not broken.
        for other in self.similar_keys.get(get_safe_part(key), []):
            if other is not key and other == key and hash(other) != hash(key):
                raise AssertionError(
                    "Found two keys that are equal but have a different hash. "
                    "Verify the __eq__ and __hash__ functions of your Ops. "
                    "The keys are:\n  %s\nand\n  %s\n(found in %s)." %
                    (other, key, key_pkl))

        self.time_spent_in_check_key += time.time() - start_time

    age_thresh_del = 60 * 60 * 24 * 31  # 31 days
    age_thresh_del_unversioned = 60 * 60 * 24 * 7  # 7 days
    """
    The default age threshold for `clear_old` (in seconds).

    """

    def clear_old(self, age_thresh_del=None, delete_if_problem=False):
        """Delete entries from the filesystem for cache entries that are too old.

        This refreshes the content of the cache. Don't hold the lock
        while calling this method, this is useless. It will be taken
        if needed.

        Parameters
        ----------
        age_thresh_del
            Dynamic modules whose last access time is more than
            ``age_thresh_del`` seconds ago will be erased.
            Defaults to 31-day age if not provided.
        delete_if_problem
            See help of refresh() method.

        """
        if age_thresh_del is None:
            age_thresh_del = self.age_thresh_del

        # Ensure that the too_old_to_use list return by refresh() will
        # contain all modules older than age_thresh_del.
        if age_thresh_del < self.age_thresh_use:
            if age_thresh_del > 0:
                _logger.warning("Clearing modules that were not deemed "
                                "too old to use: age_thresh_del=%d, "
                                "self.age_thresh_use=%d",
                                age_thresh_del,
                                self.age_thresh_use)
            else:
                _logger.info("Clearing all modules.")
            age_thresh_use = age_thresh_del
        else:
            age_thresh_use = None

        too_old_to_use = self.refresh(
            age_thresh_use=age_thresh_use,
            delete_if_problem=delete_if_problem,
            # The clean up is done at init, no need to trigger it again
            cleanup=False)
        if not too_old_to_use:
            return
        with compilelock.lock_ctx():
            # Update the age of modules that have been accessed by other
            # processes and get all module that are too old to use
            # (not loaded in self.entry_from_key).

            for entry in too_old_to_use:
                # TODO: we are assuming that modules that haven't been
                # accessed in over age_thresh_del are not currently in
                # use by other processes, but that could be false for
                # long-running jobs, or if age_thresh_del < 0.
                assert entry not in self.module_from_name
                parent = os.path.dirname(entry)
                assert parent.startswith(os.path.join(self.dirname, 'tmp'))
                _rmtree(parent, msg='old cache directory', level=logging.INFO,
                        ignore_nocleanup=True)

    def clear(self, unversioned_min_age=None, clear_base_files=False,
              delete_if_problem=False):
        """
        Clear all elements in the cache.

        Parameters
        ----------
        unversioned_min_age
            Forwarded to `clear_unversioned`. In particular, you can set it
            to -1 in order to delete all unversioned cached modules regardless
            of their age.
        clear_base_files : bool
            If True, then delete base directories 'cuda_ndarray', 'cutils_ext',
            'lazylinker_ext' and 'scan_perform' if they are present.
            If False, those directories are left intact.
        delete_if_problem
            See help of refresh() method.

        """
        with compilelock.lock_ctx():
            self.clear_old(
                age_thresh_del=-1.0,
                delete_if_problem=delete_if_problem)
            self.clear_unversioned(min_age=unversioned_min_age)
            if clear_base_files:
                self.clear_base_files()

    def clear_base_files(self):
        """
        Remove base directories 'cuda_ndarray', 'cutils_ext', 'lazylinker_ext'
        and 'scan_perform' if present.

        Note that we do not delete them outright because it may not work on
        some systems due to these modules being currently in use. Instead we
        rename them with the '.delete.me' extension, to mark them to be deleted
        next time we clear the cache.

        """
        with compilelock.lock_ctx():
            for base_dir in ('cuda_ndarray', 'cutils_ext', 'lazylinker_ext',
                             'scan_perform'):
                to_delete = os.path.join(self.dirname, base_dir + '.delete.me')
                if os.path.isdir(to_delete):
                    try:
                        shutil.rmtree(to_delete)
                        _logger.debug('Deleted: %s', to_delete)
                    except Exception:
                        _logger.warning('Could not delete %s', to_delete)
                        continue
                to_rename = os.path.join(self.dirname, base_dir)
                if os.path.isdir(to_rename):
                    try:
                        shutil.move(to_rename, to_delete)
                    except Exception:
                        _logger.warning('Could not move %s to %s',
                                        to_rename, to_delete)

    def clear_unversioned(self, min_age=None):
        """Delete unversioned dynamic modules.

        They are deleted both from the internal dictionaries and from the
        filesystem.

        No need to have the lock when calling this method. It does not
        take the lock as unversioned module aren't shared.

        This method does not refresh the cache content, it just
        accesses the in-memory known module(s).

        Parameters
        ----------
        min_age
            Minimum age to be deleted, in seconds. Defaults to
            7-day age if not provided.

        """
        if min_age is None:
            min_age = self.age_thresh_del_unversioned

        # As this delete object that we build and other don't use, we
        # don't need the lock.
        all_key_datas = list(self.module_hash_to_key_data.values())
        for key_data in all_key_datas:
            if not key_data.keys:
                # May happen for broken versioned keys.
                continue
            for key_idx, key in enumerate(key_data.keys):
                version, rest = key
                if version:
                    # Since the version is included in the module hash,
                    # it should not be possible to mix versioned and
                    # unversioned keys in the same KeyData object.
                    assert key_idx == 0
                    break
            if not version:
                # Note that unversioned keys cannot be broken, so we can
                # set do_manual_check to False to speed things up.
                key_data.delete_keys_from(self.entry_from_key,
                                          do_manual_check=False)
                entry = key_data.get_entry()
                # Entry is guaranteed to be in this dictionary, because
                # an unversioned entry should never have been loaded via
                # refresh.
                assert entry in self.module_from_name

                del self.module_from_name[entry]
                del self.module_hash_to_key_data[key_data.module_hash]

                parent = os.path.dirname(entry)
                assert parent.startswith(os.path.join(self.dirname, 'tmp'))
                _rmtree(parent, msg='unversioned', level=logging.INFO,
                        ignore_nocleanup=True)

        # Sanity check: all unversioned keys should have been removed at
        # this point.
        for key in self.entry_from_key:
            assert key[0]

        to_del = []
        time_now = time.time()
        for filename in os.listdir(self.dirname):
            if filename.startswith('tmp'):
                try:
                    fname = os.path.join(self.dirname, filename, 'key.pkl')
                    open(fname).close()
                    has_key = True
                except IOError:
                    has_key = False
                if not has_key:
                    # Use the compiled file by default
                    path = module_name_from_dir(os.path.join(self.dirname,
                                                             filename),
                                                False)
                    # If it don't exist, use any file in the directory.
                    if path is None:
                        path = os.path.join(self.dirname, filename)
                        files = os.listdir(path)
                        if files:
                            path = os.path.join(path, files[0])
                        else:
                            # If the directory is empty skip it.
                            # They are deleted elsewhere.
                            continue
                    age = time_now - last_access_time(path)

                    # In normal case, the processus that created this
                    # directory will delete it. However, if this processus
                    # crashes, it will not be cleaned up.
                    # As we don't know if this directory is still used,
                    # we wait one week and suppose that the processus
                    # crashed, and we take care of the clean-up.
                    if age > min_age:
                        to_del.append(os.path.join(self.dirname, filename))

        # No need to take the lock as it isn't shared.
        for f in to_del:
            _rmtree(f,
                    msg='old unversioned', level=logging.INFO,
                    ignore_nocleanup=True)

    def _on_atexit(self):
        # Note: no need to call refresh() since it is called by clear_old().

        # Note: no need to take the lock. For unversioned files, we
        # don't need it as they aren't shared. For old unversioned
        # files, this happen rarely, so we take the lock only when
        # this happen.

        # Note: for clear_old(), as this happen unfrequently, we only
        # take the lock when it happen.
        self.clear_old()
        self.clear_unversioned()
        _logger.debug('Time spent checking keys: %s',
                      self.time_spent_in_check_key)


def _rmtree(parent, ignore_nocleanup=False, msg='', level=logging.DEBUG,
            ignore_if_missing=False):
    # On NFS filesystems, it is impossible to delete a directory with open
    # files in it.  So instead, some commands in this file will respond to a
    # failed rmtree() by touching a 'delete.me' file.  This file is a message
    # for a future process to try deleting the directory.
    if ignore_if_missing and not os.path.exists(parent):
        return
    try:
        if ignore_nocleanup or not config.nocleanup:
            log_msg = 'Deleting'
            if msg:
                log_msg += ' (%s)' % msg
            _logger.log(level, '%s: %s', log_msg, parent)
            shutil.rmtree(parent)
    except Exception as e:
        # If parent still exists, mark it for deletion by a future refresh()
        _logger.debug('In _rmtree, encountered exception: %s(%s)',
                      type(e), e)
        if os.path.exists(parent):
            try:
                _logger.info('placing "delete.me" in %s', parent)
                open(os.path.join(parent, 'delete.me'), 'w').close()
            except Exception as ee:
                _logger.warning("Failed to remove or mark cache directory %s "
                                "for removal %s", parent, ee)

_module_cache = None


def get_module_cache(dirname, init_args=None):
    """

    Parameters
    ----------
    init_args
        If not None, the (k, v) pairs in this dictionary will be forwarded to
        the ModuleCache constructor as keyword arguments.

    """
    global _module_cache
    if init_args is None:
        init_args = {}
    if _module_cache is None:
        _module_cache = ModuleCache(dirname, **init_args)
        atexit.register(_module_cache._on_atexit)
    elif init_args:
        _logger.warning('Ignoring init arguments for module cache because it '
                        'was created prior to this call')
    if _module_cache.dirname != dirname:
        _logger.warning("Returning module cache instance with different "
                        "dirname (%s) than you requested (%s)",
                        _module_cache.dirname, dirname)
    return _module_cache


def get_lib_extension():
    """
    Return the platform-dependent extension for compiled modules.

    """
    if sys.platform in ['win32', 'cygwin']:
        return 'pyd'
    else:
        return 'so'


def get_gcc_shared_library_arg():
    """
    Return the platform-dependent GCC argument for shared libraries.

    """
    if sys.platform == 'darwin':
        return '-dynamiclib'
    else:
        return '-shared'


def std_include_dirs():
    numpy_inc_dirs = numpy.distutils.misc_util.get_numpy_include_dirs()
    py_inc = distutils.sysconfig.get_python_inc()
    py_plat_spec_inc = distutils.sysconfig.get_python_inc(plat_specific=True)
    python_inc_dirs = ([py_inc] if py_inc == py_plat_spec_inc
                       else [py_inc, py_plat_spec_inc])
    gof_inc_dir = os.path.abspath(os.path.dirname(__file__))
    return numpy_inc_dirs + python_inc_dirs + [gof_inc_dir]


def std_lib_dirs_and_libs():
    # We cache the results as on Windows, this trigger file access and
    # this method is called many times.
    if std_lib_dirs_and_libs.data is not None:
        return std_lib_dirs_and_libs.data
    python_inc = distutils.sysconfig.get_python_inc()
    if sys.platform == 'win32':
        # Obtain the library name from the Python version instead of the
        # installation directory, in case the user defined a custom
        # installation directory.
        python_version = distutils.sysconfig.get_python_version()
        libname = 'python' + python_version.replace('.', '')
        # Also add directory containing the Python library to the library
        # directories.
        python_lib_dirs = [os.path.join(os.path.dirname(python_inc), 'libs')]
        if "Canopy" in python_lib_dirs[0]:
            # Canopy stores libpython27.a and libmsccr90.a in this directory.
            # For some reason, these files are needed when compiling Python
            # modules, even when libpython27.lib and python27.dll are
            # available, and the *.a files have to be found earlier than
            # the other ones.

            # When Canopy is installed for the user:
            # sys.prefix:C:\Users\username\AppData\Local\Enthought\Canopy\User
            # sys.base_prefix:C:\Users\username\AppData\Local\Enthought\Canopy\App\appdata\canopy-1.1.0.1371.win-x86_64
            # When Canopy is installed for all users:
            # sys.base_prefix: C:\Program Files\Enthought\Canopy\App\appdata\canopy-1.1.0.1371.win-x86_64
            # sys.prefix: C:\Users\username\AppData\Local\Enthought\Canopy\User
            # So we need to use sys.prefix as it support both cases.
            # sys.base_prefix support only one case
            libdir = os.path.join(sys.prefix, 'libs')

            for f, lib in [('libpython27.a', 'libpython 1.2')]:
                if not os.path.exists(os.path.join(libdir, f)):
                    print(("Your Python version is from Canopy. " +
                           "You need to install the package '" + lib +
                           "' from Canopy package manager."
                           ))
            libdirs = [
                # Used in older Canopy
                os.path.join(sys.prefix, 'libs'),
                # Used in newer Canopy
                os.path.join(sys.prefix,
                             r'EGG-INFO\mingw\usr\x86_64-w64-mingw32\lib')]
            for f, lib in [('libmsvcr90.a',
                            'mingw 4.5.2 or 4.8.1-2 (newer could work)')]:
                if not any([os.path.exists(os.path.join(tmp_libdir, f))
                            for tmp_libdir in libdirs]):
                    print(("Your Python version is from Canopy. " +
                           "You need to install the package '" + lib +
                           "' from Canopy package manager."
                           ))
            python_lib_dirs.insert(0, libdir)
        std_lib_dirs_and_libs.data = [libname], python_lib_dirs

    # Suppress -lpython2.x on OS X since the `-undefined dynamic_lookup`
    # makes it unnecessary.
    elif sys.platform == 'darwin':
        std_lib_dirs_and_libs.data = [], []
    else:
        # assume Linux
        # Typical include directory: /usr/include/python2.6

        # get the name of the python library (shared object)
        libname = distutils.sysconfig.get_config_var("LDLIBRARY")

        if libname.startswith("lib"):
            libname = libname[3:]

        # remove extension if present
        if libname.endswith(".so"):
            libname = libname[:-3]
        elif libname.endswith(".a"):
            libname = libname[:-2]

        libdir = distutils.sysconfig.get_config_var("LIBDIR")

        std_lib_dirs_and_libs.data = [libname], [libdir]

    # sometimes, the linker cannot find -lpython so we need to tell it
    # explicitly where it is located this returns
    # somepath/lib/python2.x

    python_lib = distutils.sysconfig.get_python_lib(plat_specific=1,
                                                    standard_lib=1)
    python_lib = os.path.dirname(python_lib)
    if python_lib not in std_lib_dirs_and_libs.data[1]:
        std_lib_dirs_and_libs.data[1].append(python_lib)
    return std_lib_dirs_and_libs.data
std_lib_dirs_and_libs.data = None


def std_libs():
    return std_lib_dirs_and_libs()[0]


def std_lib_dirs():
    return std_lib_dirs_and_libs()[1]


def gcc_version():
    return gcc_version_str


def gcc_llvm():
    """
    Detect if the g++ version used is the llvm one or not.

    It don't support all g++ parameters even if it support many of them.

    """
    if gcc_llvm.is_llvm is None:
        try:
            p_out = output_subprocess_Popen([theano.config.cxx, '--version'])
            output = p_out[0] + p_out[1]
        except OSError:
            # Typically means g++ cannot be found.
            # So it is not an llvm compiler.

            # Normally this should not happen as we should not try to
            # compile when g++ is not available. If this happen, it
            # will crash later so supposing it is not llvm is "safe".
            output = b('')
        gcc_llvm.is_llvm = b("llvm") in output
    return gcc_llvm.is_llvm

gcc_llvm.is_llvm = None


class Compiler(object):
    """
    Meta compiler that offer some generic function.

    """

    @staticmethod
    def _try_compile_tmp(src_code, tmp_prefix='', flags=(),
                         try_run=False, output=False, compiler=None):
        """
        Try to compile (and run) a test program.

        This is useful in various occasions, to check if libraries
        or compilers are behaving as expected.

        If try_run is True, the src_code is assumed to be executable,
        and will be run.

        If try_run is False, returns the compilation status.
        If try_run is True, returns a (compile_status, run_status) pair.
        If output is there, we append the stdout and stderr to the output.

        """
        if not compiler:
            return False

        flags = list(flags)
        compilation_ok = True
        run_ok = False
        out, err = None, None
        try:
            fd, path = tempfile.mkstemp(suffix='.c', prefix=tmp_prefix)
            exe_path = path[:-2]
            try:
                # Python3 compatibility: try to cast Py3 strings as Py2 strings
                try:
                    src_code = b(src_code)
                except Exception:
                    pass
                os.write(fd, src_code)
                os.close(fd)
                fd = None
                out, err, p_ret = output_subprocess_Popen(
                    [compiler, path, '-o', exe_path] + flags)
                if p_ret != 0:
                    compilation_ok = False
                elif try_run:
                    out, err, p_ret = output_subprocess_Popen([exe_path])
                    run_ok = (p_ret == 0)
            finally:
                try:
                    if fd is not None:
                        os.close(fd)
                finally:
                    if os.path.exists(path):
                        os.remove(path)
                    if os.path.exists(exe_path):
                        os.remove(exe_path)
                    if os.path.exists(exe_path + ".exe"):
                        os.remove(exe_path + ".exe")
        except OSError as e:
            if err is None:
                err = str(e)
            else:
                err += "\n" + str(e)
            compilation_ok = False

        if not try_run and not output:
            return compilation_ok
        elif not try_run and output:
            return (compilation_ok, out, err)
        elif not output:
            return (compilation_ok, run_ok)
        else:
            return (compilation_ok, run_ok, out, err)

    @staticmethod
    def _try_flags(flag_list, preambule="", body="",
                   try_run=False, output=False, compiler=None):
        """
        Try to compile a dummy file with these flags.

        Returns True if compilation was successful, False if there
        were errors.

        """
        if not compiler:
            return False

        code = b("""
        %(preambule)s
        int main(int argc, char** argv)
        {
            %(body)s
            return 0;
        }
        """ % locals())
        return Compiler._try_compile_tmp(code, tmp_prefix='try_flags_',
                                         flags=flag_list, try_run=try_run,
                                         output=output, compiler=compiler)


class GCC_compiler(Compiler):
    # The equivalent flags of --march=native used by g++.
    march_flags = None

    supports_amdlibm = True

    @staticmethod
    def version_str():
        return theano.config.cxx + " " + gcc_version_str

    @staticmethod
    def compile_args():
        cxxflags = [flag for flag in config.gcc.cxxflags.split(' ') if flag]

        # Add the equivalent of -march=native flag.  We can't use
        # -march=native as when the compiledir is shared by multiple
        # computers (for example, if the home directory is on NFS), this
        # won't be optimum or cause crash depending if the file is compiled
        # on an older or more recent computer.
        # Those URL discuss how to find witch flags are used by -march=native.
        # http://en.gentoo-wiki.com/wiki/Safe_Cflags#-march.3Dnative
        # http://en.gentoo-wiki.com/wiki/Hardware_CFLAGS
        detect_march = GCC_compiler.march_flags is None
        if detect_march:
            for f in cxxflags:
                # If the user give an -march=X parameter, don't add one ourself
                if ((f.startswith("--march=") or f.startswith("-march="))):
                    _logger.warn(
                        "WARNING: your Theano flags `gcc.cxxflags` specify"
                        " an `-march=X` flags.\n"
                        "         It is better to let Theano/g++ find it"
                        " automatically, but we don't do it now")
                    detect_march = False
                    GCC_compiler.march_flags = []
                    break

        if ('g++' not in theano.config.cxx and
                'clang++' not in theano.config.cxx and
                'clang-omp++' not in theano.config.cxx):
            _logger.warn(
                "OPTIMIZATION WARNING: your Theano flag `cxx` seems not to be"
                " the g++ compiler. So we disable the compiler optimization"
                " specific to g++ that tell to compile for a specific CPU."
                " At worst, this could cause slow down.\n"
                "         You can add those parameters to the compiler yourself"
                " via the Theano flag `gcc.cxxflags`."
            )
            detect_march = False

        if detect_march:
            GCC_compiler.march_flags = []

            def get_lines(cmd, parse=True):
                p = subprocess_Popen(cmd,
                                     stdout=subprocess.PIPE,
                                     stderr=subprocess.PIPE,
                                     stdin=subprocess.PIPE,
                                     shell=True)
                # For mingw64 with GCC >= 4.7, passing os.devnull
                # as stdin (which is the default) results in the process
                # waiting forever without returning. For that reason,
                # we use a pipe, and use the empty string as input.
                (stdout, stderr) = p.communicate(input=b(''))
                if p.returncode != 0:
                    return None

                lines = BytesIO(stdout + stderr).readlines()
                lines = decode_iter(lines)
                if parse:
                    selected_lines = []
                    for line in lines:
                        if ("COLLECT_GCC_OPTIONS=" in line or
                                "CFLAGS=" in line or
                                "CXXFLAGS=" in line or
                                "-march=native" in line):
                            continue
                        elif "-march=" in line:
                            selected_lines.append(line.strip())
                        elif "-mtune=" in line:
                            selected_lines.append(line.strip())
                        elif "-target-cpu" in line:
                            selected_lines.append(line.strip())
                    lines = list(set(selected_lines))  # to remove duplicate

                return lines

            # The '-' at the end is needed. Otherwise, g++ do not output
            # enough information.
            native_lines = get_lines("%s -march=native -E -v -" % theano.config.cxx)
            if native_lines is None:
                _logger.info("Call to 'g++ -march=native' failed,"
                             "not setting -march flag")
                detect_march = False
            else:
                _logger.info("g++ -march=native selected lines: %s",
                             native_lines)

        if detect_march:
            if len(native_lines) != 1:
                if len(native_lines) == 0:
                    # That means we did not select the right lines, so
                    # we have to report all the lines instead
                    reported_lines = get_lines("%s -march=native -E -v -" % theano.config.cxx,
                                               parse=False)
                else:
                    reported_lines = native_lines
                _logger.warn(
                    "OPTIMIZATION WARNING: Theano was not able to find the"
                    " g++ parameters that tune the compilation to your "
                    " specific CPU. This can slow down the execution of Theano"
                    " functions. Please submit the following lines to"
                    " Theano's mailing list so that we can fix this"
                    " problem:\n %s",
                    reported_lines)
            else:
                default_lines = get_lines("%s -E -v -" % theano.config.cxx)
                _logger.info("g++ default lines: %s", default_lines)
                if len(default_lines) < 1:
                    _logger.warn(
                        "OPTIMIZATION WARNING: Theano was not able to find the"
                        " default g++ parameters. This is needed to tune"
                        " the compilation to your specific"
                        " CPU. This can slow down the execution of Theano"
                        " functions. Please submit the following lines to"
                        " Theano's mailing list so that we can fix this"
                        " problem:\n %s",
                        get_lines("%s -E -v -" % theano.config.cxx, parse=False))
                else:
                    # Some options are actually given as "-option value",
                    # we want to treat them as only one token when comparing
                    # different command lines.
                    # Heuristic: tokens not starting with a dash should be
                    # joined with the previous one.
                    def join_options(init_part):
                        new_part = []
                        for i in range(len(init_part)):
                            p = init_part[i]
                            if p.startswith('-'):
                                p_list = [p]
                                while ((i + 1 < len(init_part)) and
                                       not init_part[i + 1].startswith('-')):
                                    # append that next part to p_list
                                    p_list.append(init_part[i + 1])
                                    i += 1
                                new_part.append(' '.join(p_list))
                            elif i == 0:
                                # The first argument does not usually start
                                # with "-", still add it
                                new_part.append(p)
                            # Else, skip it, as it was already included
                            # with the previous part.
                        return new_part

                    part = join_options(native_lines[0].split())

                    for line in default_lines:
                        if line.startswith(part[0]):
                            part2 = [p for p in join_options(line.split())
                                     if ('march' not in p and
                                         'mtune' not in p and
                                         'target-cpu' not in p)]
                            if sys.platform == 'darwin':
                                # We only use translated target-cpu on
                                # mac since the other flags are not
                                # supported as compiler flags for the
                                # driver.
                                new_flags = [p for p in part if 'target-cpu' in p]
                            else:
                                new_flags = [p for p in part if p not in part2]
                            # Replace '-target-cpu value', which is an option
                            # of clang, with '-march=value'.
                            for i, p in enumerate(new_flags):
                                if 'target-cpu' in p:
                                    opt = p.split()
                                    if len(opt) == 2:
                                        opt_name, opt_val = opt
                                        new_flags[i] = '-march=%s' % opt_val

                            # Some versions of GCC report the native arch
                            # as "corei7-avx", but it generates illegal
                            # instructions, and should be "corei7" instead.
                            # Affected versions are:
                            # - 4.6 before 4.6.4
                            # - 4.7 before 4.7.3
                            # - 4.8 before 4.8.1
                            # Earlier versions did not have arch "corei7-avx"
                            for i, p in enumerate(new_flags):
                                if 'march' not in p:
                                    continue
                                opt = p.split('=')
                                if len(opt) != 2:
                                    # Inexpected, but do not crash
                                    continue
                                opt_val = opt[1]
                                if not opt_val.endswith('-avx'):
                                    # OK
                                    continue
                                # Check the version of GCC
                                version = gcc_version_str.split('.')
                                if len(version) != 3:
                                    # Unexpected, but should not be a problem
                                    continue
                                mj, mn, patch = [int(vp) for vp in version]
                                if (((mj, mn) == (4, 6) and patch < 4) or
                                        ((mj, mn) == (4, 7) and patch <= 3) or
                                        ((mj, mn) == (4, 8) and patch < 1)):
                                    new_flags[i] = p.rstrip('-avx')

                            # Go back to split arguments, like
                            # ["-option", "value"],
                            # as this is the way g++ expects them split.
                            split_flags = []
                            for p in new_flags:
                                split_flags.extend(p.split())

                            GCC_compiler.march_flags = split_flags
                            break
                    _logger.info("g++ -march=native equivalent flags: %s",
                                 GCC_compiler.march_flags)

        # Add the detected -march=native equivalent flags
        if GCC_compiler.march_flags:
            cxxflags.extend(GCC_compiler.march_flags)

        # NumPy 1.7 Deprecate the old API. I updated most of the places
        # to use the new API, but not everywhere. When finished, enable
        # the following macro to assert that we don't bring new code
        # that use the old API.
        cxxflags.append("-DNPY_NO_DEPRECATED_API=NPY_1_7_API_VERSION")
        numpy_ver = [int(n) for n in numpy.__version__.split('.')[:2]]

        # numpy 1.7 deprecated the following macro but the new one didn't
        # existed in the past
        if bool(numpy_ver < [1, 7]):
            cxxflags.append("-DNPY_ARRAY_ENSUREARRAY=NPY_ENSUREARRAY")
            cxxflags.append("-DNPY_ARRAY_ENSURECOPY=NPY_ENSURECOPY")
            cxxflags.append("-DNPY_ARRAY_ALIGNED=NPY_ALIGNED")
            cxxflags.append("-DNPY_ARRAY_WRITEABLE=NPY_WRITEABLE")
            cxxflags.append("-DNPY_ARRAY_UPDATE_ALL=NPY_UPDATE_ALL")
            cxxflags.append("-DNPY_ARRAY_C_CONTIGUOUS=NPY_C_CONTIGUOUS")
            cxxflags.append("-DNPY_ARRAY_F_CONTIGUOUS=NPY_F_CONTIGUOUS")

        # Platform-specific flags.
        # We put them here, rather than in compile_str(), so they en up
        # in the key of the compiled module, avoiding potential conflicts.

        # Figure out whether the current Python executable is 32
        # or 64 bit and compile accordingly. This step is ignored for
        # ARM (32-bit and 64-bit) architectures in order to make
        # Theano compatible with the Raspberry Pi, Raspberry Pi 2, or
        # other systems with ARM processors.
        if (not any(['arm' in flag for flag in cxxflags]) and
                not any(arch in platform.machine() for arch in ['arm', 'aarch'])):
            n_bits = local_bitwidth()
            cxxflags.append('-m%d' % n_bits)
            _logger.debug("Compiling for %s bit architecture", n_bits)

        if sys.platform != 'win32':
            # Under Windows it looks like fPIC is useless. Compiler warning:
            # '-fPIC ignored for target (all code is position independent)'
            cxxflags.append('-fPIC')

        if sys.platform == 'win32' and local_bitwidth() == 64:
            # Under 64-bit Windows installation, sys.platform is 'win32'.
            # We need to define MS_WIN64 for the preprocessor to be able to
            # link with libpython.
            cxxflags.append('-DMS_WIN64')

        if sys.platform == 'darwin':
            # Use the already-loaded python symbols.
            cxxflags.extend(['-undefined', 'dynamic_lookup'])

        return cxxflags

    @staticmethod
    def try_compile_tmp(src_code, tmp_prefix='', flags=(),
                        try_run=False, output=False):
        return Compiler._try_compile_tmp(src_code, tmp_prefix, flags,
                                         try_run, output,
                                         theano.config.cxx)

    @staticmethod
    def try_flags(flag_list, preambule="", body="",
                  try_run=False, output=False):
        return Compiler._try_flags(flag_list, preambule, body, try_run, output,
                                   theano.config.cxx)

    @staticmethod
    def make_makefile(module_name, location=None,
                      include_dirs=None, lib_dirs=None, libs=None,
                      preargs=None):
        if include_dirs is None:
            include_dirs = []
        if lib_dirs is None:
            lib_dirs = []
        if libs is None:
            libs = []
        if preargs is None:
            preargs = []
        else:
            preargs = list(preargs)

        if '-g' not in preargs:
            preargs.append('-g')

        include_dirs = std_include_dirs() + include_dirs
        libs = std_libs() + libs
        lib_dirs = std_lib_dirs() + lib_dirs
        library_name = os.path.join(location, '%s.%s' %
                                    (module_name, get_lib_extension()))
        include_dirs.append(location)
        # sometimes, the linker cannot find -lpython so we need to tell it
        # explicitly where it is located
        # this returns somepath/lib/python2.x
        python_lib = distutils.sysconfig.get_python_lib(plat_specific=1,
                                                        standard_lib=1)
        python_lib = os.path.dirname(python_lib)
        if python_lib not in lib_dirs:
            lib_dirs.append(python_lib)
        cxx_args = preargs
        cxx = theano.config.cxx
        cxx_falgs = ['-I%s' % idir for idir in include_dirs]
        ld_flags = ['-L%s' % ldir for ldir in lib_dirs]
        lib_flags = ['-l%s' % l for l in libs]
        makefile = "CXX=%s\n" % (cxx)
        makefile = "CXXFLAGS= "
        for arg in preargs:
            makefile += "%s " % (arg)
        makefile += "\n"
        for flags in cxx_falgs:
            makefile += "CPPFLAGS+=%s\n" % (flags)
        for flags in ld_flags:
            makefile += "LDFLAGS+=%s\n" % (flags)
        for flags in lib_flags:
            makefile += "LDLIBS+=%s\n" % (flags)
        makefile += "LDLIBS+=%s\n" % (library_name)
        return makefile

    @staticmethod
    def compile_command(module_name, location=None,
                        include_dirs=None, lib_dirs=None, libs=None,
                        preargs=None, py_module=True, hide_symbols=False,
                        shared=True, code_filename='mod.cpp',
                        out_filename=None):
        """
        The parameters are the same as compile_str

        :return: a tuple(cpp_filename, out_filename, command line)
        """
        if include_dirs is None:
            include_dirs = []
        if lib_dirs is None:
            lib_dirs = []
        if libs is None:
            libs = []
        if preargs is None:
            preargs = []
        else:
            preargs = list(preargs)

        include_dirs = std_include_dirs() + include_dirs
        libs = std_libs() + libs
        lib_dirs = std_lib_dirs() + lib_dirs
        include_dirs.append(location)
        cpp_filename = os.path.join(location, code_filename)

        if shared:
            assert out_filename is None
            out_filename = os.path.join(location, '%s.%s' %
                                        (module_name, get_lib_extension()))

            cmd = [theano.config.cxx, get_gcc_shared_library_arg(), '-g']
        else:
            assert not py_module
            if out_filename is None:
                out_filename = os.path.join(location, module_name)
            else:
                out_filename = os.path.join(location, out_filename)

            cmd = [theano.config.cxx, '-g']

        if config.cmodule.remove_gxx_opt:
            cmd.extend(p for p in preargs if not p.startswith('-O'))
        else:
            cmd.extend(preargs)
        if hide_symbols and sys.platform != 'win32':
            # This has been available since gcc 4.0 so we suppose it
            # is always available. We pass it here since it
            # significantly reduces the size of the symbol table for
            # the objects we want to share. This in turns leads to
            # improved loading times on most platforms (win32 is
            # different, as usual).
            cmd.append('-fvisibility=hidden')
        cmd.extend('-I%s' % idir for idir in include_dirs)
        cmd.extend(['-o', out_filename])
        cmd.append(cpp_filename)
        cmd.extend(['-L%s' % ldir for ldir in lib_dirs])
        cmd.extend(['-l%s' % l for l in libs])
        return cpp_filename, out_filename, cmd

    @staticmethod
    def compile_str(module_name, src_code, location=None,
                    include_dirs=None, lib_dirs=None, libs=None,
                    preargs=None, py_module=True, hide_symbols=True,
                    shared=True, code_filename='mod.cpp',
                    out_filename=None):
        """
        Parameters
        ----------
        module_name : str
            This has been embedded in the src_code.
        src_code
            A complete c or c++ source listing for the module.
        location
            A pre-existing filesystem directory where the cpp file and .so will
            be written.
        include_dirs
            A list of include directory names (each gets prefixed with -I).
        lib_dirs
            A list of library search path directory names (each gets prefixed
            with -L).
        libs
            A list of libraries to link with (each gets prefixed with -l).
        preargs
            A list of extra compiler arguments.
        py_module
            If False, compile to a shared library, but do not import it as a
            Python module.
        hide_symbols
            If True (the default) all symbols will be hidden from the library
            symbol table (which means that other objects can't use them).

        Returns
        -------
        object
            Dynamically-imported python module of the compiled code (unless
            py_module is False, in that case returns None).

        :param shared: bool, if True, generate a shared library,
            otherwise, generate an executable.
            You also need to set py_module=False.

        :param code_filename: The filename to store src_code for the
            compilation

        :param out_filename: The filename of the output of g++ when not doing
            a shared module

        """
        # TODO: Do not do the dlimport in this function

        if not theano.config.cxx:
            raise MissingGXX("g++ not available! We can't compile c code.")

        if include_dirs is None:
            include_dirs = []
        if lib_dirs is None:
            lib_dirs = []
        if libs is None:
            libs = []
        if preargs is None:
            preargs = []

        # Remove empty string directory
        include_dirs = [d for d in include_dirs if d]
        lib_dirs = [d for d in lib_dirs if d]

<<<<<<< HEAD
        if shared:
            hide_symbols = False
=======
        include_dirs = include_dirs + std_include_dirs()
        libs = libs + std_libs()
        lib_dirs = lib_dirs + std_lib_dirs()

        cppfilename = os.path.join(location, 'mod.cpp')
        with open(cppfilename, 'w') as cppfile:
>>>>>>> 189b1352

        cpp_filename, out_filename, cmd = GCC_compiler.compile_command(
            module_name,
            location,
            include_dirs,
            lib_dirs, libs,
            preargs, py_module,
            hide_symbols,
            shared,
            code_filename,
            out_filename)

        cppfile = open(cpp_filename, 'w')

        _logger.debug('Writing module C++ code to %s', cpp_filename)

        cppfile.write(src_code)
        # Avoid gcc warning "no newline at end of file".
        if not src_code.endswith('\n'):
            cppfile.write('\n')
        cppfile.close()

        _logger.debug('Running cmd: %s', ' '.join(cmd))

        def print_command_line_error():
            # Print command line when a problem occurred.
            print(("Problem occurred during compilation with the "
                   "command line below:"), file=sys.stderr)
            print(' '.join(cmd), file=sys.stderr)

        try:
            p_out = output_subprocess_Popen(cmd)
            compile_stderr = decode(p_out[1])
        except Exception:
            # An exception can occur e.g. if `g++` is not found.
            print_command_line_error()
            raise

        status = p_out[2]

        if status:
            print('===============================')
            for i, l in enumerate(src_code.split('\n')):
                # gcc put its messages to stderr, so we add ours now
                print('%05i\t%s' % (i + 1, l), file=sys.stderr)
            print('===============================')
            print_command_line_error()
            # Print errors just below the command line.
            print(compile_stderr)
            # We replace '\n' by '. ' in the error message because when Python
            # prints the exception, having '\n' in the text makes it more
            # difficult to read.
            raise Exception('Compilation failed (return status=%s): %s' %
                            (status, compile_stderr.replace('\n', '. ')))
        elif config.cmodule.compilation_warning and compile_stderr:
            # Print errors just below the command line.
            print(compile_stderr)

        if py_module:
            # touch the __init__ file
            open(os.path.join(location, "__init__.py"), 'w').close()
            assert os.path.isfile(out_filename)
            return dlimport(out_filename)


def icc_module_compile_str(*args):
    raise NotImplementedError()<|MERGE_RESOLUTION|>--- conflicted
+++ resolved
@@ -2280,17 +2280,8 @@
         include_dirs = [d for d in include_dirs if d]
         lib_dirs = [d for d in lib_dirs if d]
 
-<<<<<<< HEAD
         if shared:
             hide_symbols = False
-=======
-        include_dirs = include_dirs + std_include_dirs()
-        libs = libs + std_libs()
-        lib_dirs = lib_dirs + std_lib_dirs()
-
-        cppfilename = os.path.join(location, 'mod.cpp')
-        with open(cppfilename, 'w') as cppfile:
->>>>>>> 189b1352
 
         cpp_filename, out_filename, cmd = GCC_compiler.compile_command(
             module_name,
