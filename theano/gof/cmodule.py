--- conflicted
+++ resolved
@@ -274,13 +274,9 @@
             self.print_init(sio)
 
         rval = sio.getvalue()
-<<<<<<< HEAD
-        h = hash_from_code('\n'.join([rval] + self.header_code))
-=======
         # Make sure the hash of the code hasn't changed
         h = hash_from_code(rval)
         assert self.code_hash is None or self.code_hash == h
->>>>>>> ecd9dc0b
         self.code_hash = h
         rval = re.sub(self.hash_placeholder, self.code_hash, rval)
         # Finalize the Module, so no support code or function
@@ -2298,34 +2294,6 @@
             cppfile.write('\n')
         cppfile.close()
 
-<<<<<<< HEAD
-=======
-        lib_filename = os.path.join(
-            location,
-            '%s.%s' % (module_name, get_lib_extension()))
-
-        _logger.debug('Generating shared lib %s', lib_filename)
-        cmd = [theano.config.cxx, get_gcc_shared_library_arg(), '-g']
-
-        if config.cmodule.remove_gxx_opt:
-            cmd.extend(p for p in preargs if not p.startswith('-O'))
-        else:
-            cmd.extend(preargs)
-        cmd.extend('-I%s' % idir for idir in include_dirs)
-        if hide_symbols and sys.platform != 'win32':
-            # This has been available since gcc 4.0 so we suppose it
-            # is always available. We pass it here since it
-            # significantly reduces the size of the symbol table for
-            # the objects we want to share. This in turns leads to
-            # improved loading times on most platforms (win32 is
-            # different, as usual).
-            cmd.append('-fvisibility=hidden')
-        cmd.extend(['-o', lib_filename])
-        cmd.append(cppfilename)
-        cmd.extend(['-L%s' % ldir for ldir in lib_dirs])
-        cmd.extend(['-l%s' % l for l in libs])
-        # print >> sys.stderr, 'COMPILING W CMD', cmd
->>>>>>> ecd9dc0b
         _logger.debug('Running cmd: %s', ' '.join(cmd))
 
         def print_command_line_error():
