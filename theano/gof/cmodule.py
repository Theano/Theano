--- conflicted
+++ resolved
@@ -1896,12 +1896,8 @@
 
         if ('g++' not in theano.config.cxx and
                 'clang++' not in theano.config.cxx and
-<<<<<<< HEAD
-                'clang-omp++' not in theano.config.cxx):
-=======
                 'clang-omp++' not in theano.config.cxx and
                 'icpc' not in theano.config.cxx):
->>>>>>> 8fb9d9a7
             _logger.warn(
                 "OPTIMIZATION WARNING: your Theano flag `cxx` seems not to be"
                 " the g++ compiler. So we disable the compiler optimization"
@@ -2137,21 +2133,6 @@
         # The following macro asserts that we don't bring new code
         # that use the old API.
         cxxflags.append("-DNPY_NO_DEPRECATED_API=NPY_1_7_API_VERSION")
-<<<<<<< HEAD
-        numpy_ver = [int(n) for n in numpy.__version__.split('.')[:2]]
-
-        # numpy 1.7 deprecated the following macro but the new one didn't
-        # existed in the past
-        if bool(numpy_ver < [1, 7]):
-            cxxflags.append("-DNPY_ARRAY_ENSUREARRAY=NPY_ENSUREARRAY")
-            cxxflags.append("-DNPY_ARRAY_ENSURECOPY=NPY_ENSURECOPY")
-            cxxflags.append("-DNPY_ARRAY_ALIGNED=NPY_ALIGNED")
-            cxxflags.append("-DNPY_ARRAY_WRITEABLE=NPY_WRITEABLE")
-            cxxflags.append("-DNPY_ARRAY_UPDATE_ALL=NPY_UPDATE_ALL")
-            cxxflags.append("-DNPY_ARRAY_C_CONTIGUOUS=NPY_C_CONTIGUOUS")
-            cxxflags.append("-DNPY_ARRAY_F_CONTIGUOUS=NPY_F_CONTIGUOUS")
-=======
->>>>>>> 8fb9d9a7
 
         # Platform-specific flags.
         # We put them here, rather than in compile_str(), so they en up
