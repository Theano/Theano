from __future__ import absolute_import, print_function, division
import numpy

from theano import config, shared

from theano.compile import function

from theano import tensor as T
from theano.tensor.shared_randomstreams import RandomStreams

from theano.compile.builders import OpFromGraph

from theano.tests import unittest_tools
import unittest

class T_OpFromGraph(unittest_tools.InferShapeTester):

    def test_straightforward(self):
        x, y, z = T.matrices('xyz')
        e = x + y * z
        op = OpFromGraph([x, y, z], [e])
        # (1+3*5=array of 16) - (3+1*5=array of 8)
        f = op(x, y, z) - op(y, z, x)

        fn = function([x, y, z], f)
        xv = numpy.ones((2, 2), dtype=config.floatX)
        yv = numpy.ones((2, 2), dtype=config.floatX) * 3
        zv = numpy.ones((2, 2), dtype=config.floatX) * 5
        # print function, function.__module__
        # print fn.maker.fgraph.toposort()
        fn(xv, yv, zv)
        assert numpy.all(8.0 == fn(xv, yv, zv))
        assert numpy.all(8.0 == fn(xv, yv, zv))

    def test_size_changes(self):
        x, y, z = T.matrices('xyz')
        e = T.dot(x, y)
        op = OpFromGraph([x, y], [e])
        f = op(x, op(y, z))
        fn = function([x, y, z], f)
        xv = numpy.ones((2, 3), dtype=config.floatX)
        yv = numpy.ones((3, 4), dtype=config.floatX) * 3
        zv = numpy.ones((4, 5), dtype=config.floatX) * 5
        res = fn(xv, yv, zv)
        assert res.shape == (2, 5)
        assert numpy.all(180.0 == res)
        res = fn(xv, yv, zv)
        assert res.shape == (2, 5)
        assert numpy.all(180.0 == res)

    def test_grad(self):
        x, y, z = T.matrices('xyz')
        e = x + y * z
        op = OpFromGraph([x, y, z], [e])
        f = op(x, y, z)
        f = f - T.grad(T.sum(f), y)
        fn = function([x, y, z], f)
        xv = numpy.ones((2, 2), dtype=config.floatX)
        yv = numpy.ones((2, 2), dtype=config.floatX) * 3
        zv = numpy.ones((2, 2), dtype=config.floatX) * 5
        assert numpy.all(11.0 == fn(xv, yv, zv))

    def test_grad_grad(self):
        x, y, z = T.matrices('xyz')
        e = x + y * z
        op = OpFromGraph([x, y, z], [e])
        f = op(x, y, z)
        f = f - T.grad(T.sum(f), y)
        f = f - T.grad(T.sum(f), y)
        fn = function([x, y, z], f)
        xv = numpy.ones((2, 2), dtype=config.floatX)
        yv = numpy.ones((2, 2), dtype=config.floatX) * 3
        zv = numpy.ones((2, 2), dtype=config.floatX) * 5
        assert numpy.allclose(6.0, fn(xv, yv, zv))

    def test_shared(self):
        x, y, z = T.matrices('xyz')
        s = shared(numpy.random.rand(2, 2).astype(config.floatX))
        e = x + y * z + s
        op = OpFromGraph([x, y, z], [e])
        # (1+3*5=array of 16) - (3+1*5=array of 8)
        f = op(x, y, z) - op(y, z, x)

        fn = function([x, y, z], f)
        xv = numpy.ones((2, 2), dtype=config.floatX)
        yv = numpy.ones((2, 2), dtype=config.floatX) * 3
        zv = numpy.ones((2, 2), dtype=config.floatX) * 5
        # print function, function.__module__
        # print fn.maker.fgraph.toposort()
        assert numpy.allclose(8.0, fn(xv, yv, zv))
        assert numpy.allclose(8.0, fn(xv, yv, zv))

    def test_shared_grad(self):
        x, y, z = T.matrices('xyz')
        s = shared(numpy.random.rand(2, 2).astype(config.floatX))
        e = x + y * z + s
        op = OpFromGraph([x, y, z], [e])
        f = op(x, y, z)
        f = f - T.grad(T.sum(f), y)
        fn = function([x, y, z], f)
        xv = numpy.ones((2, 2), dtype=config.floatX)
        yv = numpy.ones((2, 2), dtype=config.floatX) * 3
        zv = numpy.ones((2, 2), dtype=config.floatX) * 5
        assert numpy.allclose(11.0 + s.get_value(), fn(xv, yv, zv))

        # grad again the shared variable
        f = op(x, y, z)
        f = f - T.grad(T.sum(f), s)
        fn = function([x, y, z], f)
        assert numpy.allclose(15.0 + s.get_value(),
                              fn(xv, yv, zv))

    def test_connection_pattern(self):
        # Basic case
        x, y, z = T.matrices('xyz')
        out1 = x * y
        out2 = y * z

        op1 = OpFromGraph([x, y, z], [out1, out2])
        results = op1.connection_pattern(None)
        expect_result = [[True, False],
                         [True, True],
                         [False, True]]
        assert results == expect_result

        # Graph with ops that don't have a 'full' connection pattern
        # and with ops that have multiple outputs
        m, n, p, q = T.matrices('mnpq')
        o1, o2 = op1(m, n, p)
        out1, out2 = op1(o1, q, o2)
        op2 = OpFromGraph([m, n, p, q], [out1, out2])

        results = op2.connection_pattern(None)
        expect_result = [[True, False],
                         [True, True],
                         [False, True],
                         [True, True]]
        assert results == expect_result

        # Inner graph where some computation doesn't rely on explicit inputs
        srng = RandomStreams(seed=234)
        rv_u = srng.uniform((2, 2))
        x, y = T.matrices('xy')
        out1 = x + rv_u
        out2 = y + 3
        out3 = 3 + rv_u
        op3 = OpFromGraph([x, y], [out1, out2, out3])

        results = op3.connection_pattern(None)
        expect_result = [[True, False, False],
                         [False, True, False],
                         [True, False, True]]
        assert results == expect_result

    def test_infer_shape(self):
        x = T.matrix('x')
        y = T.matrix('y')
        o1 = x + y
        o2 = x * y
        op_graph = OpFromGraph([x, y], [o1, o2])

        q = T.matrix('q')
        p = T.matrix('p')
<<<<<<< HEAD
        self._compile_and_check([q, p],
                                op_graph(q, p),
                                [numpy.ones([3, 4], dtype=config.floatX),
                                 numpy.ones([3, 4], dtype=config.floatX)],
                                OpFromGraph)
=======
        self._compile_and_check([q,p],
                                op_graph(q,p),
                                [numpy.ones([3,4], dtype=config.floatX),
                                 numpy.ones([3,4], dtype=config.floatX)],
                                OpFromGraph)

if __name__ =='__main__':
    unittest.main()
>>>>>>> b4ef318b
<|MERGE_RESOLUTION|>--- conflicted
+++ resolved
@@ -161,19 +161,11 @@
 
         q = T.matrix('q')
         p = T.matrix('p')
-<<<<<<< HEAD
         self._compile_and_check([q, p],
                                 op_graph(q, p),
                                 [numpy.ones([3, 4], dtype=config.floatX),
                                  numpy.ones([3, 4], dtype=config.floatX)],
                                 OpFromGraph)
-=======
-        self._compile_and_check([q,p],
-                                op_graph(q,p),
-                                [numpy.ones([3,4], dtype=config.floatX),
-                                 numpy.ones([3,4], dtype=config.floatX)],
-                                OpFromGraph)
 
 if __name__ =='__main__':
-    unittest.main()
->>>>>>> b4ef318b
+    unittest.main()