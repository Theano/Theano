"""Driver of graph construction, optimization, and linking.

"""
__docformat__ = "restructuredtext en"

import copy
import copy_reg
import cPickle
import itertools
import time
import warnings

import numpy

import theano
from theano import gof
from theano.gof.python25 import partial
import theano.compile.mode
from theano.compile.io import (
    In, SymbolicInput, SymbolicInputKit, SymbolicOutput)
from theano.compile.ops import deep_copy_op, view_op
<<<<<<< HEAD
from theano.gof.graph import is_same_graph
=======
from theano.gof.op import ops_with_inner_function


>>>>>>> 2215c508

import logging
_logger = logging.getLogger('theano.compile.function_module')


class UnusedInputError(Exception):
    """
    A symbolic input passed to function is not needed
    """
    pass


def alias_root(v):
    """Return the variable to which v is aliased by view_maps and destroy_maps"""
    if v.owner is None:
        return v
    vmap = getattr(v.owner.op, 'view_map', {})
    dmap = getattr(v.owner.op, 'destroy_map', {})
    outpos = v.owner.outputs.index(v)
    v_views = vmap.get(outpos, []) + dmap.get(outpos, [])
    if len(v_views) > 1:
        raise NotImplementedError(
            str(v) + " is a view/destroyed version of more then one inputs. "
            "Currently, we only support the case where an output is a view or "
            "a destroyed version of one input.")
    elif v_views:
        return alias_root(v.owner.inputs[v_views[0]])
    else:
        return v


def view_tree_set(v, treeset):
    """Add to `treeset` all variables that are views of v, given that v is not a view"""
    treeset.add(v)
    for cl, v_input_pos_to_cl in v.clients:
        if cl == 'output':
            continue
        vmap = getattr(cl.op, 'view_map', {})
        dmap = getattr(cl.op, 'destroy_map', {})
        for opos, iposlist in vmap.items() + dmap.items():
            if v_input_pos_to_cl in iposlist:
                if cl.outputs[opos] not in treeset:
                    view_tree_set(cl.outputs[opos], treeset)


def infer_reuse_pattern(fgraph, outputs_to_disown):
    """
    Given an fgraph and a list of variables, returns the list or set of all variables which may
    share the same underlying data storage as any of the specified variables. Used internally
    by function, FunctionMaker.

    This list (or set) is also refered to as no_recycling sometimes, especially by linker code.
    """
    rval = set()
    for o in outputs_to_disown:
        view_tree_set(alias_root(o), rval)
    # remove from rval all of the inputs, constants, values.
    rval = set(r for r in rval if r.owner is not None)

    return rval


def fgraph_updated_vars(fgraph, expanded_inputs):
    """
    Reconstruct the full "updates" dictionary, mapping from FunctionGraph input
    variables to the fgraph outputs that will replace their values.

    :rtype: dict variable -> variable
    """
    updated_vars = {}
    potential_values = list(fgraph.outputs)  # copy the list
    if len(expanded_inputs) != len(fgraph.inputs):
        raise ValueError('expanded_inputs must match len(fgraph.inputs)')
    for e_input, ivar in reversed(zip(expanded_inputs, fgraph.inputs)):
        if e_input.update is not None:
            updated_vars[ivar] = potential_values.pop()
    return updated_vars


class Supervisor:
    """
    Listener for FunctionGraph events which makes sure that no operation overwrites the
    contents of protected Variables. The outputs of the FunctionGraph are protected by default.
    """

    def __init__(self, protected):
        self.protected = list(protected)

    def validate(self, fgraph):
        if not hasattr(fgraph, 'destroyers'):
            return True
        for r in self.protected + list(fgraph.outputs):
            if fgraph.destroyers(r):
                raise gof.InconsistencyError(
                    "Trying to destroy a protected Variable.", r)


def std_fgraph(input_specs, output_specs, accept_inplace=False):
    """
    Makes an FunctionGraph corresponding to the input specs and the output
    specs.  Any SymbolicInput in the input_specs, if its update field
    is not None, will add an output to the FunctionGraph corresponding to that
    update. The return value is the FunctionGraph as well as a list of
    SymbolicOutput instances corresponding to the updates.

    If accept_inplace is False, the graph will be checked for inplace
    operations and an exception will be raised if it has any. If
    accept_inplace is True, a DestroyHandler will be added to the FunctionGraph
    if there are any inplace operations.

    The returned FunctionGraph is a clone of the graph between the provided
    inputs and outputs.
    """
    orig_inputs = [spec.variable for spec in input_specs]
    updates = [spec.update for spec in input_specs if spec.update]
    orig_outputs = [spec.variable for spec in output_specs] + updates

    fgraph = gof.fg.FunctionGraph(orig_inputs, orig_outputs)

    for node in fgraph.apply_nodes:
        if getattr(node.op, 'destroy_map', None):
            if not accept_inplace:
                raise TypeError("Graph must not contain inplace operations",
                                node, node.op)
            else:
                fgraph.attach_feature(gof.DestroyHandler())
                break

    # We need to protect all immutable inputs from inplace operations.
    fgraph.attach_feature(
        Supervisor(input
                   for spec, input in zip(input_specs, fgraph.inputs)
                   if not (spec.mutable or
                           (hasattr(fgraph, 'destroyers') and
                            fgraph.destroyers(input)))))

    # If named nodes are replaced, keep the name
    for feature in std_fgraph.features:
        fgraph.attach_feature(feature())
    return fgraph, map(SymbolicOutput, updates)


std_fgraph.features = [gof.toolbox.PreserveNames]


class AliasedMemoryError(Exception):
    """Memory is aliased that should not be"""
    pass


###
### Function
###


DUPLICATE = ['DUPLICATE'] # unique id object used as a placeholder for duplicate entries
class Function(object):
    """
    Type of the functions returned by theano.function or theano.FunctionMaker.create.


    `Function` is the callable object that does computation.  It has the storage of inputs and
    outputs, performs the packing and unpacking of inputs and return values.  It implements the
    square-bracket indexing so that you can look up the value of a symbolic node.

    Functions are copyable via {{{fn.copy()}}} and {{{copy.copy(fn)}}}.
    When a function is copied, this instance is duplicated.  Contrast with self.maker
    (instance of `FunctionMaker`) that is shared between copies.
    The meaning of copying a function is that the containers and their current values will all be duplicated.
    This requires that mutable inputs be copied, whereas immutable inputs may be shared between copies.



    A Function instance is hashable, on the basis of its memory address (its id).

    A Function instance is only equal to itself.

    A Function instance may be serialized using the `pickle` or `cPickle` modules.
    This will save all default inputs, the graph, and *** to the pickle file (WRITEME).

    A Function instance have a ``trust_input`` field that default to
    False. When True, we don't do extra check of the input to give
    better error message. In some case, python code will still return
    the good results if you pass a python or numpy scalar instead of a
    numpy tensor.  C code should raise an error if you pass an object
    of the wrong type.

    """

    pickle_aliased_memory_strategy = 'warn'
    """How to deal with pickling finding aliased storage.

    Meaningful settings are: 'ignore', 'warn', 'raise'

    If the value is 'warn', then a message will be printed to stderr if aliased storage is
    dectected during pickle.dump.

    If the value is 'raise', then an AliasedMemoryError will be raised if aliased storage is
    detected during pickle.dump.

    """

    input_storage = None
    """list of Container instances"""

    output_storage = None
    """list of Container instances"""

    indices = None
    """list of (SymbolicInput|SymbolicInputKit, indices, [SymbolicInput,...]), one tuple for
    each input

    The first tuple element is the SymbolicInput object for the corresponding function input.

    The second and third tuple elements are used only by Kits, which are deprecated.
    """

    defaults = None
    """ list of 3-tuples, one 3-tuple for each input.

    Tuple element 0: Bool:  Is this input required at each function call?
    Tuple element 1: Bool:  Should this inputs value be reverted after each call?
    Tuple element 2: Any:  The value associated with this input.
    """

    unpack_single = None
    """Bool: for outputs lists of length 1, should the 0'th element be returned directly?"""

    return_none = None
    """Bool: whether the function should return None or not"""

    maker = None
    """FunctionMaker instance"""

    fn = None
    """a function that evaluates the graph.  Typically a linker's make_thunk method created this
    function."""

    finder = None
    """Dictionary mapping several kinds of things to containers.

    We set an entry in finder for:

    - the index of the input

    - the variable instance the input is based on

    - the name of the input

    All entries map to the container or to DUPLICATE if an ambiguity is detected
    """

    inv_finder = None
    """Dict. Reverse lookup of `finder`.

    It maps container -> SymbolicInput
    """

    def __init__(self, fn, input_storage, output_storage, indices, outputs,
                 defaults, unpack_single, return_none, maker):
        """
        Initialize attributes. create finder, inv_finder.
        """

        self.fn = fn
        self.input_storage = input_storage
        self.output_storage = output_storage
        self.indices = indices
        self.outputs = outputs
        self.defaults = defaults
        self.unpack_single = unpack_single
        self.return_none = return_none
        self.maker = maker
        self.profile = None  # reassigned in FunctionMaker.create
        self.trust_input = False  # If True, we don't check the input parameter
        self.name = None
        self.node_op_list = []

        # We will be popping stuff off this `containers` object.  It is a copy.
        containers = list(self.input_storage)
        finder = {}
        inv_finder = {}

        def distribute(indices, cs, value):
            input.distribute(value, indices, cs)
            for c in cs:
                c.provided += 1
        #def assign(c, v):
            #c.data = v

        # Store the list of names of named inputs.
        named_inputs = []
        # Count the number of un-named inputs.
        n_unnamed_inputs = 0

        #setters = []
        # Initialize the storage
        # this loop works by modifying the elements (as variable c) of self.input_storage inplace.
        for i, ((input, indices, sinputs), (required, refeed, value)) in enumerate(zip(self.indices, defaults)):
            if indices is None: # this is true iff input is not a SymbolicInputKit
                c = containers[0]  #containers is being used as a stack. Here we pop off the next one.
                c.strict = getattr(input, 'strict', False)
                c.allow_downcast = getattr(input, 'allow_downcast', None)

                if value is not None:
                    # Always initialize the storage.
                    if isinstance(value, gof.Container):
                        # There is no point in obtaining the current value
                        # stored in the container, since the container is
                        # shared.
                        # For safety, we make sure 'refeed' is False, since
                        # there is no need to refeed the defaullt value.
                        assert not refeed
                    else:
                        c.value = value
                c.required = required
                c.implicit = input.implicit
                c.provided = 0 # this is a count of how many times the input has been provided (reinitialized to 0 on __call__)
                finder[i] = c
                finder[input.variable] = c
                if input.name not in finder:
                    finder[input.name] = c
                else:
                    finder[input.name] = DUPLICATE
                if input.name is None:
                    n_unnamed_inputs += 1
                else:
                    named_inputs.append(input.name)
                #backport
                #finder[input.name] = c if input.name not in finder else DUPLICATE
                # inv_finder maps the container to the input (useful for one error message)
                inv_finder[c] = input
                #setters.append(partial(assign, c))
                containers[:1] = []
            else:
                # TODO The following code may need to do something to handle
                # implicit inputs.

                # The input is a SymbolicInputKit, so we take as many containers as the Kit provides inputs
                cs = containers[:len(indices)]
                # distribute does the initialization of the containers
                input.distribute(value, indices, cs)
                f = partial(distribute, indices, cs)
                # Like before, we set a finder entry for the kit. Note that
                # we are not mapping to a container but to a function which
                # can reinitialize all the containers
                finder[i] = f
                finder[input] = f
                if input.name not in finder:
                    finder[input.name] = f
                else:
                    finder[input.name] = DUPLICATE
                #backport
                #finder[input.name] = f if input.name not in finder else DUPLICATE
                #setters.append(f)
                # For each input in the kit and its corresponding container, we put an entry in finder.
                # This allows the user to micro-manage elements of the kit if need be.
                # All containers inherit the required field and have their own "provided" counter
                for c, sin in zip(cs, sinputs):
                    finder[sin.variable] = c
                    finder[sin.name] = c
                    if sin.name not in finder:
                        finder[sin.name] = c
                    else:
                        finder[sin.name] = DUPLICATE
                    #backport
                    #finder[sin.name] = c if sin.name not in finder else DUPLICATE
                    inv_finder[c] = input
                    c.required = required
                    c.provided = 0
                containers[:len(indices)] = []

        self.finder = finder
        self.inv_finder = inv_finder

        # this class is important in overriding the square-bracket notation:
        #     fn.value[x]
        # self reference is available via the closure on the class
        class ValueAttribute(object):
            def __getitem__(self, item):
                try:
                    s = finder[item]
                except KeyError:
                    raise TypeError("Unknown input or state: %s" % str(item))
                if s is DUPLICATE:
                    raise TypeError("Ambiguous name: %s - please check the names "\
                        "of the inputs of your function for duplicates." % str(item))
                if isinstance(s, gof.Container):
                    return s.value
                else:
                    raise NotImplementedError
            def __setitem__(self, item, value):
                try:
                    s = finder[item]
                except KeyError:
                    # Print informative error message.
                    msg = get_info_on_inputs(named_inputs, n_unnamed_inputs)
                    raise TypeError("Unknown input or state: %s. %s" %
                                    (str(item), msg))
                if s is DUPLICATE:
                    raise TypeError("Ambiguous name: %s - please check the names "\
                        "of the inputs of your function for duplicates." % str(item))
                if isinstance(s, gof.Container):
                    s.value = value
                    s.provided += 1
                else:
                    s(value)
            def __contains__(self, item):
                return finder.__contains__(item)

        # this class is important in overriding the square-bracket notation:
        #     fn.container[x]
        # self reference is available via the closure on the class
        class ContainerAttribute(object):
            def __getitem__(self, item):
                return finder[item]
            def __contains__(self, item):
                return finder.__contains__(item)
            # You cannot set the container

        self._value = ValueAttribute()
        self._container = ContainerAttribute()

        # Compute self.n_returned_outputs.
        # This is used only when fn.need_update_inputs is False
        # because we're using one of the VM objects and it is
        # putting updates back into the input containers all by itself.
        assert len(self.maker.expanded_inputs) == len(self.input_storage)
        self.n_returned_outputs = len(self.output_storage)
        for input in self.maker.expanded_inputs:
            if input.update is not None:
                self.n_returned_outputs -= 1

        for node in self.maker.fgraph.apply_nodes:
            if node.op in ops_with_inner_function.keys():
                self.node_op_list.append(node.op)

    def __contains__(self, item):
        return self.value.__contains__(item)

    def __getitem__(self, item):
        return self.value[item]

    def __setitem__(self, item, value):
        self.value[item] = value

    def __copy__(self):
        defaults = [default for _1, _2, default in self.defaults]
        cpy = self.maker.create(defaults, trustme=True)
        for (input, _1, _2), here, there in zip(self.indices,
                                                self.input_storage,
                                                cpy.input_storage):
            if input.mutable and here is not None:
                there.data = copy.copy(here.data)
            else:
                there.data = here.data
        return cpy

    def __call__(self, *args, **kwargs):
        profile = self.profile
        t0 = time.time()

        # Reinitialize each container's 'provided' counter
        if self.trust_input:
            i = 0
            for arg in args:
                s = self.input_storage[i]
                s.storage[0] = arg
                i += 1
        else:
            for c in self.input_storage:
                c.provided = 0

            if len(args) + len(kwargs) > len(self.input_storage):
                raise TypeError("Too many parameter passed to theano function")

            # Set positional arguments
            i = 0
            for arg in args:
                #TODO: provide a Param option for skipping the filter if we
                #      really want speed.
                s = self.input_storage[i]
                # see this emails for a discuation about None as input
                # https://groups.google.com/group/theano-dev/browse_thread/thread/920a5e904e8a8525/4f1b311a28fc27e5
                if arg is None:
                    s.storage[0] = arg
                else:
                    try:
                        s.storage[0] = s.type.filter(arg, strict=s.strict,
                                allow_downcast=s.allow_downcast)

                    except Exception, e:
                        function_name = "theano function"
                        if self.name:
                            function_name += ' with name "' + self.name + '" '
                        #end if
                        e.args = tuple(["Bad input argument to " + function_name +
                                        " at index %d(0-based)" % i] +
                                       list(e.args))
                        raise
                    #end except
                #end if
                s.provided += 1
                i += 1

        # Set keyword arguments
        if kwargs:  # for speed, skip the iteritems for empty kwargs
            for k, arg in kwargs.iteritems():
                self[k] = arg

        if not self.trust_input and (
            not hasattr(self, '_check_for_aliased_inputs') or
            self._check_for_aliased_inputs):
            ## Collect aliased inputs among the storage space
            args_share_memory = []
            for i in xrange(len(self.input_storage)):
                i_var = self.maker.inputs[i].variable
                i_val = self.input_storage[i].storage[0]
                if hasattr(i_var.type, 'may_share_memory'):
                    is_aliased = False
                    for j in xrange(len(args_share_memory)):

                        group_j = itertools.izip(
                            [self.maker.inputs[k].variable for k
                             in args_share_memory[j]],
                            [self.input_storage[k].storage[0] for k
                             in args_share_memory[j]])
                        if numpy.any([(var.type is i_var.type and
                                        var.type.may_share_memory(val,i_val))
                                       for (var,val) in group_j]):

                            is_aliased = True
                            args_share_memory[j].append(i)
                            break

                    if not is_aliased:
                        args_share_memory.append([i])

                # Check for groups of more than one argument that share memory
                for group in args_share_memory:
                    if len(group) > 1:
                        # see if any of these arguments are mutable
                        mutable = numpy.any([(self.maker.inputs[idx].mutable or
                                             self.maker.inputs[idx].borrow)
                                             for idx in group])
                        # copy all but the first
                        for idx in group[1:]:
                            self.input_storage[i].storage[0] = copy.copy(
                                self.input_storage[i].storage[0])

        # Check if inputs are missing, or if inputs were set more than once, or
        # if we tried to provide inputs that are supposed to be implicit.
        if not self.trust_input:
            for c in self.input_storage:
                if c.required and not c.provided:
                    raise TypeError("Missing required input: %s" %
                                    getattr(self.inv_finder[c], 'variable',
                                            self.inv_finder[c]))
                if c.provided > 1:
                    raise TypeError("Multiple values for input: %s" %
                                    getattr(self.inv_finder[c], 'variable',
                                            self.inv_finder[c]))
                if c.implicit and c.provided > 0:
                    raise TypeError(
                        'Tried to provide value for implicit input: %s'
                        % getattr(self.inv_finder[c], 'variable',
                                  self.inv_finder[c]))

        # Do the actual work
        t0_fn = time.time()
        try:
            outputs = self.fn()
        except Exception:
            if hasattr(self.fn, 'position_of_error'):
                # this is a new vm-provided function or c linker
                # they need this because the exception manipulation
                # done by raise_with_op is not implemented in C.
                if hasattr(self.fn, 'thunks'):
                    # For the CVM
                    gof.link.raise_with_op(
                        self.fn.nodes[self.fn.position_of_error],
                        self.fn.thunks[self.fn.position_of_error])
                else:
                    # For the c linker We don't have access from
                    # python to all the temps values So for now, we
                    # just don't print the extra shapes/strides info
                    gof.vm.raise_with_op(
                        self.fn.nodes[self.fn.position_of_error])
            else:
                # old-style linkers raise their own exceptions
                raise

        dt_fn = time.time() - t0_fn
        self.maker.mode.fn_time += dt_fn
        if profile:
            profile.vm_call_time += dt_fn

        # Retrieve the values that were computed
        if outputs is None:
            outputs = [x.data for x in self.output_storage]
        assert len(outputs) == len(self.output_storage)

        # Remove internal references to required inputs.
        # These cannot be re-used anyway.
        for c in self.input_storage:
            if c.required:
                c.storage[0] = None

        # if we are allowing garbage collection, remove the input and
        # output reference from the internal storage cells
        if getattr(self.fn, 'allow_gc', False):
            assert len(self.output_storage) == len(self.maker.fgraph.outputs)
            for o_container, o_variable in zip(self.output_storage,
                                               self.maker.fgraph.outputs):
                if o_variable.owner is not None:
                    # this node is the variable of computation
                    # WARNING: This circumvents the 'readonly' attribute in x
                    o_container.storage[0] = None

        if getattr(self.fn, 'need_update_inputs', True):
            # Update the inputs that have an update function
            for input, storage in reversed(zip(self.maker.expanded_inputs,
                                               self.input_storage)):
                if input.update is not None:
                    storage.data = outputs.pop()
        else:
            outputs = outputs[:self.n_returned_outputs]

        # Put default values back in the storage
        for i, (required, refeed, value) in enumerate(self.defaults):
            if refeed:
                if isinstance(value, gof.Container):
                    value = value.storage[0]
                self[i] = value
        #
        # NOTE: This logic needs to be replicated in
        #       scan.
        #       grep for 'PROFILE_CODE'
        #

        dt_call = time.time() - t0
        self.maker.mode.call_time += dt_call
        if profile:
            profile.fct_callcount += 1
            profile.fct_call_time += dt_call
            if hasattr(self.fn, 'update_profile'):
                self.fn.update_profile(profile)

        if self.return_none:
            return None
        elif self.unpack_single and len(outputs) == 1:
            return outputs[0]
        else:
            return outputs

    value = property(
        lambda self: self._value,
        None,  # this property itself is not settable
        doc="dictionary-like access to the values associated with Variables")
    container = property(
        lambda self: self._container,
        None,  # this property itself is not settable
        doc="""dictionary-like access to the containers associated with Variables""")


    def free(self):
        """
        When allow_gc = False, clear the Variables in storage_map
        """
        # 1.no allow_gc return False 2.has allow_gc, if allow_gc is False, return True
        if not getattr(self.fn, 'allow_gc', True):
            for key in self.fn.storage_map.keys():
                if not isinstance(key, theano.gof.Constant):
                    self.fn.storage_map[key][0] = None
            
            for node in self.node_op_list:
                ops_with_inner_function[node.op].free()


# pickling/deepcopy support for Function

def _pickle_Function(f):
    #copy of the input storage list
    ins = list(f.input_storage)
    input_storage = []

    for (input, indices, inputs), (required, refeed, default) in zip(f.indices, f.defaults):
        if isinstance(input, SymbolicInputKit):
            li = len(indices)
            if not default:
                input_storage.append(ins[:li])
            else:
                input_storage.append(default)
            ins[:li] = []
        else:
            input_storage.append(ins[0])
            del ins[0]

    inputs_data = [x.data for x in f.input_storage]

    # HACK to detect aliased storage.
    # This is here because aliased relationships are not [currently] preserved across the pickle operation
    if not (f.pickle_aliased_memory_strategy == 'ignore'):
        all_data = input_storage + inputs_data # addition here means list append
        for i, d_i in enumerate(all_data):
            for j, d_j in enumerate(all_data):
                if (i < j) and isinstance(d_i, numpy.ndarray) and isinstance(d_j, numpy.ndarray):
                    if numpy.may_share_memory(d_i, d_j):
                        if f.pickle_aliased_memory_strategy == 'warn':
                            _logger.warning(('aliased relationship between'
                                    ' Function arguments %s, %s'
                                    ' will not be preserved by un-pickling'
                                    ' operation') %(str(d_i), str(d_j)))
                        else:
                            raise AliasedMemoryError(d_i, d_j)
    rval = (_constructor_Function, (f.maker, input_storage, inputs_data))
    return rval

def _constructor_Function(maker, input_storage, inputs_data):
    if not theano.config.unpickle_function:
        return None
    f = maker.create(input_storage, trustme = True)
    assert len(f.input_storage) == len(inputs_data)
    for container, x in zip(f.input_storage, inputs_data):
        assert (container.data is x) or \
            (isinstance(x, numpy.ndarray) and (container.data == x).all()) or \
            (container.data == x)
    return f

copy_reg.pickle(Function, _pickle_Function)



###
### SanityCheckFunction
###

class SanityCheckFunction(Function):
    """Deprecated. It is not used and not tested anywhere in Theano!

    Also, we should remove the check_equal and related function in
    this file, and use Type.values_equals() instead.

    """

    def __init__(self, others, check_equal, *args, **kwargs):
        super(SanityCheckFunction, self).__init__(*args, **kwargs)
        self.others = others
        self.check_equal = check_equal
        # DEPRECATED?  Is this just for DualLinker?
        warnings.warn("SanityCheckFunction is deprecated")

    def __setitem__(self, item, value):
        super(SanityCheckFunction, self).__setitem__(item, value)
        for fn in self.others:
            fn[item] = value

    def __call__(self, *args, **kwargs):

        for fn in self.others:
            for stor1, stor2 in zip(self.input_storage, fn.input_storage):
                stor2.value = copy.copy(stor1.value)

        variables = super(SanityCheckFunction, self).__call__(*args, **kwargs)

        all_outputs = [copy.copy(c.value) for c in self.output_storage] # we keep a copy to make sure it's not overwritten
        for fn in self.others:
            fn(*args, **kwargs)

            for i, (c1, c2, input) in enumerate(zip(self.input_storage, fn.input_storage, self.maker.inputs)):
                if not input.mutable:
                    if not self.check_equal(c1.value, c2.value):
                        name = c2.name
                        if name:
                            the_name = name
                        else:
                            the_name = ""
                        raise ValueError("Input #%i%s using %s and %s differs."
                                         % (i,
                                            #backport
                                            #" (%s)" % name if name else "",
                                            " (%s)" % the_name,
                                            self.maker.mode,
                                            fn.maker.mode),
                                         c1.value, c2.value)

            # This checks all output storage (this includes state variables that we updated)
            # This is ok because the variables of a call stick around in their storage
            for i, (r1, c2) in enumerate(zip(all_outputs, fn.output_storage)):
                r2 = c2.value
                if not self.check_equal(r1, r2):
                    name = c2.name
                    if name:
                        the_name = name
                    else:
                        the_name = ""
                    raise ValueError("Variable #%i%s using %s and %s differs."
                                     % (i,
                                        #backport
                                        #" (%s)" % name if name else "",
                                        " (%s)" % the_name,
                                        self.maker.mode,
                                        fn.maker.mode),
                                     r1, r2)
        return variables


###
### FunctionMaker
###

def insert_deepcopy(fgraph, wrapped_inputs, wrapped_outputs):
    """
    Insert deepcopy in the fgraph to break aliasing of outputs
    """
    # This loop was inserted to remove aliasing between outputs when they all
    # evaluete to the same value. Originally it was OK for outputs to be aliased,
    # but some of the outputs can be shared variables, and is not good for shared
    # variables to be aliased. It might be possible to optimize this by making sure
    # there is no aliasing only between shared variables.

    # If some outputs are constant, we add deep copy to respect the memory contract

    # We don't insert deep copy when the output.borrow is True for all conserned outputs.

    assert len(wrapped_inputs) == len(fgraph.inputs)
    assert len(wrapped_outputs) == len(fgraph.outputs)
    reason = "insert_deepcopy"
    updated_fgraph_inputs = [fgraph_i for i, fgraph_i in zip(wrapped_inputs, fgraph.inputs) if getattr(i, 'update', False)]

    # We can't use fgraph.inputs as this don't include Constant Value.
    all_graph_inputs = gof.graph.inputs(fgraph.outputs)

    for i in xrange(len(fgraph.outputs)):
        views_of_output_i = set()
        view_tree_set(alias_root(fgraph.outputs[i]), views_of_output_i)
        copied = False
        # do not allow outputs to be aliased
        for j in xrange(i + 1, len(fgraph.outputs)):
            # We could don't put deep copy if both outputs have borrow==True
            # and not(wrapped_outputs[i].borrow and wrapped_outputs[j].borrow):
            if fgraph.outputs[j] in views_of_output_i:
                if wrapped_outputs[i].borrow and wrapped_outputs[j].borrow:
                    fgraph.change_input('output', i, view_op(fgraph.outputs[i]),
                                     reason=reason)
                else:
                    fgraph.change_input('output', i, deep_copy_op(fgraph.outputs[i]),
                                     reason=reason)
                copied = True
                break

        if not copied:
            for input_j in all_graph_inputs:
                # do not allow outputs to be aliased to an inputs (j), unless
                # a) that j'th input has been 'destroyed' by e.g. in-place computations
                # b) that j'th input is a shared variable that is also being updated
                if (hasattr(fgraph, 'get_destroyers_of') and
                    fgraph.get_destroyers_of(input_j)):
                    continue
                if input_j in updated_fgraph_inputs:
                    continue
                if input_j in views_of_output_i:
                    # We don't put deep_copy_op if the input and the output have borrow==True
                    if input_j in fgraph.inputs:
                        j = fgraph.inputs.index(input_j)
                        if wrapped_outputs[i].borrow and wrapped_inputs[j].borrow:
                            fgraph.change_input('output', i, view_op(fgraph.outputs[i]),
                                             reason="insert_deepcopy")
                            break
                        else:
                            fgraph.change_input('output', i, deep_copy_op(fgraph.outputs[i]),
                                             reason="insert_deepcopy")
                            break
                    elif wrapped_outputs[i].borrow:
                        fgraph.change_input('output', i, view_op(fgraph.outputs[i]),
                                         reason="insert_deepcopy")
                        break
                    else:
                        fgraph.change_input('output', i, deep_copy_op(fgraph.outputs[i]),
                                         reason="insert_deepcopy")
                        break

NODEFAULT = ['NODEFAULT']


class FunctionMaker(object):
    """`FunctionMaker` is the class to `create` `Function` instances.

    This class has the fgraph, the optimizer, and the linker.  When copying a `Function`, there is
    no need to duplicate the `FunctionMaker` instance.  Deepcopy still copies both, which can
    variable in re-compilation.

    """

    @staticmethod
    def wrap_in(input):
        if isinstance(input, (SymbolicInput, SymbolicInputKit)):
            return input
        elif isinstance(input, gof.Variable):
            # r -> SymbolicInput(variable=r)
            return SymbolicInput(input)
        elif isinstance(input, (list, tuple)):
            # (r, u) -> SymbolicInput(variable=r, update=u)
            if len(input) == 2:
                return SymbolicInput(input[0], update=input[1])
            else:
                raise TypeError("Expected two elements in the list or tuple.", input)
        else:
            raise TypeError("Unknown input type: %s (%s), expected Variable instance", type(input), input)

    @staticmethod
    def expand_in(sinput, rinputs):
        # For SymbolicInputKits, this extracts a list of SymbolicInput instances
        # and corresponding indices such that these SymbolicInputs are representative
        # of some of the Variable instances in inputs.
        # For SymbolicInput, this returns None as the list of indices and a list with
        # just the SymbolicInput.
        if isinstance(sinput, SymbolicInputKit):
            return sinput.complete(rinputs)
        elif isinstance(sinput, SymbolicInput):
            return [None, [sinput]]

    def env_getter(self):
        warnings.warn("FunctionMaker.env is deprecated, it has been renamed 'fgraph'",
                stacklevel=2)
        return self.fgraph

    def env_setter(self, value):
        warnings.warn("FunctionMaker.env is deprecated, it has been renamed 'fgraph'",
                stacklevel=2)
        self.fgraph = value

    def env_deleter(self):
        warnings.warn("FunctionMaker.env is deprecated, it has been renamed 'fgraph'",
                stacklevel=2)
        del self.fgraph

    env = property(env_getter, env_setter, env_deleter)

    @staticmethod
    def wrap_out(output):
        if isinstance(output, SymbolicOutput):
            return output
        elif isinstance(output, gof.Variable):
            return SymbolicOutput(output)
        else:
            raise TypeError("Unknown output type: %s (%s)", type(output), output)
        
    def retrieve_fgraph_from_opt_cache():
        # This function is not finished
        raise NotImplementedError('optimization cache is not finished! Should not be called.')
        from theano.gof.compilelock import get_lock, release_lock
        import os.path
        graph_db_file = os.path.join(theano.config.compiledir, 'optimized_graphs.pkl')
        # the inputs, outputs, and size of the graph to be optimized
        inputs_new = [inp.variable for inp in inputs]
        outputs_new = [out.variable for out in outputs]
        size_new = len(fgraph.apply_nodes)
        need_optimize = False
        get_lock()
        key = None

        #Beginning of cache optimizations.
        #Could be refactored in different functions.
        if theano.config.cache_optimizations: #set to false by default
            '''
            graph_db and need_optimize
            '''
            if os.path.isfile(graph_db_file):
                print 'graph_db exists'
            else:
                # create graph_db
                f = open(graph_db_file, 'wb')
                print 'created new graph_db %s' % graph_db_file
                #file needs to be open and closed for every pickle
                f.close()
            # load the graph_db dictionary
            try:
                f = open(graph_db_file, 'rb')

                #Temporary hack to allow theano.scan_module.tests.test_scan.T_Scan
                #to finish. Should be changed in definitive version.
                tmp = theano.config.unpickle_function
                theano.config.unpickle_function = False

                graph_db = cPickle.load(f)

                theano.config.unpickle_function = tmp
                #hack end

                f.close()
                print 'graph_db is not empty'
            except EOFError, e:
                # the file has nothing in it
                print e
                print 'graph_db is empty'
                graph_db = {}

            need_optimize = True

            print 'loaded graph_db from %s, size=%d' % (graph_db_file, len(graph_db))
            # the sole purpose of this loop is to set 'need_optimize'
            for i, graph_old in enumerate(graph_db.keys()):
                inputs_old = graph_old.inputs
                outputs_old = graph_old.outputs
                size_old = len(graph_old.apply_nodes)
                print 'looping through graph_db %d/%d' % (i + 1, len(graph_db))
                # Some heuristics to check is the same graphs have
                # already been optimized before.
                if len(inputs_new) != len(inputs_old):
                    # If the inputs are of different size,
                    # two graphs are for sure different
                    print 'need to optimize, because input size is different'
                    continue
                elif len(outputs_new) != len(outputs_old):
                    # If the inputs are of different size,
                    # two graphs are for sure different
                    print 'need to optimize, because output size is different'
                    continue
                elif not all(input_new.type == input_old.type for
                             input_new, input_old in zip(inputs_new, inputs_old)):
                    print 'need to optimize, because inputs are of different types'
                    continue
                elif not all(output_new.type == output_old.type for
                             output_new, output_old in zip(outputs_new, outputs_old)):
                    print 'need to optimize, because outputs are of different types'
                    continue
                elif not size_old == size_new:
                    print 'need to optimize, because numbers of nodes in graph are different'
                    continue

                else:
                    flags = []
                    for output_new, output_old, i in zip(outputs_new, outputs_old, range(len(outputs_new))):
                        print 'loop through outputs node for both graphs'
                        graph_old.variables = set(gof.graph.variables(graph_old.inputs, graph_old.outputs))

                        #using clone allowed to avoid a lot of errors
                        #deep copy seemed to had.
                        f2 = graph_old.clone(check_integrity=False)
                        t1 = output_new
                        t2 = f2.outputs[i]

                        #Used to remove "already used by another graph error
                        def removeAllFgraph(remove):
                            if hasattr(remove, 'fgraph'):
                                del remove.fgraph
                            if hasattr(remove, 'owner'):
                                if remove.owner == None:
                                    pass
                                else:
                                    if hasattr(remove.owner, 'fgraph'):
                                        del remove.owner.fgraph
                                    if hasattr(remove.owner, 'inputs'):
                                        remove.owner.inputs = [removeAllFgraph(
                                            i) for i in remove.owner.inputs]
                                        for o in remove.owner.outputs:
                                            if hasattr(o, 'fgraph'):
                                                del o.fgraph
                            return remove

                        t2 = removeAllFgraph(t2)

                        givens = dict(zip(gof.graph.inputs([t1]),
                                        gof.graph.inputs([t2])))

                        temp = dict(zip(gof.graph.inputs([t1]),
                                    gof.graph.inputs([t2])))

                        #hack to remove inconstent entry in givens
                        #seems to work that but source of inconsistency
                        #could be worth investigating.
                        for key, value in temp.iteritems():
                            if key.type != value.type:
                                del givens[key]

                        flag = is_same_graph(t1, t2, givens=givens)

                        flags.append(flag)

                    is_same = all(flags)
                    if is_same:
                        # found the match
                        print 'found #TODO: he match, no need to optimize'
                        need_optimize = False
                        key = graph_old
                        break
                if need_optimize:
                    # this is a brand new graph, optimize it, save it to graph_db
                    print 'optimizing the graph'
                    fgraph.variables = set(gof.graph.variables(fgraph.inputs, fgraph.outputs))
                    #check_integrity parameters was added to ignore 
                    #"excess cached variables" errors. Works that way
                    #but once again the error couldbe worth
                    #investigating.
                    before_opt = fgraph.clone(check_integrity=False)
                    start_optimizer = time.time()
                    optimizer_profile = optimizer(fgraph)
                    end_optimizer = time.time()
                    opt_time = end_optimizer - start_optimizer
                    graph_db.update({before_opt:fgraph})
                    f = open(graph_db_file, 'wb')
                    cPickle.dump(graph_db, f, -1)
                    f.close()
                    print 'saved into graph_db'
                else:
                    print 'no opt, get graph from graph_db'
                    # just read the optmized graph from graph_db
                    opt_time = 0

                    #"Naive" insertion. It's seems to work, but there may
                    #be some problems inserting it like that.
                    self.fgraph = graph_db[key]
                    fgraph = self.fgraph
                # release stuff
                release_lock()
                
                
    def __init__(self, inputs, outputs,
            mode=None, accept_inplace=False, function_builder=Function,
            profile=None, on_unused_input=None, fgraph=None):
        """
        :type inputs: a list of SymbolicInput instances

        :type outputs: a list of SymbolicOutput instances
                    outputs may also be a single Variable (not a list), in which
                    case the functions produced by FunctionMaker will return
                    their output value directly

        :param mode: a Mode instance telling FunctionMaker how to optimize and link.  None
            means to use the `config.mode`.

        :param accept_inplace: True iff it is acceptable to have inplace operations
            in the graph from the inputs to the outputs

        :param on_unused_input: What to do if a variable in the 'inputs' list
            is not used in the graph. Possible values are:
                - 'raise': raise an error
                - 'warn': log a warning
                - 'ignore': do not do anything
                - None: Use the value in the Theano flags on_unused_input
        """
        mode = theano.compile.mode.get_mode(mode)

        # figure out which profile object to use (if any)
        # to help with forward-porting ProfileMode,
        # we allow ProfileMode to provide a ProfileStats object
        # using this somewhat awkward mechanism.
        mode_profile = getattr(mode, 'profile', None)
        if (profile is not None and
            profile is not False and
            mode_profile is not None):
            raise TypeError(
                    'profile passed via both "mode" and "profile" arguments')
        self.profile = profile = profile or mode_profile
        if profile or theano.config.cxx:
            # This is very important:
            # 1) We preload the cache here to don't have its timming
            #    included in optimization that compile function.
            # 2) If other repo that import Theano have Theano ops defined,
            #    we need to refresh the cache here. Otherwise, their is import
            #    order problems.
            #    When device=gpu, we compile during Theano import. This trigger
            #    the loading of the cache. But unpickling the cache ask that the
            #    other repos Ops are completly loaded, which isn't always the
            #    case!
            #    If a module isn't completly loaded and their unpickling fail,
            #    it mean it is safe for this function compilation to skip them,
            #    but not for futur compilation. So reloading the cache at each
            #    compilation fix this problem.
            # 3) This help propagate knowledge of newly compiled module to
            #    concurrent process.
            theano.gof.cc.get_module_cache().refresh()
        # Handle the case where inputs and/or outputs is a single Variable (not in a list)
        self.orig_outputs = outputs
        unpack_single = False
        return_none = False
        if outputs is None:
            return_none = True
            outputs = []
        if not isinstance(outputs, (list, tuple)):
            unpack_single = True
            outputs = [outputs]
        if not isinstance(inputs, (list, tuple)):
            inputs = [inputs]

        # Wrap them in In or Out instances if needed.
        inputs, outputs = map(self.wrap_in, inputs), map(self.wrap_out, outputs)
        _inputs = gof.graph.inputs([o.variable for o in outputs] + [i.update
            for i in inputs if getattr(i, 'update', False)])

        # Check if some input variables are unused
        self._check_unused_inputs(inputs, outputs, on_unused_input)

        # Make a list of (SymbolicInput|SymblicInputKits, indices, [SymbolicInput,...]), one 
        # tuple for each input. (See Function.indices for more details)
        indices = [[input] + self.expand_in(input, _inputs) for input in inputs]

        if fgraph is None:
            need_opt = True
            # make the fgraph (copies the graph, creates NEW INPUT AND OUTPUT VARIABLES)
            fgraph, additional_outputs = std_fgraph(inputs, outputs, accept_inplace)
            fgraph.profile = profile
        else:
            # fgraph is already an optimized one
            need_opt = False
            _, additional_outputs = std_fgraph(inputs, outputs, accept_inplace)
            pass
        
        self.fgraph = fgraph

        # Fetch the optimizer and linker
        optimizer, linker = mode.optimizer, copy.copy(mode.linker)
        if need_opt:
            compute_test_value_orig = theano.config.compute_test_value
            add_stack_trace_on_call_orig = gof.Op.add_stack_trace_on_call
            try:
                # optimize the fgraph
                theano.config.compute_test_value = theano.config.compute_test_value_opt
                gof.Op.add_stack_trace_on_call = False
                start_optimizer = time.time()
                optimizer_profile = optimizer(fgraph)
                end_optimizer = time.time()
                opt_time = end_optimizer - start_optimizer
                if profile:
                    profile.optimizer_time += opt_time
                    if theano.config.profile_optimizer:
                        profile.optimizer_profile = (optimizer, optimizer_profile)
                _logger.debug('Optimizing took %f seconds', opt_time)

                #Add deep copy to respect the memory interface
                insert_deepcopy(fgraph, inputs, outputs + additional_outputs)
            finally:
                theano.config.compute_test_value = compute_test_value_orig
                gof.Op.add_stack_trace_on_call = add_stack_trace_on_call_orig
        
        # initialize the linker
        if not hasattr(linker, 'accept'):
            raise ValueError("'linker' parameter of FunctionMaker should be a Linker with an accept method " \
                             "or one of %s" % theano.compile.mode.predefined_linkers.keys())

        #the 'no_borrow' outputs are the ones for which that we can't return the internal storage pointer.
        assert len(fgraph.outputs) == len(outputs + additional_outputs)
        no_borrow = [output for output, spec in zip(fgraph.outputs, outputs + additional_outputs) if not spec.borrow]
        if no_borrow:
            self.linker = linker.accept(fgraph, no_recycling=infer_reuse_pattern(fgraph, no_borrow))
        else:
            self.linker = linker.accept(fgraph)

        if hasattr(linker, 'accept_var_updates'):
            # hacky thing so VMLinker knows about updates
            self.linker.accept_var_updates(
                    fgraph_updated_vars(fgraph, inputs))

        self.indices = indices
        self.inputs = inputs
        self.expanded_inputs = inputs
        self.outputs = outputs
        self.unpack_single = unpack_single
        self.return_none = return_none
        self.mode = mode
        self.accept_inplace = accept_inplace
        self.function_builder = function_builder
        self.on_unused_input = on_unused_input  # Used only for the pickling

        self.required = [(i.value is None) for i in self.inputs]
        self.refeed = [
                (i.value is not None and
                 not isinstance(i.value, gof.Container) and
                 i.update is None)
                for i in self.inputs
        ]

    def _check_unused_inputs(self, inputs, outputs, on_unused_input):
        if on_unused_input is None:
            on_unused_input = theano.config.on_unused_input

        if on_unused_input == 'ignore':
            return

        # There should be two categories of variables in inputs:
        #  - variables that have to be provided (used_inputs)
        #  - shared variables that will be updated
        used_inputs = gof.graph.ancestors(
                ([o.variable for o in outputs]
                 + [i.update for i in inputs if getattr(i, 'update', False)]),
                blockers=[i.variable for i in inputs])

        msg = ("theano.function was asked to create a function computing "
                "outputs given certain inputs, but the provided input "
                "variable at index %i is not part of the computational graph "
                "needed to compute the outputs: %s.\n%s")
        warn_msg = ("To make this warning into an error, you can pass the "
                "parameter on_unused_input='raise' to theano.function. "
                "To disable it completely, use on_unused_input='ignore'.")
        err_msg = ("To make this error into a warning, you can pass the "
                "parameter on_unused_input='warn' to theano.function. "
                "To disable it completely, use on_unused_input='ignore'.")

        for i in inputs:
            if ((i.variable not in used_inputs) and (i.update is None)):
                if on_unused_input == 'warn':
                    warnings.warn(msg % (inputs.index(i), i.variable, warn_msg), stacklevel=6)
                elif on_unused_input == 'raise':
                    raise UnusedInputError(msg % (inputs.index(i), i.variable, err_msg))
                else:
                    raise ValueError(("Invalid value for keyword "
                        "on_unused_input of theano.function: '%s'. "
                        "valid values are 'raise', 'warn', and 'ignore'."
                        % on_unused_input))

    def create(self, input_storage=None, trustme=False):
        """
        Create a function.

        input_storage -> a list matching the inputs list and providing default values
                    if the default for an input is None, then that input is a
                    required input. For an input with an update, the default
                    acts as initialization.
        trustme -> disables some exceptions, used internally
        """

        if input_storage is None:
            input_storage = [None] * len(self.inputs)
        input_storage_lists = []  # list of independent one-element lists, will be passed to the linker
        defaults = []

        # The following loop is to fill in the input_storage_lists and defaults lists.
        assert len(self.indices) == len(input_storage)
        for i, ((input, indices, subinputs), input_storage_i) in enumerate(zip(self.indices, input_storage)):

            # Replace any default value given as a variable by its container.
            # Note that this makes sense only in the context of shared variables,
            # but for now we avoid dealing directly with them to avoid dependency
            # on the shared variables work-in-progress repository.
            if isinstance(input_storage_i, gof.Variable):
                input_storage_i = input_storage_i.container

            if isinstance(input_storage_i, gof.Container):
                # If the default is a gof.Container, this means we want to
                # share the same storage. This is done by appending
                # input_storage_i.storage to input_storage_lists.
                if indices is not None:
                    raise TypeError("Cannot take a Container instance as default for a SymbolicInputKit.")
                input_storage_lists.append(input_storage_i.storage)

                storage = input_storage[i].storage[0]

            else:
                # Normal case: one new, independent storage unit
                input_storage_lists.append([input_storage_i])

                storage = input_storage_i

            required = self.required[i]
            refeed = self.refeed[i]
            #sanity check-- if an input is required it should not need to be refed
            assert not (required and refeed)

            #shared variables need neither be input by the user nor refed
            if input.shared:
                assert not required
                assert not refeed
                storage = None

            #if an input is required, it never need be refed
            if required:
                storage = None

            #make sure that we only store a value if we actually need it
            if storage is not None:
                assert refeed or not required

            defaults.append((required,
                refeed,
                storage))

        # Get a function instance
        start_linker = time.time()
        _fn, _i, _o = self.linker.make_thunk(input_storage=input_storage_lists)
        end_linker = time.time()

        linker_time = end_linker - start_linker
        _logger.debug('Linker took %f seconds', linker_time)
        if self.profile:
            self.profile.linker_time += linker_time
            _fn.time_thunks = self.profile.flag_time_thunks

        fn = self.function_builder(_fn, _i, _o, self.indices, self.outputs,
                defaults, self.unpack_single, self.return_none, self)
        fn.profile = self.profile
        return fn


def _pickle_FunctionMaker(self):
    kwargs = dict(
                inputs=self.inputs,
                outputs=self.orig_outputs,
                fgraph=self.fgraph,
                mode=self.mode,
                accept_inplace=self.accept_inplace,
                function_builder=self.function_builder,
                profile=self.profile,
                on_unused_input=self.on_unused_input,
                )
    return (_constructor_FunctionMaker, (kwargs,))


def _constructor_FunctionMaker(kwargs):
    if theano.config.unpickle_function:
        if theano.config.reoptimize_unpickled_function:
            del kwargs['fgraph']
        return FunctionMaker(**kwargs)
    else:
        return None

copy_reg.pickle(FunctionMaker, _pickle_FunctionMaker)


try:
    # Pickle of slice is implemented on python 2.6.  To enabled be
    # compatible with python 2.4, we implement pickling of slice
    # ourself.
    cPickle.dumps(slice(0, 10, 100))
except TypeError:
    # This slice pickle implementation seam backward and forward compatible.
    def _pickle_slice(s):
        return (slice, (s.start, s.stop, s.step))
    copy_reg.pickle(slice, _pickle_slice)


__checkers = []


def check_equal(x, y):
    for checker in __checkers:
        try:
            return checker(x, y)
        except Exception:
            continue
    return x == y
    #raise Exception('No checker for equality between %s and %s' % (x, y))


def register_checker(checker):
    __checkers.insert(0, checker)


def orig_function(inputs, outputs, mode=None, accept_inplace=False,
                  name=None, profile=None, on_unused_input=None):
    """
    Return a Function that will calculate the outputs from the inputs.

    :param inputs: list of `SymbolicInput` or `In` instances

    :param outputs: a SymbolicOutput or a list of `SymbolicOutput` or `Out`
        instances. The return value of the returned function will match the
        format of this argument (either the value itself or a list of one or more
        return values)

    :param mode: a descriptive string or a Mode instance. (Default of None
        means to use `config.mode` (See below for descriptive string list).

    :param name: an optional name for this fct. If used, the profile mode will
        print the time spent in this fct.

    Currently, the library provides the following mode strings:

     - FAST_RUN (default) (optimize without too much time)

     - FAST_COMPILE (minimal optimization)

     - ProfileMode(deprecated): allow to print a profile mode with mode.print_summary

     - DebugMode: verify many internal conditions that are normally assumed
       (slow)

    :param accept_inplace: True iff the graph can contain inplace operations
        prior to the optimization phase (default is False)

    :param profile: None or ProfileStats instance

    :param on_unused_input: What to do if a variable in the 'inputs' list is
        not used in the graph. Possible values are 'raise', 'warn', 'ignore'
        and None
    """

    # Every element of the input list will be upgraded to an `In` instance if
    # necessary, using the rules implemented by the `convert_function_input`
    # function.

    # Similarly, every element of the output list will be upgraded to an `Out`
    # instance if necessary:

    t1 = time.time()
    mode = theano.compile.mode.get_mode(mode)

    inputs = map(convert_function_input, inputs)
    if outputs is not None:
        if isinstance(outputs, (list, tuple)):
            outputs = map(FunctionMaker.wrap_out, outputs)
        else:
            outputs = FunctionMaker.wrap_out(outputs)

    defaults = [getattr(input, 'value', None) for input in inputs]

    if isinstance(mode, (list, tuple)):  # "mode comparison" semantics
        raise Exception("We do not support the passing of multiple modes")
    else:
        Maker = getattr(mode, 'function_maker', FunctionMaker)
        fn = Maker(inputs,
                   outputs,
                   mode,
                   accept_inplace=accept_inplace,
                   profile=profile,
                   on_unused_input=on_unused_input).create(
                       defaults)

    t2 = time.time()
    if profile:
        profile.compile_time += t2 - t1

    fn.name = name
    fn.maker.fgraph.name = name
    return fn


def convert_function_input(input):
    """
    Upgrade a input shortcut to an In instance.

    The rules for upgrading are as follows:

    - a `Variable` instance r will be upgraded like `In`(r)

    - a tuple (name, r) will be `In`(r, name=name)

    - a tuple (r, val) will be `In`(r, value=value, autoname=True)

    - a tuple ((r,up), val) will be
      `In`(r, value=value, update=up, autoname=True)

    - a tuple (name, r, val) will be `In`(r, name=name, value=value)

    - a tuple (name, (r,up), val) will be
      `In`(r, name=name, value=val, update=up, autoname=True)
    """
    if isinstance(input, (SymbolicInput, SymbolicInputKit)):
        return input
    elif isinstance(input, gof.Constant):
        raise TypeError('A Constant instance is not a legal function input',
                        input)
    elif isinstance(input, gof.Variable):
        return In(input)
    elif isinstance(input, (list, tuple)):
        orig = input
        if not input:
            raise TypeError("Nonsensical input specification: %s" % input)
        if isinstance(input[0], basestring):
            name = input[0]
            input = input[1:]
        else:
            name = None
        if isinstance(input[0], (list, tuple)):
            if len(input[0]) != 2 or len(input) != 2:
                raise TypeError("Invalid input syntax: %s (check "
                                "documentation or use an In instance)" % orig)
            (variable, update), value = input
        elif isinstance(input[0], gof.Variable):
            if len(input) == 1:
                variable, update, value = input[0], None, None
            elif len(input) == 2:
                (variable, value), update = input, None
            else:
                raise TypeError("Invalid input syntax: %s (check "
                                "documentation or use an In instance)" % orig)
        elif isinstance(input[0], (SymbolicInput, SymbolicInputKit)):
            if len(input) == 1:
                return input[0]
            elif len(input) == 2:
                input, value = input
                if name is not None:
                    input.name = name
                input.value = value
                return input
        else:
            raise TypeError("The input specification is not valid: %s" % input)

        if not isinstance(variable, gof.Variable):
            raise TypeError("Unknown input type: %s, expected Variable "
                            "instance" % type(variable), variable)
        if update is not None and not isinstance(update, gof.Variable):
            raise TypeError("Unknown update type: %s, expected Variable "
                            "instance" % type(update), update)
        if (value is not None and
            isinstance(value, (gof.Variable, SymbolicInput))):
            raise TypeError("The value for input %s should not be a Variable "
                            "or SymbolicInput instance (got: %s)" %
                            (variable, value))

        return In(variable, name=name, value=value, update=update)
    else:
        raise TypeError("Unknown input type: %s, expected Variable instance" %
                        type(input), input)


def get_info_on_inputs(named_inputs, n_unnamed_inputs):
    """Return a human-readable description of named and un-named inputs."""
    n_named_inputs = len(named_inputs)

    def get_plural(n):
        if n > 1:
            return 's'
        else:
            return ''

    if n_named_inputs == 0:
        if n_unnamed_inputs == 0:
            msg = 'The function is supposed to have no input.'
        else:
            if n_unnamed_inputs == 1:
                msg = ("The function has a single input variable which has no "
                        "name, and thus cannot be assigned through a keyword"
                        " argument (use 'name=...' in a Variable's "
                        "constructor to give it a name).")
            else:
                # Use plural.
                msg = ("The function has %s inputs, but none of them is named,"
                        " and thus they cannot be assigned through keyword "
                        "arguments (use 'name=...' in a Variable's "
                        "constructor to give it a name)." % n_unnamed_inputs)
    else:
        if n_unnamed_inputs == 0:
            msg = ("The function has %s named input%s (%s)." % (
                n_named_inputs, get_plural(n_named_inputs),
                ', '.join(named_inputs)))
        else:
            msg = ("The function has %s named input%s (%s), and %s unnamed "
                    "input%s which thus cannot be accessed through keyword "
                    "argument%s (use 'name=...' in a variable's constructor "
                    "to give it a name)." % (
                    n_named_inputs, get_plural(n_named_inputs),
                    ', '.join(named_inputs), n_unnamed_inputs,
                    get_plural(n_unnamed_inputs),
                    get_plural(n_unnamed_inputs)))
    return msg<|MERGE_RESOLUTION|>--- conflicted
+++ resolved
@@ -19,13 +19,8 @@
 from theano.compile.io import (
     In, SymbolicInput, SymbolicInputKit, SymbolicOutput)
 from theano.compile.ops import deep_copy_op, view_op
-<<<<<<< HEAD
 from theano.gof.graph import is_same_graph
-=======
 from theano.gof.op import ops_with_inner_function
-
-
->>>>>>> 2215c508
 
 import logging
 _logger = logging.getLogger('theano.compile.function_module')
