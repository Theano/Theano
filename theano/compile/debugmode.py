--- conflicted
+++ resolved
@@ -640,7 +640,6 @@
 
         if profile is None or a not in profile.apply_time:
             if len(a.outputs) == 1:
-<<<<<<< HEAD
                 print('%s%s %s%s%s%s \'%s\' %s %s %s%s' % (prefix, a.op,
                                                               id_str,
                                                               type_str,
@@ -660,23 +659,6 @@
                                                                  destroy_map_str,
                                                                  view_map_str,
                                                                  o, test_value), file=file)
-=======
-                print('%s%s %s%s \'%s\' %s %s %s' % (prefix, a.op,
-                                                     id_str,
-                                                     type_str,
-                                                     r_name,
-                                                     destroy_map_str,
-                                                     view_map_str,
-                                                     o), file=file)
-            else:
-                print('%s%s.%i %s%s \'%s\' %s %s %s' % (prefix, a.op,
-                                                        a.outputs.index(r),
-                                                        id_str, type_str,
-                                                        r_name,
-                                                        destroy_map_str,
-                                                        view_map_str,
-                                                        o), file=file)
->>>>>>> 4cf7afb4
         else:
             op_time = profile.apply_time[a]
             op_time_percent = (op_time / profile.fct_call_time) * 100
@@ -685,7 +667,6 @@
             tot_time_percent = (tot_time_dict[a] / profile.fct_call_time) * 100
 
             if len(a.outputs) == 1:
-<<<<<<< HEAD
                 print('%s%s %s%s%s%s \'%s\' %s %s %s%s --> %8.2es %4.1f%% %8.2es %4.1f%%'\
                     % (prefix, a.op,
                        id_str,
@@ -713,33 +694,6 @@
                        op_time_percent,
                        tot_time,
                        tot_time_percent), file=file)
-=======
-                print("%s%s %s%s '%s' %s %s %s --> "
-                      "%8.2es %4.1f%% %8.2es %4.1f%%"
-                      % (prefix, a.op,
-                         id_str,
-                         type_str,
-                         r_name,
-                         destroy_map_str,
-                         view_map_str,
-                         o, op_time,
-                         op_time_percent,
-                         tot_time,
-                         tot_time_percent), file=file)
-            else:
-                print("%s%s.%i %s%s '%s' %s %s %s --> "
-                      "%8.2es %4.1f%% %8.2es %4.1f%%"
-                      % (prefix, a.op,
-                         a.outputs.index(r),
-                         id_str, type_str,
-                         r_name,
-                         destroy_map_str,
-                         view_map_str,
-                         o, op_time,
-                         op_time_percent,
-                         tot_time,
-                         tot_time_percent), file=file)
->>>>>>> 4cf7afb4
 
         if not already_printed:
             recurse = nan_recurse or inf_recurse or 'ALWAYS' in recursion_rules
@@ -758,7 +712,6 @@
                                       theano.scan_module.scan_op.Scan):
                             scan_ops.append(i)
 
-<<<<<<< HEAD
                     if recurse:
                         debugprint(i, new_prefix, depth=depth - 1, done=done,
                                    print_type=print_type, file=file, order=order,
@@ -768,13 +721,6 @@
                                    include_inf_info=include_inf_info,
                                    recursion_rules=','.join(recursion_rules) if recurse else '',
                                    print_test_value=print_test_value)
-=======
-                    debugprint(i, new_prefix, depth=depth - 1, done=done,
-                               print_type=print_type, file=file, order=order,
-                               ids=ids, stop_on_name=stop_on_name,
-                               prefix_child=new_prefix_child,
-                               scan_ops=scan_ops, profile=profile)
->>>>>>> 4cf7afb4
 
     else:
         # this is an input variable
