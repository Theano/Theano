from __future__ import absolute_import, print_function, division
import ctypes
import os
import sys
import warnings

import numpy as np
from six import integer_types

import theano
from theano import Op, Apply, tensor, config, Variable
from theano.scalar import as_scalar, constant, Log, get_scalar_type
from theano.tensor import as_tensor_variable
from theano.gradient import DisconnectedType, grad_not_implemented
from theano.gof import Optimizer, local_optimizer, COp, ParamsType, CEnumType
from theano.gof.cmodule import GCC_compiler
from theano.gof.type import CDataType, Generic
from theano.compile import optdb
from theano.compile.ops import shape_i, shape_i_op
from theano.tensor.nnet import LogSoftmax, SoftmaxGrad
from theano.tensor.nnet.abstract_conv import (AbstractConv2d,
                                              AbstractConv2d_gradWeights,
                                              AbstractConv2d_gradInputs,
                                              AbstractConv3d,
                                              AbstractConv3d_gradWeights,
                                              AbstractConv3d_gradInputs,
                                              get_conv_output_shape,
                                              assert_conv_shape)
from theano.tensor.signal.pool import (
    Pool, MaxPoolGrad, AveragePoolGrad)
from . import pygpu
from .type import (get_context, gpu_context_type, list_contexts,
                   GpuArraySharedVariable)
from .basic_ops import (as_gpuarray_variable, infer_context_name,
                        gpu_contiguous, GpuAllocEmpty,
                        empty_like, GpuArrayType, HostFromGpu)
from .elemwise import GpuElemwise

# These don't exist in gpuarray
# GpuDownsampleFactorMax, GpuDownsampleFactorMaxGrad
from .nnet import GpuSoftmax
from .opt import (gpu_seqopt, register_opt, pool_db, pool_db2,
                  op_lifter, register_opt2, register_inplace)

from .opt_util import alpha_merge, output_merge, inplace_allocempty, pad_dims, unpad_dims

from theano.configdefaults import SUPPORTED_DNN_CONV_ALGO_BWD_FILTER

try:
    from pygpu import gpuarray
except ImportError:
    pass


def _dnn_lib():
    if _dnn_lib.handle is None:
        import ctypes.util

        lib_name = ctypes.util.find_library('cudnn')
        if lib_name is None and sys.platform == 'win32':
            # Update these names when new versions of cudnn are supported.
            for name in ['cudnn64_5.dll']:
                lib_name = ctypes.util.find_library(name)
                if lib_name:
                    break
        if lib_name is None:
            raise RuntimeError('Could not find cudnn library (looked for v5[.1])')
        _dnn_lib.handle = ctypes.cdll.LoadLibrary(lib_name)
        cudnn = _dnn_lib.handle
        cudnn.cudnnCreate.argtypes = [ctypes.POINTER(ctypes.c_void_p)]
        cudnn.cudnnCreate.restype = ctypes.c_int
        cudnn.cudnnDestroy.argtypes = [ctypes.c_void_p]
        cudnn.cudnnDestroy.restype = ctypes.c_int
    return _dnn_lib.handle

_dnn_lib.handle = None


def _make_handle(ctx):
    cudnn = _dnn_lib()
    handle = ctypes.c_void_p()
    with ctx:
        err = cudnn.cudnnCreate(ctypes.byref(handle))
    if err != 0:
        raise RuntimeError("error creating cudnn handle")
    return handle


def _dnn_check_compile():
    preambule = """
#include <stdio.h>
#include <cudnn.h>
#include <cudnn_helper.h>
"""

    # No need for the context in here since we won't execute that code
    body = """
cudnnHandle_t _handle = NULL;
cudnnStatus_t err;
if ((err = cudnnCreate(&_handle)) != CUDNN_STATUS_SUCCESS) {
  fprintf(stderr, "could not create cuDNN handle: %s",
          cudnnGetErrorString(err));
  return 1;
}
"""

    params = ["-l", "cudnn", "-I" + os.path.dirname(__file__)]
    path_wrapper = "\"" if os.name == 'nt' else ""
    params = ["-l", "cudnn"]
    params.extend(['-I%s%s%s' % (path_wrapper, os.path.dirname(__file__), path_wrapper)])
    if config.dnn.include_path:
        params.extend(['-I%s%s%s' % (path_wrapper, config.dnn.include_path, path_wrapper)])
    if config.dnn.library_path:
        params.extend(['-L%s%s%s' % (path_wrapper, config.dnn.library_path, path_wrapper)])
    # Do not run here the test program. It would run on the
    # default gpu, not the one selected by the user. If mixed
    # GPU are installed or if the GPUs are configured in
    # exclusive mode, this cause bad detection.
    avail, out, err = GCC_compiler.try_flags(
        params, preambule=preambule, body=body,
        try_run=False, output=True)

    if not avail:
        return False, ("cannot compile with cuDNN. "
                       "We got this error:\n" + str(err))
    return True, None


def _dnn_check_version():
    v = version()
    if v < 5000:
        return False, "cuDNN version is too old. Update to v5, was %d." % v
<<<<<<< HEAD
    # 6100 should not print warning with cudnn 6.0 GA.
=======
    # 5200 should not print warning with cudnn 5.1 final.
>>>>>>> f4bb35d6
    if v >= 6100:
        warnings.warn("Your cuDNN version is more recent than "
                      "Theano. If you encounter problems, try "
                      "updating Theano or downgrading cuDNN to "
                      "version 6.0.")
    return True, None


def dnn_present():
    if dnn_present.avail is not None:
        return dnn_present.avail
    if config.dnn.enabled == "False":
        dnn_present.msg = "Disabled by dnn.enabled flag"
        dnn_present.avail = False
        return False

    if pygpu is None:
        dnn_present.msg = "PyGPU not available"
        dnn_present.avail = False
        return False

    if config.dnn.enabled == "no_check":
        dnn_present.avail, dnn_present.msg = True, "presence check disabled by dnn.enabled flag"
    else:
        dnn_present.avail, dnn_present.msg = _dnn_check_compile()
    if dnn_present.avail:
        dnn_present.avail, dnn_present.msg = _dnn_check_version()
        if not dnn_present.avail:
            raise RuntimeError(dnn_present.msg)

    if config.dnn.enabled == "True":
        if not dnn_present.avail:
            raise RuntimeError(
                "You enabled cuDNN, but we aren't able to use it: %s" %
                dnn_present.msg)

    return dnn_present.avail

dnn_present.avail = None
dnn_present.msg = None


def dnn_available(context_name):
    if not dnn_present():
        dnn_available.msg = dnn_present.msg
        return False

    ctx = get_context(context_name)

    if not ctx.kind == b'cuda':
        dnn_available.msg = "Not on a CUDA device."
        return False

    # This is a hack because bin_id is in the from of
    # "<something>_<major><minor>" for cuda devices.
    if ctx.bin_id[-2:] < b'30':
        dnn_available.msg = "Device not supported"
        return False

    return True

dnn_available.msg = None


class DnnVersion(Op):
    __props__ = ()

    def c_headers(self):
        return ['cudnn.h']

    def c_header_dirs(self):
        return [config.dnn.include_path] if config.dnn.include_path else []

    def c_libraries(self):
        return ['cudnn']

    def c_lib_dirs(self):
        if config.dnn.library_path:
            return [config.dnn.library_path]
        return []

    def c_compile_args(self):
        if config.dnn.library_path:
            return ['-Wl,-rpath,"' + config.dnn.library_path + '"']
        return []

    def c_support_code(self):
        return """
#if PY_MAJOR_VERSION >= 3
#define PyInt_FromLong PyLong_FromLong
#endif
"""

    def make_node(self):
        return Apply(self, [], [Generic()()])

    def c_code(self, node, name, inputs, outputs, sub):
        o = outputs[0]
        return """
        %(o)s = PyTuple_Pack(2, PyInt_FromLong(CUDNN_VERSION), PyInt_FromLong(cudnnGetVersion()));
        """ % locals()

    def do_constant_folding(self, node):
        # Needed as we do not want to cache this information.
        return False

    def c_code_cache_version(self):
        # Not needed, but make it clear that we do not want to cache this.
        return None


def version(raises=True):
    """Return the current cuDNN version we link with.

    This also does a check that the header version matches the runtime version.

    :raises: If True, raise an exception if cuDNN is not present.
        Otherwise, return -1.

    It always raise an RuntimeError if the header and library version
    are not the same.

    """
    if not dnn_present():
        if raises:
            raise RuntimeError(
                "We can't determine the cudnn version as it is not available",
                dnn_available.msg)
        else:
            return -1

    if version.v is None:
        f = theano.function([], DnnVersion()(),
                            theano.Mode(optimizer=None),
                            profile=False)
        v = f()
        if v[0] != v[1]:
            raise RuntimeError("Mixed dnn version. The header is version %s "
                               "while the library is version %s." % v)
        version.v = v[1]
    return version.v
version.v = None

handle_type = CDataType('cudnnHandle_t', 'cudnnDestroy',
                        headers=['cudnn.h'],
                        header_dirs=[config.dnn.include_path],
                        libraries=['cudnn'],
                        lib_dirs=[config.dnn.library_path],
                        version=version(raises=False))


def get_precision(precision, inputs):
    if precision is None:
        precision = theano.config.dnn.conv.precision
    if precision == 'as_input' or precision == 'as_input_f32':
        nprec = theano.scalar.upcast(*[i.dtype for i in inputs])
        if nprec == 'float16' and precision == 'as_input_f32':
            precision = 'float32'
        else:
            precision = nprec
    return precision


class DnnBase(COp):

    """
    Creates a handle for cudnn and pulls in the cudnn libraries and headers.

    """
    # dnn does not know about broadcasting, so we do not need to assert
    # the input broadcasting pattern.
    check_broadcast = False
    params_type = handle_type

    def dnn_context(self, node):
        return node.outputs[0].type.context_name

    def get_params(self, node):
        ctx_name = self.dnn_context(node)
        ctx = get_context(ctx_name)
        if not hasattr(ctx, 'cudnn_handle_param'):
            ptr = ctx.cudnn_handle.value
            res = handle_type.make_value(ptr)
            ctx.cudnn_handle_param = res
        if isinstance(self.params_type, ParamsType):
            if not self.params_type.has_type(handle_type):
                raise TypeError('DnnBase: params_type must take into account the cuDNN handle type.')
            handle_field = self.params_type.get_field(handle_type)
            return self.params_type.get_params(self, **{handle_field: ctx.cudnn_handle_param})
        return ctx.cudnn_handle_param

    def __init__(self, files=None, c_func=None):
        if files is None:
            files = []
        COp.__init__(self, ["dnn_base.c"] + files, c_func)

    def c_headers(self):
        return ['gpuarray/types.h', 'gpuarray/array.h', 'gpuarray/kernel.h',
                'gpuarray/util.h', 'gpuarray/ext_cuda.h', 'gpuarray_api.h',
                'numpy_compat.h', 'cudnn.h', 'cudnn_helper.h',
                'gpuarray_helper.h']

    def c_header_dirs(self):
        dirs = [os.path.dirname(__file__), pygpu.get_include()]
        if config.dnn.include_path:
            dirs.append(config.dnn.include_path)
        return dirs

    def c_libraries(self):
        return ['cudnn', 'gpuarray']

    def c_lib_dirs(self):
        if config.dnn.library_path:
            return [config.dnn.library_path]
        return []

    def c_compile_args(self):
        if config.dnn.library_path:
            return ['-Wl,-rpath,"' + config.dnn.library_path + '"']
        return []

    def c_code_cache_version(self):
        return (super(DnnBase, self).c_code_cache_version(), version(), 1)


class GpuDnnConvDesc(COp):

    """
    This Op builds a convolution descriptor for use in the other convolution
    operations.

    See the doc of :func:`dnn_conv` for a description of the parameters

    """

    __props__ = ('border_mode', 'subsample', 'dilation', 'conv_mode', 'precision')

    def c_headers(self):
        return ['cudnn.h', 'cudnn_helper.h']

    def c_header_dirs(self):
        return [os.path.dirname(__file__), config.dnn.include_path]

    def c_libraries(self):
        return ['cudnn']

    def c_lib_dirs(self):
        return [config.dnn.library_path]

    def do_constant_folding(self, node):
        return False

    def __init__(self, border_mode, subsample=(1, 1), dilation=(1, 1), conv_mode='conv',
                 precision="float32"):
        COp.__init__(self, ["conv_desc.c"], "APPLY_SPECIFIC(conv_desc)")

        if version() < 6000 and any([d != 1 for d in dilation]):
            raise RuntimeError("Dilation > 1 not supported for cuDNN version < 6.")

        if isinstance(border_mode, integer_types):
            border_mode = (border_mode,) * len(subsample)
        if isinstance(border_mode, tuple):
            assert len(border_mode) == len(subsample)
            border_mode = tuple(map(int, border_mode))
        if not ((isinstance(border_mode, tuple) and min(border_mode) >= 0) or
                border_mode in ('valid', 'full', 'half')):
            raise ValueError(
                'invalid border_mode {}, which must be either '
                '"valid", "full", "half", an integer or a pair of'
                ' integers'.format(border_mode))
        self.border_mode = border_mode
        assert len(subsample) in (2, 3)
        self.subsample = subsample
        assert conv_mode in ('conv', 'cross')
        self.conv_mode = conv_mode

        assert len(dilation) == len(subsample)
        self.dilation = dilation

        assert precision in ['float16', 'float32', 'float64']
        self.precision = precision

    def make_node(self, kern_shape):
        kern_shape = as_tensor_variable(kern_shape)
        if kern_shape.type.ndim != 1 or kern_shape.dtype not in theano.tensor.basic.int_dtypes:
            raise TypeError('kern must be an int64 1D shape tensor')
        kern_shape = theano.tensor.basic.cast(kern_shape, 'int64')

        node = Apply(self, [kern_shape],
                     [CDataType("cudnnConvolutionDescriptor_t",
                                freefunc="cudnnDestroyConvolutionDescriptor")()])
        # DebugMode cannot compare the values of CDataType variables, so by
        # default it returns False all the time. To prevent DebugMode from
        # complaining because of the MergeOptimizer, we make this variable
        # always compare to True.
        out = node.outputs[0]
        out.tag.values_eq_approx = tensor.type.values_eq_approx_always_true
        return node

    def get_op_params(self):
        pad0 = '0'
        pad1 = '0'
        pad2 = '0'
        if isinstance(self.border_mode, tuple):
            pad0 = str(self.border_mode[0])
            pad1 = str(self.border_mode[1])
            if len(self.border_mode) > 2:
                pad2 = str(self.border_mode[2])
            bmode = '1'
        elif self.border_mode == "valid":
            bmode = '1'
        elif self.border_mode == "half":
            bmode = '2'
        elif self.border_mode == "full":
            bmode = '0'
        else:
            raise ValueError("Invalid value for border_mode")

        if self.conv_mode == 'conv':
            conv_flag = 'CUDNN_CONVOLUTION'
        else:
            conv_flag = 'CUDNN_CROSS_CORRELATION'

        sub0 = str(self.subsample[0])
        sub1 = str(self.subsample[1])
        if len(self.subsample) > 2:
            sub2 = str(self.subsample[2])
        else:
            sub2 = '0'

        dil0 = str(self.dilation[0])
        dil1 = str(self.dilation[1])
        if len(self.dilation) > 2:
            dil2 = str(self.dilation[2])
        else:
            dil2 = '0'

        if self.precision == 'float16':
            precision = 'CUDNN_DATA_HALF'
        elif self.precision == 'float32':
            precision = 'CUDNN_DATA_FLOAT'
        else:
            assert self.precision == 'float64'
            precision = 'CUDNN_DATA_DOUBLE'

        return [('NB_DIMS', str(len(self.subsample))),
                ('BORDER_MODE', bmode),
                ('PAD_0', pad0), ('PAD_1', pad1), ('PAD_2', pad2),
                ('DIL_0', dil0), ('DIL_1', dil1), ('DIL_2', dil2),
                ('CONV_MODE', conv_flag),
                ('SUB_0', sub0), ('SUB_1', sub1), ('SUB_2', sub2),
                ('PRECISION', precision)]

    def c_code_cache_version(self):
        return (super(GpuDnnConvDesc, self).c_code_cache_version(), version())

    def __setstate__(self, d):
        self.__dict__.update(d)
        if not hasattr(self, "dilation"):
            self.dilation = (1,) * len(self.subsample)


# scalar constants
_zero = constant(np.asarray(0.0, dtype='float64'))
_one = constant(np.asarray(1.0, dtype='float64'))


def ensure_dt(val, default, name, dtype):
    if dtype == 'float16':
        dtype = 'float32'
    if val is None:
        val = default.clone()
    if not isinstance(val, Variable):
        val = constant(val)
    if hasattr(val, 'ndim') and val.ndim == 0:
        val = as_scalar(val)
    if not isinstance(val.type, theano.scalar.Scalar):
        raise TypeError("%s: expected a scalar value" % (name,))
    if not val.type.dtype == dtype:
        val = val.astype(dtype)
    return val


class GpuDnnConv(DnnBase):

    """
    The forward convolution.

    Parameters
    ----------
    image
    kernel
    descr :
        The convolution descriptor.
    algo : {'small', 'none', 'large', 'fft', 'fft_tiling', 'winograd', 'guess_once',
            'guess_on_shape_change', 'time_once', 'time_on_shape_change'}
        Default is the value of :attr:`config.dnn.conv.algo_fwd`.

    """
    _f16_ok = True
    __props__ = ('algo', 'inplace')

    def __init__(self, algo=None, inplace=False):
        DnnBase.__init__(self, ["dnn_conv_base.c", "dnn_fwd.c"],
                         "APPLY_SPECIFIC(conv_fwd)")

        if algo is None:
            algo = config.dnn.conv.algo_fwd
        self.algo = algo

        self.inplace = inplace
        if self.inplace:
            self.destroy_map = {0: [2]}

        assert self.algo in ['none', 'small', 'large', 'fft', 'fft_tiling',
                             'winograd', 'guess_once', 'guess_on_shape_change',
                             'time_once', 'time_on_shape_change']

    def __setstate__(self, d):
        self.__dict__.update(d)
        if not hasattr(self, 'algo'):
            if hasattr(self, 'workmem'):
                self.algo = self.workmem
            else:
                self.algo = config.dnn.conv.algo_fwd
        if not hasattr(self, 'inplace'):
            self.inplace = False

    def get_op_params(self):
        defs = []
        if self.inplace:
            defs.append(('CONV_INPLACE', '1'))

        alg = 'CUDNN_CONVOLUTION_FWD_ALGO_IMPLICIT_PRECOMP_GEMM'
        if self.algo == 'none':  # 3d
            alg = 'CUDNN_CONVOLUTION_FWD_ALGO_IMPLICIT_GEMM'
        elif self.algo == 'small':  # 3d
            alg = 'CUDNN_CONVOLUTION_FWD_ALGO_IMPLICIT_PRECOMP_GEMM'
        elif self.algo == 'large':
            alg = 'CUDNN_CONVOLUTION_FWD_ALGO_GEMM'
        elif self.algo == 'direct':
            alg = 'CUDNN_CONVOLUTION_FWD_ALGO_DIRECT'
        elif self.algo == 'fft':
            alg = 'CUDNN_CONVOLUTION_FWD_ALGO_FFT'
        elif self.algo == 'fft_tiling':  # 3d
            alg = 'CUDNN_CONVOLUTION_FWD_ALGO_FFT_TILING'
        elif self.algo == 'winograd':
            alg = 'CUDNN_CONVOLUTION_FWD_ALGO_WINOGRAD'
        defs.append(('CONV_ALGO', alg))

        if self.algo in ['guess_once', 'guess_on_shape_change',
                         'time_once', 'time_on_shape_change']:
            defs.append(('CHOOSE_ALGO', ''))
        if self.algo in ['guess_once', 'time_once']:
            defs.append(('CHOOSE_ONCE', ''))
        if self.algo in ['time_once', 'time_on_shape_change']:
            defs.append(('CHOOSE_TIME', ''))

        return defs

    def make_node(self, img, kern, output, desc, alpha=None, beta=None):
        ctx_name = infer_context_name(img, kern, output)
        img = as_gpuarray_variable(img, ctx_name)
        kern = as_gpuarray_variable(kern, ctx_name)
        output = as_gpuarray_variable(output, ctx_name)

        if img.type.ndim not in (4, 5):
            raise TypeError('img must be 4D or 5D tensor')
        if kern.type.ndim not in (4, 5):
            raise TypeError('kern must be 4D or 5D tensor')
        if output.type.ndim not in (4, 5):
            raise TypeError('output must be a 4D or 5D tensor')

        if (img.type.ndim != kern.type.ndim or
                img.type.ndim != output.type.ndim):
            raise TypeError("The number of dimensions of "
                            "img, kern and output must match")

        if img.type.ndim == 5 and self.algo in ['large', 'fft']:
            raise ValueError("convolution algo %s can't be used for "
                             "3d convolutions", (self.algo,))

        if (not isinstance(desc.type, CDataType) or
                desc.type.ctype != 'cudnnConvolutionDescriptor_t'):
            raise TypeError('desc must be cudnnConvolutionDescriptor_t')

        alpha = ensure_dt(alpha, _one, 'alpha', img.dtype)
        beta = ensure_dt(beta, _zero, 'beta', img.dtype)

        return Apply(self, [img, kern, output, desc, alpha, beta],
                     [output.type()])

    def grad(self, inp, grads):
        img, kerns, output, desc, alpha, beta = inp
        top, = grads

        top = gpu_contiguous(top)

        d_img = GpuDnnConvGradI()(kerns, top, empty_like(img), desc)
        d_kerns = GpuDnnConvGradW()(img, top, empty_like(kerns), desc)
        d_alpha = grad_not_implemented(self, 4, alpha)
        d_beta = grad_not_implemented(self, 5, beta)

        return [d_img * alpha, d_kerns * alpha, top * beta,
                DisconnectedType()(), d_alpha, d_beta]

    def connection_pattern(self, node):
        # not connected to desc
        return [[1], [1], [1], [0], [1], [1]]

    @staticmethod
    def get_out_shape(ishape, kshape, border_mode, subsample, dilation):
        """
        This function computes the output shape for a convolution with
        the specified parameters. `ishape` and `kshape` can be symbolic
        or scalar.

        """

        # if ishape and/or kshape are not tuples or list, but rather symbolic
        # vectors, turn them into lists of symbolic scalars.
        if not isinstance(ishape, (list, tuple)):
            ishape = [ishape[i] for i in range(len(subsample) + 2)]
        if not isinstance(kshape, (list, tuple)):
            kshape = [kshape[i] for i in range(len(subsample) + 2)]

        return get_conv_output_shape(
            ishape,
            kshape,
            border_mode,
            subsample,
            dilation)

    def infer_shape(self, node, shape):
        return [shape[2]]


class GpuDnnConvGradW(DnnBase):

    """
    The convolution gradient with respect to the weights.

    Parameters
    ----------
    image
    kernel
    descr :
        The convolution descriptor.
    algo : {'none', 'deterministic', 'fft', 'small', 'guess_once',
            'guess_on_shape_change', 'time_once', 'time_on_shape_change'}
        Default is the value of :attr:`config.dnn.conv.algo_bwd_filter`.

    """
    _f16_ok = True
    __props__ = ('algo', 'inplace')

    def __init__(self, inplace=False, algo=None):
        DnnBase.__init__(self, ["dnn_conv_base.c", "dnn_gw.c"],
                         "APPLY_SPECIFIC(conv_gw)")
        self.inplace = inplace
        if self.inplace:
            self.destroy_map = {0: [2]}
        if algo is None:
            algo = config.dnn.conv.algo_bwd_filter
        self.algo = algo

        assert self.algo in SUPPORTED_DNN_CONV_ALGO_BWD_FILTER

    def __setstate__(self, d):
        self.__dict__.update(d)
        if not hasattr(self, 'inplace'):
            self.inplace = False
        if not hasattr(self, 'algo'):
            self.algo = config.dnn.conv.algo_bwd_filter

    def grad(self, inp, grads):
        img, top, output, desc, alpha, beta = inp
        kerns, = grads

        kerns = gpu_contiguous(kerns)

        d_img = GpuDnnConvGradI()(kerns, top, empty_like(img), desc)
        d_top = GpuDnnConv()(img, kerns, empty_like(top), desc)
        d_alpha = grad_not_implemented(self, 4, alpha)
        d_beta = grad_not_implemented(self, 5, beta)

        return (d_img * alpha, d_top * alpha, kerns * beta,
                DisconnectedType()(), d_alpha, d_beta)

    def connection_pattern(self, node):
        # not connected to desc
        return [[1], [1], [1], [0], [1], [1]]

    def get_op_params(self):
        defs = []
        if self.inplace:
            defs.append(('CONV_INPLACE', '1'))

        alg = 'CUDNN_CONVOLUTION_BWD_FILTER_ALGO_0'
        if self.algo == 'none':  # 3d
            alg = 'CUDNN_CONVOLUTION_BWD_FILTER_ALGO_0'
        if self.algo == 'deterministic':
            alg = 'CUDNN_CONVOLUTION_BWD_FILTER_ALGO_1'
        if self.algo == 'fft':
            alg = 'CUDNN_CONVOLUTION_BWD_FILTER_ALGO_FFT'
        if self.algo == 'small':  # 3d
            # non-deterministic, small workspace
            alg = 'CUDNN_CONVOLUTION_BWD_FILTER_ALGO_3'
        if self.algo in ['guess_once', 'guess_on_shape_change',
                         'time_once', 'time_on_shape_change']:
            defs.append(('CHOOSE_ALGO', ''))
        if self.algo in ['guess_once', 'time_once']:
            defs.append(('CHOOSE_ONCE', ''))
        if self.algo in ['time_once', 'time_on_shape_change']:
            defs.append(('CHOOSE_TIME', ''))

        defs.append(('CONV_ALGO', alg))

        return defs

    def op_may_fail_with_subsample(self, img, desc):
        return (version() < 6000 and
                img.type.dtype == 'float32' and
                img.type.ndim == 5 and
                self.algo != 'none' and
                desc.owner.op.subsample != (1, 1, 1))

    def op_may_fail_with_beta(self, img, beta):
        return (version() < 6000 and
                img.type.dtype == 'float32' and
                self.algo not in ('none', 'deterministic', 'fft', 'small') and
                beta is not None and
                theano.tensor.extract_constant(beta) != 1)

    def make_node(self, img, topgrad, output, desc, alpha=None, beta=None):
        if self.op_may_fail_with_subsample(img, desc):
            warnings.warn('cuDNN backward filter operation for 3D convolutions may produce bad results '
                          'with certain cuDNN algorithms depending on the compute capability of your GPU '
                          'if subsample is not (1, 1, 1). If you encounter problems, consider '
                          'setting the theano flag "dnn.conv.algo_bwd_filter" to "none".')
        if self.op_may_fail_with_beta(img, beta):
            warnings.warn('cuDNN backward filter operation for convolutions may produce bad results '
                          'with certain cuDNN algorithms depending on the compute capability of your GPU '
                          'if beta != 1. If you encounter problems, consider '
                          'setting the theano flag "dnn.conv.algo_bwd_filter" to '
                          '"none", "deterministic", "fft", or "small".')
        ctx_name = infer_context_name(img, topgrad, output)
        img = as_gpuarray_variable(img, ctx_name)
        topgrad = as_gpuarray_variable(topgrad, ctx_name)
        output = as_gpuarray_variable(output, ctx_name)
        if img.type.ndim not in (4, 5):
            raise TypeError('img must be 4D or 5D tensor')
        if topgrad.type.ndim not in (4, 5):
            raise TypeError('topgrad must be 4D or 5D tensor')
        if output.type.ndim not in (4, 5):
            raise TypeError('output must be 4D or 5D tensor')

        if (img.type.ndim != topgrad.type.ndim or
                img.type.ndim != output.type.ndim):
            raise TypeError("The number of dimensions of "
                            "img, topgrad and output must match")

        if (img.type.ndim == 5 and
                self.algo in ['fft', 'deterministic']):
            raise ValueError("convolution algo %s can't be used for "
                             "3d convolutions", (self.algo,))

        if (not isinstance(desc.type, CDataType) or
                desc.type.ctype != 'cudnnConvolutionDescriptor_t'):
            raise TypeError('desc must be cudnnConvolutionDescriptor_t')

        alpha = ensure_dt(alpha, _one, 'alpha', img.dtype)
        beta = ensure_dt(beta, _zero, 'beta', img.dtype)

        return Apply(self, [img, topgrad, output, desc, alpha, beta],
                     [output.type()])

    def infer_shape(self, node, shape):
        return [shape[2]]


class GpuDnnConvGradI(DnnBase):
    """
    The convolution gradient with respect to the inputs.

    Parameters
    ----------
    image
    kernel
    descr
        The convolution descriptor.
    algo : {'none', 'deterministic', 'fft', 'fft_tiling', 'winograd', 'guess_once',
            'guess_on_shape_change', 'time_once', 'time_on_shape_change'}
        Default is the value of :attr:`config.dnn.conv.algo_bwd_data`.

    """
    _f16_ok = True
    __props__ = ('algo', 'inplace',)

    def __init__(self, inplace=False, algo=None):
        DnnBase.__init__(self, ["dnn_conv_base.c", "dnn_gi.c"],
                         "APPLY_SPECIFIC(conv_gi)")
        self.inplace = inplace
        if self.inplace:
            self.destroy_map = {0: [2]}
        if algo is None:
            algo = config.dnn.conv.algo_bwd_data
        self.algo = algo

        assert self.algo in ['none', 'deterministic', 'fft', 'fft_tiling',
                             'winograd', 'guess_once', 'guess_on_shape_change',
                             'time_once', 'time_on_shape_change']

    def __setstate__(self, d):
        self.__dict__.update(d)
        if not hasattr(self, 'algo'):
            self.algo = config.dnn.conv.algo_bwd_data
        if not hasattr(self, 'inplace'):
            self.inplace = False

    def grad(self, inp, grads):
        kerns, top, output, desc, alpha, beta = inp
        img, = grads

        img = gpu_contiguous(img)

        d_kerns = GpuDnnConvGradW()(img, top, empty_like(kerns), desc)
        d_top = GpuDnnConv()(img, kerns, empty_like(top), desc)
        d_alpha = grad_not_implemented(self, 4, alpha)
        d_beta = grad_not_implemented(self, 5, beta)

        return (d_kerns * alpha, d_top * alpha, img * beta,
                DisconnectedType()(), d_alpha, d_beta)

    def connection_pattern(self, node):
        # not connected to desc
        return [[1], [1], [1], [0], [1], [1]]

    def get_op_params(self):
        defs = []
        if self.inplace:
            defs.append(('CONV_INPLACE', '1'))

        alg = 'CUDNN_CONVOLUTION_BWD_DATA_ALGO_0'
        if self.algo == 'none':  # 3d
            alg = 'CUDNN_CONVOLUTION_BWD_DATA_ALGO_0'
        elif self.algo == 'deterministic':  # 3d
            alg = 'CUDNN_CONVOLUTION_BWD_DATA_ALGO_1'
        elif self.algo == 'fft':
            alg = 'CUDNN_CONVOLUTION_BWD_DATA_ALGO_FFT'
        elif self.algo == 'fft_tiling':  # 3d
            # big workspace but less than fft
            alg = 'CUDNN_CONVOLUTION_BWD_DATA_ALGO_FFT_TILING'
        elif self.algo == 'winograd':
            alg = 'CUDNN_CONVOLUTION_BWD_DATA_ALGO_WINOGRAD'

        if self.algo in ['guess_once', 'guess_on_shape_change',
                         'time_once', 'time_on_shape_change']:
            defs.append(('CHOOSE_ALGO', ''))
        if self.algo in ['guess_once', 'time_once']:
            defs.append(('CHOOSE_ONCE', ''))
        if self.algo in ['time_once', 'time_on_shape_change']:
            defs.append(('CHOOSE_TIME', ''))

        defs.append(('CONV_ALGO', alg))

        return defs

    def make_node(self, kern, topgrad, output, desc, alpha=None, beta=None):
        ctx_name = infer_context_name(kern, topgrad, output)
        kern = as_gpuarray_variable(kern, ctx_name)
        topgrad = as_gpuarray_variable(topgrad, ctx_name)
        output = as_gpuarray_variable(output, ctx_name)
        if kern.type.ndim not in (4, 5):
            raise TypeError('kern must be 4D or 5D tensor')
        if topgrad.type.ndim not in (4, 5):
            raise TypeError('topgrad must be 4D or 5D tensor')
        if output.type.ndim not in (4, 5):
            raise TypeError('output must be 4D or 5D tensor')

        if (kern.type.ndim != topgrad.type.ndim or
                kern.type.ndim != output.type.ndim):
            raise TypeError("The number of dimensions of "
                            "kern, topgrad and output must match")

        if kern.type.ndim == 5 and self.algo in ['fft']:
            raise ValueError("convolution algo %s can't be used for "
                             "3d convolutions", (self.algo,))

        if (not isinstance(desc.type, CDataType) or
                desc.type.ctype != 'cudnnConvolutionDescriptor_t'):
            raise TypeError('desc must be cudnnConvolutionDescriptor_t')

        alpha = ensure_dt(alpha, _one, 'alpha', kern.dtype)
        beta = ensure_dt(beta, _zero, 'beta', kern.dtype)

        return Apply(self, [kern, topgrad, output, desc, alpha, beta],
                     [output.type()])

    def infer_shape(self, node, shape):
        return [shape[2]]


def dnn_conv(img, kerns, border_mode='valid', subsample=(1, 1), dilation=(1, 1),
             conv_mode='conv', direction_hint=None, workmem=None,
             algo=None, precision=None):
    """
    GPU convolution using cuDNN from NVIDIA.

    The memory layout to use is 'bc01', that is 'batch', 'channel',
    'first dim', 'second dim' in that order.

    Parameters
    ----------
    img
        Images to do the convolution over.
    kerns
        Convolution filters.
    border_mode
        One of 'valid', 'full', 'half'; additionally, the padding size
        could be directly specified by an integer or a pair of integers.
    subsample
        Perform subsampling of the output (default: (1, 1)).
    dilation
        Filter dilation factor. A dilation factor of d is equivalent to a
        convolution with d - 1 zeros inserted between neighboring filter
        values.
    conv_mode
        Perform convolution (kernels flipped) or cross-correlation.
        One of 'conv', 'cross' (default: 'conv').
    direction_hint
        Used by graph optimizers to change algorithm choice.
        By default, GpuDnnConv will be used to carry out the convolution.
        If border_mode is 'valid', subsample is (1, 1), dilation is (1, 1), and
        direction_hint is 'bprop weights', it will use GpuDnnConvGradW.
        If border_mode is 'full', subsample is (1, 1), dilation is (1, 1), and
        direction_hint is *not* 'forward!', it will use GpuDnnConvGradI.
        This parameter is used internally by graph optimizers and may be
        removed at any time without a deprecation period. You have been warned.
    algo : {'none', 'small', 'large', 'fft', 'guess_once', 'guess_on_shape_change', 'time_once', 'time_on_shape_change'}
        Convolution implementation to use. Some of its values may
        require certain versions of cuDNN to be installed. Default is
        the value of :attr:`config.dnn.conv.algo_fwd`.
    precision : {'as_input_f32', 'as_input', 'float16', 'float32', 'float64'}
        Description of the dtype in which the computation of the convolution
        should be done. Possible values are 'as_input', 'float16', 'float32'
        and 'float64'. Default is the value of
        :attr:`config.dnn.conv.precision`.


    .. warning:: The cuDNN library only works with GPUs that have a compute
        capability of 3.0 or higer. This means that older GPUs will not
        work with this Op.

    """

    # Establish dtype in which to perform the computation of the convolution
    precision = get_precision(precision, [img, kerns])

    if workmem is not None:
        if algo is not None:
            raise ValueError("You can't use both algo and workmem")
        warnings.warn("workmem is deprecated, use algo instead", stacklevel=2)
        algo = workmem
    fgraph = getattr(img, 'fgraph', None) or getattr(kerns, 'fgraph', None)
    ctx_name = infer_context_name(img, kerns)
    if (border_mode == 'valid' and subsample == (1, 1) and dilation == (1, 1) and
            direction_hint == 'bprop weights'):
        # Special case: We are asked to use GpuDnnConvGradW. We need to set
        # up a suitable 'fake' convolution to compute the gradient for.
        img = gpu_contiguous(img.dimshuffle(1, 0, 2, 3))
        if conv_mode == 'conv':
            # We need to flip manually. These 'kerns' are not the kernels
            # that would be flipped by conv_mode='conv' in GpuDnnConvGradW.
            kerns = kerns[:, :, ::-1, ::-1]
        kerns = gpu_contiguous(kerns.dimshuffle(1, 0, 2, 3))
        out_shp = (shape_i(kerns, 1, fgraph),
                   shape_i(img, 1, fgraph),
                   shape_i(img, 2, fgraph) - shape_i(kerns, 2, fgraph) + 1,
                   shape_i(img, 3, fgraph) - shape_i(kerns, 3, fgraph) + 1)
        out_shp = assert_conv_shape(out_shp)
        out = GpuAllocEmpty(dtype=img.dtype, context_name=ctx_name)(*out_shp)
        desc = GpuDnnConvDesc(border_mode='valid', subsample=(1, 1), dilation=(1, 1),
                              conv_mode='cross', precision=precision)(out.shape)
        conv = GpuDnnConvGradW()(img, kerns, out, desc)
        return as_gpuarray_variable(conv.dimshuffle(1, 0, 2, 3), ctx_name)

    elif (border_mode == 'full' and subsample == (1, 1) and dilation == (1, 1) and
          direction_hint != 'forward!'):
        # Special case: We can be faster by using GpuDnnConvGradI to compute
        # the full convolution as the backward pass of a valid convolution.
        # We just need to set up a suitable 'fake' valid convolution.
        img = gpu_contiguous(img)  # cudnn v2 rc3 need contiguous data
        kerns = gpu_contiguous(kerns.dimshuffle(1, 0, 2, 3))
        conv_mode = 'cross' if conv_mode == 'conv' else 'conv'
        out_shp = (shape_i(img, 0, fgraph),
                   shape_i(kerns, 1, fgraph),
                   shape_i(img, 2, fgraph) + shape_i(kerns, 2, fgraph) - 1,
                   shape_i(img, 3, fgraph) + shape_i(kerns, 3, fgraph) - 1)
        out_shp = assert_conv_shape(out_shp)
        out = GpuAllocEmpty(dtype=img.dtype, context_name=ctx_name)(*out_shp)
        desc = GpuDnnConvDesc(border_mode='valid', subsample=(1, 1), dilation=(1, 1),
                              conv_mode=conv_mode, precision=precision)(kerns.shape)
        return GpuDnnConvGradI()(kerns, img, out, desc)

    # Standard case: We use GpuDnnConv with suitable padding.
    # contig_version will return a gpu_contiguous copy
    # if the img contains negative strides
    img = gpu_contiguous(img)
    kerns = gpu_contiguous(kerns)
    desc = GpuDnnConvDesc(border_mode=border_mode, subsample=subsample, dilation=dilation,
                          conv_mode=conv_mode, precision=precision)(kerns.shape)
    desc_op = desc.owner.op
    # We can use Shape_i and bypass the infer_shape here as this is on
    # the input of node and it will always be present.
    ishape = [shape_i_op(i)(img) for i in range(img.ndim)]
    kshape = [shape_i_op(i)(kerns) for i in range(kerns.ndim)]
    out_shp = get_conv_output_shape(ishape, kshape,
                                    desc_op.border_mode,
                                    desc_op.subsample,
                                    filter_dilation=dilation)
    out_shp = assert_conv_shape(out_shp)
    out = GpuAllocEmpty(dtype=img.dtype, context_name=ctx_name)(*out_shp)
    return GpuDnnConv(algo=algo)(img, kerns, out, desc)


def dnn_conv3d(img, kerns, border_mode='valid', subsample=(1, 1, 1), dilation=(1, 1, 1),
               conv_mode='conv', direction_hint=None,
               algo='none', precision=None):
    """
    GPU convolution using cuDNN from NVIDIA.

    The memory layout to use is 'bc012', that is 'batch', 'channel',
    'first dim', 'second dim', 'third dim' in that order.

    Parameters
    ----------
    img
        Images to do the convolution over.
    kerns
        Convolution filters.
    border_mode
        One of 'valid', 'full', 'half'; additionally, the padding size
        could be directly specified by an integer or a pair of integers.
    subsample
        Perform subsampling of the output (default: (1, 1, 1)).
    dilation
        Filter dilation factor. A dilation factor of d is equivalent to a
        convolution with d - 1 zeros inserted between neighboring filter
        values.
    conv_mode
        Perform convolution (kernels flipped) or cross-correlation.
        One of 'conv', 'cross' (default: 'conv').
    direction_hint
        Used by graph optimizers to change algorithm choice.
        By default, GpuDnnConv will be used to carry out the convolution.
        If border_mode is 'valid', subsample is (1, 1, 1), dilation is
        (1, 1, 1), and direction_hint is 'bprop weights', it will use
        GpuDnnConvGradW.
        If border_mode is 'full', subsample is (1, 1, 1), dilation is
        (1, 1, 1), and direction_hint is *not* 'forward!', it will use
        GpuDnnConvGradI.
        This parameter is used internally by graph optimizers and may be
        removed at any time without a deprecation period. You have been warned.
    algo : convolution implementation to use. Only 'none' is implemented
        for the conv3d. Default is the value of :attr:`config.dnn.conv.algo_fwd`.
    precision : {'as_input_f32', 'as_input', 'float16', 'float32', 'float64'}
        Description of the dtype in which the computation of the convolution
        should be done. Possible values are 'as_input', 'float16', 'float32'
        and 'float64'. Default is the value of
        :attr:`config.dnn.conv.precision`.


    .. warning:: The cuDNN library only works with GPUs that have a compute
        capability of 3.0 or higer. This means that older GPUs will not
        work with this Op.

    """

    # Establish dtype in which to perform the computation of the convolution
    precision = get_precision(precision, [img, kerns])

    fgraph = getattr(img, 'fgraph', None) or getattr(kerns, 'fgraph', None)
    ctx_name = infer_context_name(img, kerns)
    if (border_mode == 'valid' and subsample == (1, 1, 1) and dilation == (1, 1, 1) and
            direction_hint == 'bprop weights'):
        # Special case: We are asked to use GpuDnnConvGradW. We need to set
        # up a suitable 'fake' convolution to compute the gradient for.
        img = gpu_contiguous(img.dimshuffle(1, 0, 2, 3, 4))
        if conv_mode == 'conv':
            # We need to flip manually. These 'kerns' are not the kernels
            # that would be flipped by conv_mode='conv' in GpuDnnConvGradW.
            kerns = kerns[:, :, ::-1, ::-1]
        kerns = gpu_contiguous(kerns.dimshuffle(1, 0, 2, 3, 4))
        out_shp = (shape_i(kerns, 1, fgraph),
                   shape_i(img, 1, fgraph),
                   shape_i(img, 2, fgraph) - shape_i(kerns, 2, fgraph) + 1,
                   shape_i(img, 3, fgraph) - shape_i(kerns, 3, fgraph) + 1,
                   shape_i(img, 4, fgraph) - shape_i(kerns, 4, fgraph) + 1)
        out_shp = assert_conv_shape(out_shp)
        out = GpuAllocEmpty(dtype=img.dtype, context_name=ctx_name)(*out_shp)
        desc = GpuDnnConvDesc(border_mode='valid', subsample=(1, 1, 1), dilation=(1, 1, 1),
                              conv_mode='cross', precision=precision)(out.shape)
        conv = GpuDnnConvGradW()(img, kerns, out, desc)
        return as_gpuarray_variable(conv.dimshuffle(1, 0, 2, 3, 4), ctx_name)

    elif (border_mode == 'full' and subsample == (1, 1, 1) and dilation == (1, 1, 1) and
          direction_hint != 'forward!'):
        # Special case: We can be faster by using GpuDnnConvGradI to compute
        # the full convolution as the backward pass of a valid convolution.
        # We just need to set up a suitable 'fake' valid convolution.
        img = gpu_contiguous(img)  # cudnn v2 rc3 need contiguous data
        kerns = gpu_contiguous(kerns.dimshuffle(1, 0, 2, 3, 4))
        conv_mode = 'cross' if conv_mode == 'conv' else 'conv'
        out_shp = (shape_i(img, 0, fgraph),
                   shape_i(kerns, 1, fgraph),
                   shape_i(img, 2, fgraph) + shape_i(kerns, 2, fgraph) - 1,
                   shape_i(img, 3, fgraph) + shape_i(kerns, 3, fgraph) - 1,
                   shape_i(img, 4, fgraph) + shape_i(kerns, 4, fgraph) - 1)
        out_shp = assert_conv_shape(out_shp)
        out = GpuAllocEmpty(dtype=img.dtype, context_name=ctx_name)(*out_shp)
        desc = GpuDnnConvDesc(border_mode='valid', subsample=(1, 1, 1), dilation=(1, 1, 1),
                              conv_mode=conv_mode, precision=precision)(kerns.shape)
        return GpuDnnConvGradI()(kerns, img, out, desc)

    # Standard case: We use GpuDnnConv with suitable padding.
    # contig_version will return a gpu_contiguous copy
    # if the img contains negative strides
    img = gpu_contiguous(img)
    kerns = gpu_contiguous(kerns)
    desc = GpuDnnConvDesc(border_mode=border_mode, subsample=subsample, dilation=dilation,
                          conv_mode=conv_mode, precision=precision)(kerns.shape)
    desc_op = desc.owner.op
    # We can use Shape_i and bypass the infer_shape here as this is on
    # the input of node and it will always be present.
    ishape = [shape_i_op(i)(img) for i in range(img.ndim)]
    kshape = [shape_i_op(i)(kerns) for i in range(kerns.ndim)]
    out_shp = get_conv_output_shape(ishape, kshape,
                                    desc_op.border_mode,
                                    desc_op.subsample,
                                    filter_dilation=dilation)
    out_shp = assert_conv_shape(out_shp)
    out = GpuAllocEmpty(dtype=img.dtype, context_name=ctx_name)(*out_shp)
    return GpuDnnConv(algo=algo)(img, kerns, out, desc)


def dnn_gradweight(img, topgrad, kerns_shp, border_mode='valid',
                   subsample=(1, 1), dilation=(1, 1), conv_mode='conv', precision=None):
    """
    TODO: document this
    """
    ctx_name = infer_context_name(img, topgrad)
    img = as_gpuarray_variable(img, ctx_name)
    topgrad = as_gpuarray_variable(topgrad, ctx_name)
    img = gpu_contiguous(img)
    topgrad = gpu_contiguous(topgrad)
    kerns_shp = as_tensor_variable(kerns_shp)
    precision = get_precision(precision, [img, topgrad])

    desc = GpuDnnConvDesc(border_mode=border_mode, subsample=subsample, dilation=dilation,
                          conv_mode=conv_mode, precision=precision)(kerns_shp)
    out = GpuAllocEmpty(dtype=img.dtype, context_name=ctx_name)(*kerns_shp)
    return GpuDnnConvGradW()(img, topgrad, out, desc)


def dnn_gradweight3d(img, topgrad, kerns_shp, border_mode='valid',
                     subsample=(1, 1, 1), dilation=(1, 1, 1), conv_mode='conv', precision=None):
    """
    3d version of dnn_gradweight
    """
    return dnn_gradweight(img, topgrad, kerns_shp, border_mode,
                          subsample, dilation, conv_mode, precision)


def dnn_gradinput(kerns, topgrad, img_shp, border_mode='valid',
                  subsample=(1, 1), dilation=(1, 1), conv_mode='conv', precision=None):
    """
    TODO: document this
    """
    ctx_name = infer_context_name(kerns, topgrad)
    kerns = as_gpuarray_variable(kerns, ctx_name)
    topgrad = as_gpuarray_variable(topgrad, ctx_name)
    kerns = gpu_contiguous(kerns)
    topgrad = gpu_contiguous(topgrad)
    img_shp = as_tensor_variable(img_shp)
    precision = get_precision(precision, [kerns, topgrad])

    desc = GpuDnnConvDesc(border_mode=border_mode, subsample=subsample, dilation=dilation,
                          conv_mode=conv_mode, precision=precision)(kerns.shape)
    out = GpuAllocEmpty(dtype=kerns.dtype, context_name=ctx_name)(*img_shp)
    return GpuDnnConvGradI()(kerns, topgrad, out, desc)


def dnn_gradinput3d(kerns, topgrad, img_shp, border_mode='valid',
                    subsample=(1, 1, 1), dilation=(1, 1, 1), conv_mode='conv', precision=None):
    """
    3d version of `dnn_gradinput`.
    """
    return dnn_gradinput(kerns, topgrad, img_shp, border_mode, subsample,
                         dilation, conv_mode, precision)


class GpuDnnPoolDesc(Op):

    """
    This Op builds a pooling descriptor for use in the other
    pooling operations.

    `ws`, `stride` and `pad` must have the same length.

    Parameters
    ----------
    ws : tuple
        Window size.
    stride : tuple
        (dx, dy) or (dx, dy, dz).
    mode : {'max', 'average_inc_pad', 'average_exc_pad'}
        The old deprecated name 'average' corresponds to 'average_inc_pad'.
    pad : tuple
        (padX, padY) or (padX, padY, padZ)

    Note
    ----
    Not used anymore. Only needed to reload old pickled files.
    """

    __props__ = ('ws', 'stride', 'mode', 'pad')

    def c_headers(self):
        return ['cudnn.h', 'cudnn_helper.h']

    def c_header_dirs(self):
        return [os.path.dirname(__file__), config.dnn.include_path]

    def c_libraries(self):
        return ['cudnn']

    def c_lib_dirs(self):
        return [config.dnn.library_path]

    def do_constant_folding(self, node):
        return False

    def __init__(self, ws=(1, 1), stride=(1, 1), mode='max', pad=(0, 0)):
        if mode == 'average':
            mode = 'average_inc_pad'
        assert mode in ('max', 'average_inc_pad', 'average_exc_pad')
        self.mode = mode

        assert len(ws) == len(stride) and len(stride) == len(pad)
        assert len(ws) in (2, 3)
        self.ws = ws
        self.stride = stride
        self.pad = pad

    def get_ndim(self):
        return len(self.ws)

    def __setstate__(self, d):
        self.__dict__.update(d)
        if not hasattr(self, 'pad'):
            self.pad = (0, 0)

    def make_node(self):
        node = Apply(self, [],
                     [CDataType("cudnnPoolingDescriptor_t",
                                freefunc="cudnnDestroyPoolingDescriptor")()])
        # DebugMode cannot compare the values of CDataType variables, so by
        # default it returns False all the time. To prevent DebugMode from
        # complaining because of the MergeOptimizer, we make this variable
        # always compare to True.
        out = node.outputs[0]
        out.tag.values_eq_approx = tensor.type.values_eq_approx_always_true
        return node

    def c_code(self, node, name, inputs, outputs, sub):
        desc, = outputs

        if self.mode == 'max':
            mode_flag = 'CUDNN_POOLING_MAX'
        elif self.mode == "average_inc_pad":
            mode_flag = 'CUDNN_POOLING_AVERAGE_COUNT_INCLUDE_PADDING'
        elif self.mode == "average_exc_pad":
            mode_flag = 'CUDNN_POOLING_AVERAGE_COUNT_EXCLUDE_PADDING'
        else:
            raise NotImplementedError("Unsupported pooling model.")

        return """
{
  cudnnStatus_t err;

  if ((err = cudnnCreatePoolingDescriptor(&%(desc)s)) != CUDNN_STATUS_SUCCESS) {
    PyErr_Format(PyExc_MemoryError, "could not allocate pooling "
                 "descriptor: %%s", cudnnGetErrorString(err));
    %(fail)s
  }

  static const int win[%(nd)d] = {%(win)s};
  static const int pad[%(nd)d] = {%(pad)s};
  static const int str[%(nd)d] = {%(str)s};

    err = cudnnSetPoolingNdDescriptor(%(desc)s, %(mode_flag)s, CUDNN_PROPAGATE_NAN, %(nd)d, win, pad, str);

  if (err != CUDNN_STATUS_SUCCESS) {
    PyErr_Format(PyExc_RuntimeError, "could not set op descriptor: %%s",
                 cudnnGetErrorString(err));
    %(fail)s
  }
}
""" % dict(name=name, desc=desc, mode_flag=mode_flag, fail=sub['fail'],
           nd=self.get_ndim(), win=', '.join(map(str, self.ws)),
           pad=', '.join(map(str, self.pad)),
           str=', '.join(map(str, self.stride)))

    def c_code_cache_version(self):
        return (4, version())


class GpuDnnPool(DnnBase):

    """
    Parameters
    ----------
    img : tensor
        The image 4d or 5d tensor.
    ws : tensor
        Window size.
    stride : tensor
        (dx, dy) or (dx, dy, dz).
    mode : {'max', 'average_inc_pad', 'average_exc_pad'}
        The old deprecated name 'average' corresponds to 'average_inc_pad'.
    pad : tensor
        (padX, padY) or (padX, padY, padZ)

    """
    _f16_ok = True
    __props__ = ('mode',)

    def __init__(self, mode='max'):
        DnnBase.__init__(self, ["dnn_pool.c"], "APPLY_SPECIFIC(dnn_pool)")
        if mode == 'average':
            mode = 'average_inc_pad'
        assert mode in ('max', 'average_inc_pad', 'average_exc_pad')
        self.mode = mode

    def get_op_params(self):
        if self.mode == 'max':
            mode_flag = 'CUDNN_POOLING_MAX'
        elif self.mode == "average_inc_pad":
            mode_flag = 'CUDNN_POOLING_AVERAGE_COUNT_INCLUDE_PADDING'
        elif self.mode == "average_exc_pad":
            mode_flag = 'CUDNN_POOLING_AVERAGE_COUNT_EXCLUDE_PADDING'

        return [('MODE_FLAG', mode_flag)]

    def make_node(self, img, ws, stride, pad):
        ctx_name = infer_context_name(img)
        img = as_gpuarray_variable(img, ctx_name)

        ws = tensor.as_tensor_variable(ws)
        stride = tensor.as_tensor_variable(stride)
        pad = tensor.as_tensor_variable(pad)
        assert ws.type.ndim == stride.type.ndim and ws.type.ndim == pad.type.ndim
        assert ws.type.ndim == 1

        return Apply(self, [img, ws, stride, pad], [img.type()])

    def infer_shape(self, node, shape):
        w = node.inputs[1]
        s = node.inputs[2]
        p = node.inputs[3]

        res = [shape[0][0], shape[0][1],
               (shape[0][2] + 2 * p[0] - w[0]) // s[0] + 1,
               (shape[0][3] + 2 * p[1] - w[1]) // s[1] + 1
               ]
        if node.inputs[0].ndim == 5:
            res.append((shape[0][4] + 2 * p[2] - w[2]) // s[2] + 1)
        return [res]

    def L_op(self, inp, outputs, grads):
        img, ws, stride, pad = inp
        grad, = grads

        grad = gpu_contiguous(grad)

        out, = outputs

        g_out = GpuDnnPoolGrad(mode=self.mode)(img, out, grad, ws, stride, pad)

        return g_out, theano.gradient.DisconnectedType()(), theano.gradient.DisconnectedType()(), theano.gradient.DisconnectedType()()

    def connection_pattern(self, node):
        # not connected to parameters
        return [[1], [0], [0], [0]]


class GpuDnnPoolGrad(DnnBase):

    """
    The pooling gradient.

    Parameters
    ----------
    inp
        The input of the pooling.
    out
        The output of the pooling in the forward.
    out_grad
        Same size as out, but is the corresponding gradient information.
    ws : tensor variable
        Window size.
    stride : tensor variable
        (dx, dy) or (dx, dy, dz).
    mode : {'max', 'average_inc_pad', 'average_exc_pad'}
        The old deprecated name 'average' corresponds to 'average_inc_pad'.
    pad : tensor
        (padX, padY) or (padX, padY, padZ)

    """
    _f16_ok = True
    __props__ = ('mode',)

    def __init__(self, mode='max'):
        DnnBase.__init__(self, ["dnn_pool_grad.c"],
                         "APPLY_SPECIFIC(dnn_pool_grad)")
        if mode == 'average':
            mode = 'average_inc_pad'
        assert mode in ('max', 'average_inc_pad', 'average_exc_pad')
        self.mode = mode

    def get_op_params(self):
        if self.mode == 'max':
            mode_flag = 'CUDNN_POOLING_MAX'
        elif self.mode == "average_inc_pad":
            mode_flag = 'CUDNN_POOLING_AVERAGE_COUNT_INCLUDE_PADDING'
        elif self.mode == "average_exc_pad":
            mode_flag = 'CUDNN_POOLING_AVERAGE_COUNT_EXCLUDE_PADDING'

        return [('MODE_FLAG', mode_flag)]

    def make_node(self, inp, out, out_grad, ws, stride, pad):
        ctx_name = infer_context_name(inp, out, out_grad)
        inp = as_gpuarray_variable(inp, ctx_name)
        assert (inp.ndim in [4, 5])
        out_grad = as_gpuarray_variable(out_grad, ctx_name)
        assert (out_grad.ndim in [4, 5])
        out = as_gpuarray_variable(out, ctx_name)
        assert(out.ndim in [4, 5])

        assert (out_grad.ndim == inp.ndim)
        assert (inp.ndim == out.ndim)

        ws = tensor.as_tensor_variable(ws)
        stride = tensor.as_tensor_variable(stride)
        pad = tensor.as_tensor_variable(pad)
        assert ws.type.ndim == stride.type.ndim and ws.type.ndim == pad.type.ndim
        assert ws.type.ndim == 1

        return Apply(self, [inp, out, out_grad, ws, stride, pad], [inp.type()])

    def infer_shape(self, node, shape):
        return [shape[0]]


def dnn_pool(img, ws, stride=None, mode='max', pad=None):
    """
    GPU pooling using cuDNN from NVIDIA.

    The memory layout to use is 'bc01', that is 'batch', 'channel',
    'first dim', 'second dim' in that order.

    `ws`, `stride` and `pad` must have the same length.

    Parameters
    ----------
    img
        Images to do the pooling over.
    ws : tuple
        Subsampling window size.  Should have 2 or 3 elements.
    stride : tuple
        Subsampling stride (default: (1, 1) or (1, 1, 1)).
    mode : {'max', 'average_inc_pad', 'average_exc_pad', 'sum'}
    pad : tuple
        (padX, padY) or (padX, padY, padZ)
        default: (0, 0) or (0, 0, 0)


    .. warning:: The cuDNN library only works with GPU that have a compute
        capability of 3.0 or higer.  This means that older GPU will not
        work with this Op.

    Notes
    -----
    This Op implements the ignore_border=True of max_pool_2d.

    """
    img = gpu_contiguous(img)
    if stride is None:
        stride = (1,) * len(ws)
    if pad is None:
        pad = (0,) * len(ws)
    if mode == "sum":
        ret = GpuDnnPool(mode="average_inc_pad")(img, ws, stride, pad)
        context_name = ret.type.context_name
        window_elem = theano.tensor.prod(ws).astype(ret.dtype)
        return as_gpuarray_variable(ret * window_elem, context_name)
    return GpuDnnPool(mode=mode)(img, ws, stride, pad)


class GpuDnnSoftmaxBase(DnnBase):

    """
    Op for the cuDNN Softmax.

    Parameters
    ----------
    algo : {'fast', 'accurate', 'log'}
        Indicating whether, respectively, computations should be optimized for
        speed, for accuracy, or if cuDNN should rather compute the log-softmax instead.
    mode : {'instance', 'channel'}
        Indicating whether the softmax should be computed per image across 'c01'
        or per spatial location '01' per image across 'c'.

    """

    __props__ = ('mode', 'algo')
    # Neither inputs nor output types properties are used
    # neither in dnn_base.c nor in dnn_softmax*.c,
    # so we can disable input checking.
    check_input = False
    params_type = ParamsType(algo=CEnumType(('CUDNN_SOFTMAX_FAST', 'fast'),
                                            ('CUDNN_SOFTMAX_LOG', 'log'),
                                            ('CUDNN_SOFTMAX_ACCURATE', 'accurate'),
                                            ctype='cudnnSoftmaxAlgorithm_t'),
                             mode=CEnumType(('CUDNN_SOFTMAX_MODE_INSTANCE', 'instance'),
                                            ('CUDNN_SOFTMAX_MODE_CHANNEL', 'channel'),
                                            ctype='cudnnSoftmaxMode_t'),
                             handle=handle_type)

    def __init__(self, algo, mode):
        DnnBase.__init__(self, [self.file], self.c_func)

        assert(algo in ('fast', 'accurate', 'log'))
        self.algo = algo

        assert(mode in ('instance', 'channel'))
        self.mode = mode

    def infer_shape(self, node, shape):
        if self.direction == 'forward':
            return [shape[0]]
        else:
            return [shape[1]]


class GpuDnnSoftmax(GpuDnnSoftmaxBase):

    """
    Op for the cuDNN Softmax.

    algo : {'fast', 'accurate', 'log'}
        Indicating whether, respectively, computations should be optimized for
        speed, for accuracy, or if cuDNN should rather compute the log-softmax instead.
    mode : {'instance', 'channel'}
        Indicating whether the softmax should be computed per image across 'c01'
        or per spatial location '01' per image across 'c'.

    """
    _f16_ok = True
    direction = "forward"
    file = "dnn_softmax.c"
    c_func = "APPLY_SPECIFIC(softmax)"

    def make_node(self, x):
        x = as_gpuarray_variable(x, infer_context_name(x))
        assert x.ndim == 4
        return Apply(self, [x], [x.type()])

    def L_op(self, inp, outputs, grads):
        x, = inp
        g_sm, = grads
        sm, = outputs
        return [GpuDnnSoftmaxGrad(
                self.algo,
                self.mode
                )(g_sm, sm)]


class GpuDnnSoftmaxGrad(GpuDnnSoftmaxBase):

    """
    Op for the cuDNN SoftmaxGrad.

    Parameters
    ----------
    algo
        'fast', 'accurate' or 'log' indicating whether, respectively,
        computations should be optimized for speed, for accuracy, or if cuDNN
        should rather compute the gradient of the log-softmax instead.
    mode
        'instance' or 'channel' indicating whether the softmax should
        be computed per image across 'c01' or per spatial location '01' per
        image across 'c'.

    """
    _f16_ok = True
    direction = 'backward'
    file = "dnn_softmax_grad.c"
    c_func = "APPLY_SPECIFIC(softmax_grad)"

    def make_node(self, dy, sm):
        ctx_name = infer_context_name(dy, sm)
        dy = as_gpuarray_variable(dy, ctx_name)
        sm = as_gpuarray_variable(sm, ctx_name)
        assert dy.ndim == 4
        assert sm.ndim == 4
        return Apply(self, [dy, sm], [sm.type()])


class GpuDnnBatchNorm(DnnBase):
    """
    Base Op for cuDNN Batch Normalization.

    Parameters
    ----------
    mode : {'per-activation', 'spatial'}
        Whether to normalize per activation (in this mode, bias and scale
        tensor dimensions are 1xCxHxW) or share normalization factors across
        spatial dimensions (in this mode, bias and scale tensor dimensions
        are 1xCx1x1).
    epsilon
        Epsilon value used in the batch normalization formula. Minimum allowed
        value is 1e-5 (imposed by cuDNN).
    running_average_factor : float
        Factor for updating the values or `running_mean` and `running_var`.
        If the factor is close to one, the running averages will update quickly,
        if the factor is close to zero it will update slowly.
    running_mean : tensor or None
        Previous value of the running mean. If this is given, the new value
        ``running_mean * (1 - r_a_factor) + batch mean * r_a_factor``
        will be returned as one of the outputs of this function.
        `running_mean` and `running_var` should either both be given or
        both be None.
    running_var : tensor or None
        Previous value of the running variance. If this is given, the new value
        ``running_var * (1 - r_a_factor) + (m / (m - 1)) * batch var * r_a_factor``
        will be returned as one of the outputs of this function,
        where `m` is the product of lengths of the averaged-over dimensions.
        `running_mean` and `running_var` should either both be given or
        both be None.
    """

    __props__ = ('mode', 'running_averages', 'inplace_running_mean',
                 'inplace_running_var', 'inplace_output')

    def __init__(self, mode='per-activation', running_averages=False,
                 inplace_running_mean=False, inplace_running_var=False,
                 inplace_output=False):
        DnnBase.__init__(self, ['dnn_batchnorm_base.c', 'dnn_batchnorm.c'],
                         'dnn_batchnorm_op')

        assert (mode in ('per-activation', 'spatial'))
        self.mode = mode
        self.running_averages = running_averages
        self.inplace_output = inplace_output
        self.inplace_running_mean = inplace_running_mean
        self.inplace_running_var = inplace_running_var
        self.destroy_map = {}
        if self.inplace_output:
            self.destroy_map[0] = [0]
        if self.running_averages and self.inplace_running_mean:
            self.destroy_map[3] = [5]
        if self.running_averages and self.inplace_running_var:
            self.destroy_map[4] = [6]

    def __setstate__(self, d):
        self.__dict__.update(d)
        if not hasattr(self, 'running_average_factor'):
            self.running_average_factor = 0
        if not hasattr(self, 'running_averages'):
            self.running_averages = False
        if not (hasattr(self, 'inplace_running_mean') and
                hasattr(self, 'inplace_running_var') and
                hasattr(self, 'inplace_output')):
            self.inplace_running_mean = False
            self.inplace_running_var = False
            self.inplace_output = False
            self.destroy_map = {}

    def get_op_params(self):
        params = []
        if self.inplace_output:
            params.append(('INPLACE_OUTPUT', '1'))
        if self.running_averages:
            params.append(('RUNNING_AVERAGES', '1'))
            if self.inplace_running_mean:
                params.append(('INPLACE_RUNNING_MEAN', '1'))
            if self.inplace_running_var:
                params.append(('INPLACE_RUNNING_VAR', '1'))
        params.append(('MODE', ("CUDNN_BATCHNORM_SPATIAL"
                                if self.mode == "spatial"
                                else "CUDNN_BATCHNORM_PER_ACTIVATION")))
        return params

    def infer_shape(self, node, shape):
        return [shape[0]] + [shape[1]] * (len(node.outputs) - 1)

    def make_node(self, x, scale, bias, epsilon=1e-4,
                  running_average_factor=0.1,
                  running_mean=None, running_var=None):
        assert x.ndim == scale.ndim == bias.ndim
        assert x.ndim in (4, 5)
        assert self.running_averages == (running_mean is not None) == (running_var is not None)
        assert (running_mean is None or running_mean.ndim == x.ndim)
        assert (running_var is None or running_var.ndim == x.ndim)
        ctx_name = infer_context_name(x, scale, bias)
        x = as_gpuarray_variable(x, ctx_name)
        scale = as_gpuarray_variable(scale, ctx_name)
        bias = as_gpuarray_variable(bias, ctx_name)
        epsilon = as_scalar(epsilon).astype('float64')
        running_average_factor = as_scalar(running_average_factor).astype('float64')
        inputs = [x, scale, bias, epsilon, running_average_factor]
        output_types = [x.type(), scale.type(), scale.type()]
        if running_mean is not None and running_var is not None:
            inputs.append(as_gpuarray_variable(running_mean, ctx_name))
            inputs.append(as_gpuarray_variable(running_var, ctx_name))
            output_types.append(scale.type())
            output_types.append(scale.type())
        return Apply(self, inputs, output_types)

    def L_op(self, inputs, outputs, grads):
        x, scale, bias, epsilon, running_average_factor = inputs[:5]
        dy = grads[0]
        _, x_mean, x_invstd = outputs[:3]
        disconnected_outputs = [
            DisconnectedType()(),  # epsilon
            DisconnectedType()()]  # running_average_factor
        # Optional running_mean and running_var.
        for i in range(5, len(inputs)):
            disconnected_outputs.append(DisconnectedType()())
        return GpuDnnBatchNormGrad(self.mode)(
            x, dy, scale, x_mean, x_invstd, epsilon) + disconnected_outputs

    def connection_pattern(self, node):
        # Specificy that epsilon and running_average_factor are not connected to outputs.
        patterns = [[True, True, True],     # x
                    [True, True, True],     # scale
                    [True, True, True],     # bias
                    [False, False, False],  # epsilon
                    [False, False, False]]  # running_average_factor
        # Optional running_mean and running_var are only
        # connected to their new values.
        for i in range(5, len(node.inputs)):
            patterns[0].append(True)
            for pattern in patterns[1:]:
                pattern.append(False)
            patterns.append([False] * (3 + i - 5) + [True])
        return patterns


class GpuDnnBatchNormInference(DnnBase):
    """
    Base Op for cuDNN Batch Normalization.

    Parameters
    ----------
    mode : {'per-activation', 'spatial'}
        Whether to normalize per activation (in this mode, bias and scale
        tensor dimensions are 1xCxHxW) or share normalization factors across
        spatial dimensions (in this mode, bias and scale tensor dimensions
        are 1xCx1x1).
    epsilon
        Epsilon value used in the batch normalization formula. Minimum allowed
        value is 1e-5 (imposed by cuDNN).
    """

    __props__ = ('mode', 'inplace')

    def __init__(self, mode='per-activation', inplace=False):
        DnnBase.__init__(self, ['dnn_batchnorm_base.c', 'dnn_batchnorm_inf.c'],
                         'dnn_batchnorm_op')

        assert (mode in ('per-activation', 'spatial'))
        self.mode = mode
        self.inplace = inplace
        if self.inplace:
            self.destroy_map = {0: [0]}

    def __setstate__(self, d):
        self.__dict__.update(d)
        if not hasattr(self, 'inplace'):
            self.inplace = False

    def get_op_params(self):
        params = []
        if self.inplace:
            params.append(('INPLACE_OUTPUT', '1'))
        params.append(('MODE', ("CUDNN_BATCHNORM_SPATIAL"
                                if self.mode == "spatial"
                                else "CUDNN_BATCHNORM_PER_ACTIVATION")))
        return params

    def infer_shape(self, node, shape):
        return [shape[0]]

    def make_node(self, x, scale, bias, estimated_mean, estimated_variance, epsilon=1e-4):
        ctx_name = infer_context_name(x, scale, bias, estimated_mean,
                                      estimated_variance)
        x = as_gpuarray_variable(x, ctx_name)
        scale = as_gpuarray_variable(scale, ctx_name)
        bias = as_gpuarray_variable(bias, ctx_name)
        estimated_mean = as_gpuarray_variable(estimated_mean, ctx_name)
        estimated_variance = as_gpuarray_variable(estimated_variance, ctx_name)
        epsilon = as_scalar(epsilon).astype('float64')
        assert x.ndim == scale.ndim == bias.ndim == estimated_mean.ndim == estimated_variance.ndim
        assert x.ndim in (4, 5)
        return Apply(self, [x, scale, bias, estimated_mean, estimated_variance, epsilon], [x.type()])

    def grad(self, inputs, grads):
        x, scale, bias, est_mean, est_var, epsilon = inputs
        dy = grads[0]

        if self.mode == "per-activation":
            axes = (0,)
        elif self.mode == "spatial":
            axes = (0,) + tuple(range(2, x.ndim))
        scale, bias, est_mean, est_var = (theano.tensor.addbroadcast(t, *axes)
                                          for t in (scale, bias, est_mean, est_var))

        # define helper expressions
        est_var_eps = est_var + epsilon
        est_std = theano.tensor.sqrt(est_var_eps)
        two = theano.tensor.constant(2.)

        # define and return gradients
        dx = dy * (scale / est_std)
        dscale = (dy * (x - est_mean)).sum(axes, keepdims=True) / est_std
        dbias = dy.sum(axes, keepdims=True)
        dmean = -dy.sum(axes, keepdims=True) * (scale / est_std)
        dvar = -(dy * (x - est_mean)).sum(axes, keepdims=True) * (scale / (two * est_var_eps * est_std))
        return [dx, dscale, dbias, dmean, dvar, DisconnectedType()()]

    def connection_pattern(self, node):
        # Specificy that epsilon is not connected to outputs.
        return [[True], [True], [True], [True], [True], [False]]


class GpuDnnBatchNormGrad(DnnBase):
    __props__ = ('mode',)

    def __init__(self, mode='per-activation'):
        DnnBase.__init__(self, ['dnn_batchnorm_base.c', 'dnn_batchnorm_grad.c'],
                         'dnn_batchnorm_grad')

        assert (mode in ('per-activation', 'spatial'))
        self.mode = mode

    def get_op_params(self):
        params = []
        params.append(('MODE', ("CUDNN_BATCHNORM_SPATIAL"
                                if self.mode == "spatial"
                                else "CUDNN_BATCHNORM_PER_ACTIVATION")))
        return params

    def make_node(self, x, dy, scale, x_mean, x_invstd, epsilon=1e-4):
        ctx_name = infer_context_name(x, dy, scale, x_mean, x_invstd)
        x = as_gpuarray_variable(x, ctx_name)
        dy = as_gpuarray_variable(dy, ctx_name)
        scale = as_gpuarray_variable(scale, ctx_name)
        x_mean = as_gpuarray_variable(x_mean, ctx_name)
        x_invstd = as_gpuarray_variable(x_invstd, ctx_name)
        epsilon = as_scalar(epsilon).astype('float64')
        assert x.ndim == dy.ndim == scale.ndim == x_mean.ndim == x_invstd.ndim
        assert x.ndim in (4, 5)
        return Apply(self, [x, dy, scale, x_mean, x_invstd, epsilon], [x.type(), scale.type(), scale.type()])

    def infer_shape(self, node, shape):
        return [shape[0], shape[2], shape[2]]

gpudata_type = CDataType('gpudata *', 'gpudata_release')
dropoutdesc_type = CDataType('cudnnDropoutDescriptor_t',
                             'cudnnDestroyDropoutDescriptor')


class GpuDnnDropoutOp(DnnBase):
    __props__ = ('inplace',)

    def __init__(self, inplace=False):
        DnnBase.__init__(self, ["dnn_dropout_fwd.c"], "dnn_dropout_fwd")
        self.inplace = inplace
        if self.inplace:
            self.destroy_map = {1: [2]}

    def make_node(self, inp, descriptor, state):
        ctx_name = infer_context_name(inp)
        inp = as_gpuarray_variable(inp, ctx_name)
        return Apply(self, [inp, descriptor, state],
                     [inp.type(), state.type(), gpudata_type()])

    def prepare_node(self, node, storage_map, compute_map):
        assert self.inplace, "GpuDnnDropoutOp not inplace"


class _DropoutDescriptor(DnnBase):
    __props__ = ('context_name',)

    def __init__(self, context_name):
        DnnBase.__init__(self, ["dnn_dropout_desc.c"], "dnn_dropout_desc")
        self.context_name = context_name

    def dnn_context(self, node):
        return self.context_name

    def do_constant_folding(self, node):
        return False

    def make_node(self, dropout, seed, context_name):
        dropout = as_scalar(dropout).astype('float32')
        seed = as_scalar(seed).astype('uint64')

        assert context_name == self.context_name
        # This is a dirty hack to pass the context because params is
        # occupied by the cudnn handle
        context = gpu_context_type.make_constant(get_context(context_name))

        return Apply(self, [dropout, seed, context],
                     [dropoutdesc_type(),
                      GpuArrayType('uint8', (False,),
                                   context_name=context_name)()])

    def c_code_cache_version_apply(self, node):
        # disable the cache since we can't pickle contexts
        return None


def _make_dropout_desc(dropout, seed, context_name):
    desc, states = theano.function(
        [],
        _DropoutDescriptor(context_name)(dropout, seed, context_name),
        theano.Mode(optimizer=None),
        profile=False)()
    return desc, states


def dropout(x, dropout=0.0, seed=4242):
    desc, states = _make_dropout_desc(dropout, seed, x.type.context_name)
    y, odesc = GpuDnnDropoutOp()(x, desc)
    return y, desc, odesc, states

rnndesc_type = CDataType('cudnnRNNDescriptor_t',
                         'cudnnDestroyRNNDescriptor')


def as_i32(v):
    return as_scalar(v).astype('int32')


class _RNNDescriptor(DnnBase):
    __props__ = ('context_name',)

    def __init__(self, context_name):
        if version() < 5005:
            raise RuntimeError("cudnn RNN require cudnn v5 final or higher.")
        DnnBase.__init__(self, ["dnn_rnn_desc.c"], "dnn_rnn_desc")
        self.context_name = context_name

    def dnn_context(self, node):
        return self.context_name

    def do_constant_folding(self, node):
        return False

    def make_node(self, hidden_size, num_layers, ddesc, input_mode,
                  direction_mode, rnn_mode, dtype):

        hidden_size = as_i32(hidden_size)
        num_layers = as_i32(num_layers)

        if version() < 5005:
            raise RuntimeError("cudnn RNN require cudnn v5 final or higher.")

        if input_mode == 'linear':
            input_mode = as_i32(0)
        elif input_mode == 'skip':
            input_mode = as_i32(1)
        else:
            raise ValueError("input_mode")

        if direction_mode == 'unidirectional':
            direction_mode = as_i32(0)
        elif direction_mode == 'bidirectional':
            direction_mode = as_i32(1)
        else:
            raise ValueError("direction_mode")

        if rnn_mode == 'rnn_relu':
            rnn_mode = as_i32(0)
        elif rnn_mode == 'rnn_tanh':
            rnn_mode = as_i32(1)
        elif rnn_mode == 'lstm':
            rnn_mode = as_i32(2)
        elif rnn_mode == 'gru':
            rnn_mode = as_i32(3)
        else:
            raise ValueError("rnn_mode")

        dtype = as_i32(gpuarray.dtype_to_typecode(dtype))

        return Apply(self, [hidden_size, num_layers,
                            dropoutdesc_type.make_constant(ddesc),
                            input_mode, direction_mode, rnn_mode, dtype],
                     [rnndesc_type()])


def _make_rnn_desc(hidden_size, num_layers, ddesc, rnn_mode,
                   input_mode, direction_mode, dtype, context_name):
    desc = theano.function(
        [],
        _RNNDescriptor(context_name)(hidden_size, num_layers, ddesc,
                                     input_mode, direction_mode,
                                     rnn_mode, dtype),
        theano.Mode(optimizer=None),
        profile=False)()
    return desc


class _RNNParamSize(DnnBase):
    __props__ = ('context_name',)

    def __init__(self, context_name):
        DnnBase.__init__(self, ["dnn_rnn_paramsize.c"],
                         "dnn_rnn_paramsize")
        self.context_name = context_name

    def dnn_context(self, node):
        return self.context_name

    def do_constant_folding(self, node):
        return False

    def make_node(self, desc, input_size, typecode):
        input_size = as_tensor_variable(input_size).astype('uint64')
        typecode = as_i32(typecode)
        return Apply(self, [rnndesc_type.make_constant(desc), input_size,
                            typecode],
                     [get_scalar_type('uint64')()])


def _get_param_size(desc, input_size, dtype, context_name):
    typecode = gpuarray.dtype_to_typecode(dtype)
    return theano.function(
        [],
        _RNNParamSize(context_name)(desc, input_size, typecode),
        theano.Mode(optimizer=None),
        profile=False)()


class _RNNSplitParams(DnnBase):
    __props__ = ('rnn_mode',)

    def __init__(self, rnn_mode):
        DnnBase.__init__(self)
        self.rnn_mode = rnn_mode

    def make_node(self, w, desc, layer, isize, typecode):
        w = as_gpuarray_variable(w, infer_context_name(w))
        assert w.ndim == 1
        layer = as_scalar(layer).astype('int32')
        isize = as_tensor_variable(isize).astype('uint64')
        assert isize.ndim == 1
        typecode = as_scalar(typecode).astype('int32')
        _1d = GpuArrayType(w.type.dtype, [False],
                           context_name=w.type.context_name)
        _2d = GpuArrayType(w.type.dtype, [False, False],
                           context_name=w.type.context_name)
        outputs = []
        if self.rnn_mode == 'rnn_relu' or self.rnn_mode == 'rnn_tanh':
            outputs.extend([_2d(), _1d()])  # input
            outputs.extend([_2d(), _1d()])  # recurrent
        elif self.rnn_mode == 'lstm':
            outputs.extend([_2d(), _1d()])  # input input
            outputs.extend([_2d(), _1d()])  # input forget
            outputs.extend([_2d(), _1d()])  # input newmem
            outputs.extend([_2d(), _1d()])  # input output
            outputs.extend([_2d(), _1d()])  # recur input
            outputs.extend([_2d(), _1d()])  # recur forget
            outputs.extend([_2d(), _1d()])  # recur newmem
            outputs.extend([_2d(), _1d()])  # recur output
        elif self.rnn_mode == 'gru':
            outputs.extend([_2d(), _1d()])  # input reset
            outputs.extend([_2d(), _1d()])  # input update
            outputs.extend([_2d(), _1d()])  # input newmem
            outputs.extend([_2d(), _1d()])  # recur reset
            outputs.extend([_2d(), _1d()])  # recur update
            outputs.extend([_2d(), _1d()])  # recur newmem

        return Apply(self, [w, layer, rnndesc_type.make_constant(desc),
                            isize, typecode], outputs)

    def c_code(self, node, name, inputs, outputs, sub):
        kw = dict(fail=sub['fail'], w=inputs[0], layer=inputs[1],
                  desc=inputs[2], isize=inputs[3], typecode=inputs[4],
                  handle=sub['params'])
        code = """
  cudnnTensorDescriptor_t xdesc;
  cudnnFilterDescriptor_t wdesc;
  cudnnFilterDescriptor_t odesc;
  size_t nshp[2];
  void *w;
  void *o;
  ptrdiff_t off;
  size_t bshp;
  cudnnStatus_t err;
  cudnnDataType_t dt;
  cudnnTensorFormat_t tf;
  int nd;
  int dims[3];
  int strs[3];

  if (PyArray_DIM(%(isize)s, 0) != 2) {
    PyErr_SetString(PyExc_ValueError, "input_size should be of length two");
    %(fail)s;
  }

  switch (%(typecode)s) {
  case GA_FLOAT:
    dt = CUDNN_DATA_FLOAT;
    break;
  case GA_DOUBLE:
    dt = CUDNN_DATA_DOUBLE;
    break;
  case GA_HALF:
    dt = CUDNN_DATA_HALF;
    break;
  default:
    PyErr_SetString(PyExc_ValueError, "Unsupported data type");
    %(fail)s;
  }

  err = cudnnCreateTensorDescriptor(&xdesc);
  if (err != CUDNN_STATUS_SUCCESS) {
    PyErr_SetString(PyExc_RuntimeError, "Could not create xdesc");
    %(fail)s;
  }

  dims[0] = *(npy_uint64 *)PyArray_GETPTR1(%(isize)s, 0);
  dims[1] = *(npy_uint64 *)PyArray_GETPTR1(%(isize)s, 1);
  dims[2] = 1;
  strs[0] = dims[2] * dims[1];
  strs[1] = dims[2];
  strs[2] = 1;

  err = cudnnSetTensorNdDescriptor(xdesc, dt, 3, dims, strs);
  if (err != CUDNN_STATUS_SUCCESS) {
    cudnnDestroyTensorDescriptor(xdesc);
    PyErr_Format(PyExc_RuntimeError, "Could not set xdesc: %%s",
                 cudnnGetErrorString(err));
    %(fail)s;
  }

  if (c_make_filter(%(w)s, &wdesc)) {
    cudnnDestroyTensorDescriptor(xdesc);
    %(fail)s
  }

  err = cudnnCreateFilterDescriptor(&odesc);
  if (err != CUDNN_STATUS_SUCCESS) {
    PyErr_SetString(PyExc_RuntimeError, "could not create odesc");
    cudnnDestroyTensorDescriptor(xdesc);
    cudnnDestroyFilterDescriptor(wdesc);
    %(fail)s
  }

  w = PyGpuArray_DEV_DATA(%(w)s);
  nshp[0] = PyGpuArray_DIM(%(w)s, 0);
  nshp[1] = 1;
        """ % kw

        def get_params(id, m, b):
            kw2 = kw.copy()
            kw2['id'] = id
            kw2['m'] = m
            kw2['b'] = b
            return """
  err = cudnnGetRNNLinLayerBiasParams(%(handle)s, %(desc)s, %(layer)s, xdesc, wdesc, w, %(id)s, odesc, &o);
  if (err != CUDNN_STATUS_SUCCESS) {
    cudnnDestroyTensorDescriptor(xdesc);
    cudnnDestroyFilterDescriptor(wdesc);
    cudnnDestroyFilterDescriptor(odesc);
    PyErr_SetString(PyExc_RuntimeError, "can't fetch bias for id %(id)s");
    %(fail)s
  }
  off = (intptr_t)o - (intptr_t)w;
  assert(off >= 0 && "bias");

  err = cudnnGetFilterNdDescriptor(odesc, 3, &dt, &tf, &nd, dims);
  if (err != CUDNN_STATUS_SUCCESS) {
    cudnnDestroyTensorDescriptor(xdesc);
    cudnnDestroyFilterDescriptor(wdesc);
    cudnnDestroyFilterDescriptor(odesc);
    PyErr_SetString(PyExc_RuntimeError, "could not get bias shape for id %(id)s");
    %(fail)s;
  }
  // We assume that the typecode matches
  assert(dims[2] == 1);
  assert(dims[1] == 1);
  %(b)s = pygpu_view(%(w)s, Py_None);
  %(b)s->ga.offset = off;
  %(b)s->ga.dimensions[0] = dims[0];
  GpuArray_fix_flags(&%(b)s->ga);
  bshp = dims[0];

  err = cudnnGetRNNLinLayerMatrixParams(%(handle)s, %(desc)s, %(layer)s, xdesc, wdesc, w, %(id)s, odesc, &o);
  if (err != CUDNN_STATUS_SUCCESS) {
    cudnnDestroyTensorDescriptor(xdesc);
    cudnnDestroyFilterDescriptor(wdesc);
    cudnnDestroyFilterDescriptor(odesc);
    PyErr_SetString(PyExc_RuntimeError, "can't fetch matrix for id %(id)s");
    %(fail)s
  }
  off = (intptr_t)o - (intptr_t)w;
  assert(off >= 0 && "matrix");

  // This is 3d because of cudnn limitations.
  err = cudnnGetFilterNdDescriptor(odesc, 3, &dt, &tf, &nd, dims);
  if (err != CUDNN_STATUS_SUCCESS) {
    cudnnDestroyTensorDescriptor(xdesc);
    cudnnDestroyFilterDescriptor(wdesc);
    cudnnDestroyFilterDescriptor(odesc);
    PyErr_SetString(PyExc_RuntimeError, "could not get matrix shape for id %(id)s");
    %(fail)s;
  }

  assert(dims[1] == 1);
  assert(dims[2] == 1);
  // We assume that the typecode matches
  %(m)s = pygpu_reshape(%(w)s, 2, nshp, GA_F_ORDER, 1, -1);
  %(m)s->ga.offset = off;
  assert(dims[0] %% bshp == 0);
  %(m)s->ga.dimensions[0] = dims[0] / bshp;
  %(m)s->ga.dimensions[1] = bshp;
  %(m)s->ga.strides[1] = %(m)s->ga.dimensions[0] * gpuarray_get_elsize(%(m)s->ga.typecode);
  GpuArray_fix_flags(&%(m)s->ga);
            """ % kw2

        for i in range(len(outputs) // 2):
            code += get_params(i, outputs[2 * i], outputs[(2 * i) + 1])

        code += """
  cudnnDestroyTensorDescriptor(xdesc);
  cudnnDestroyFilterDescriptor(wdesc);
  cudnnDestroyFilterDescriptor(odesc);
        """
        return code

    def c_code_cache_version(self):
        return (3, version())


def _split_rnn_params(w, desc, layer, input_size, dtype, rnn_mode):
    typecode = gpuarray.dtype_to_typecode(dtype)
    outs = _RNNSplitParams(rnn_mode)(w, desc, layer, input_size, typecode)
    outs = [theano.Out(o, borrow=True) for o in outs]
    return theano.function(
        [], outs,
        theano.Mode(optimizer=None),
        profile=False)()


class GpuDnnRNNOp(DnnBase):
    __props__ = ()
    _cop_num_inputs = 6
    _cop_num_outputs = 4

    def __init__(self, rnn_mode, direction_mode):
        DnnBase.__init__(self, ["dnn_rnn_fwd.c"], 'dnn_rnn_fwd')
        self.rnn_mode = rnn_mode
        if direction_mode == 'bidirectional':
            self.num_dirs = 2
        elif direction_mode == 'unidirectional':
            self.num_dirs = 1
        else:
            raise ValueError('direction_mode is invalid (got %s)' % (direction_mode,))

    def dnn_context(self, node):
        return node.outputs[1].type.context_name

    def make_node(self, desc, w, x, hx, cx=None):
        if cx is None:
            context_name = infer_context_name(w, x, hx)
        else:
            context_name = infer_context_name(w, x, hx, cx)

        w = as_gpuarray_variable(w, context_name)
        x = as_gpuarray_variable(x, context_name)
        hx = as_gpuarray_variable(hx, context_name)
        inputs = [desc, as_i32(self.num_dirs), w, x, hx]
        assert w.ndim == 1
        assert x.ndim == 3  # seqLength, minibatch, inputSize
        assert hx.ndim == 3  # numLayers, minibatch, hiddenSize * bidi

        if self.rnn_mode == 'lstm':
            cx = as_gpuarray_variable(cx, context_name)
            assert cx.ndim == 3  # numLayers, minibatch, hiddenSize * bidi
            inputs.append(cx)

        _3d = GpuArrayType(dtype=x.dtype, broadcastable=(False, False, False),
                           context_name=context_name)
        reserve = gpudata_type()
        y = _3d()  # seqLength, minibatch, hiddenSize * bidi
        hy = _3d()  # numLayers, miniBatch, hiddenSize * bidi
        outputs = [reserve, y, hy]

        if self.rnn_mode == 'lstm':
            cy = _3d()  # numLayers, miniBatch, hiddenSize * bidi
            outputs.append(cy)

        return Apply(self, inputs, outputs)

    def L_op(self, inputs, outputs, output_grads):
        desc, numDirs, w, x, hx = inputs[:5]
        cx = inputs[5] if len(inputs) == 6 else None
        reserve, y, hy = outputs[:3]
        _, dy, dhy = output_grads[:3]
        dcy = output_grads[3] if len(output_grads) == 4 else None
        # Since the op return two outputs which contain essentially
        # the same information, the user will most likely only use one
        # of them. This leads to the situation that the other is
        # considered "disconnected" by theano in the gradient.
        # However we know that this isn't really the case so we fix it
        # here.

        # If all the ys are disconnected, then you get a boring
        # gradient instead of an error.  But in that case you
        # shouldn't call this method anyway.
        if isinstance(dy.type, DisconnectedType):
            dy = as_gpuarray_variable(y.zeros_like(),
                                      context_name=y.type.context_name)
        if isinstance(dhy.type, DisconnectedType):
            dhy = None
        if dcy and isinstance(dcy.type, DisconnectedType):
            dcy = None
        dinputs = GpuDnnRNNGradInputs(rnn_mode=self.rnn_mode,
                                      grad_h=(dhy is not None),
                                      grad_c=(dcy is not None))(
            desc, x, y, dy, dhy, dcy, w, hx, cx, reserve, return_list=True)
        reserve2, dx, dhx = dinputs[:3]
        dw = GpuDnnRNNGradWeights()(
            desc, x, hx, y, reserve2, w)
        res = [DisconnectedType()(), DisconnectedType()(), dw, dx, dhx]
        if cx is not None:
            res.append(dinputs[3])  # dcx
        return res

    def connection_pattern(self, node):
        deconn = [[False] * len(node.outputs)] * 2
        conn = [[True] * len(node.outputs)] * (len(node.inputs) - 2)
        return deconn + conn


class GpuDnnRNNGradInputs(DnnBase):
    __props__ = ('rnn_mode', 'grad_c', 'grad_h')
    _cop_num_inputs = 10
    _cop_num_outputs = 4

    def __init__(self, rnn_mode, grad_h, grad_c):
        DnnBase.__init__(self, ['dnn_rnn_gi.c'], 'dnn_rnn_gi')
        self.rnn_mode = rnn_mode
        self.grad_h = grad_h
        self.grad_c = grad_c
        if self.grad_c:
            assert self.rnn_mode == 'lstm'

    def dnn_context(self, node):
        return node.outputs[1].type.context_name

    def make_node(self, desc, x, y, dy, dhy, dcy, w, hx, cx, reserve):
        # We trust the callers here
        xshp = as_scalar(x.shape[2]).astype('uint64')
        inputs = [desc, xshp, y, dy, w, hx, reserve]
        outputs = [reserve.type(), x.type(), hx.type()]
        if self.rnn_mode == 'lstm':
            inputs.append(cx)
            outputs.append(cx.type())
        if self.grad_h:
            inputs.append(dhy)
        if self.grad_c:
            inputs.append(dcy)

        return Apply(self, inputs, outputs)

    # We have special requirements so this is hooking into COp
    def format_c_function_args(self, inp, out):
        rinp = inp[:7]
        others = inp[7:]
        if self.rnn_mode == 'lstm':
            rinp.append(others.pop(0))
        else:
            rinp.append('NULL')
        if self.grad_h:
            rinp.append(others.pop(0))
        else:
            rinp.append('NULL')
        if self.grad_c:
            rinp.append(others.pop(0))
        else:
            rinp.append('NULL')
        assert len(others) == 0
        return COp.format_c_function_args(self, rinp, out)


class GpuDnnRNNGradWeights(DnnBase):
    __props__ = ()

    def __init__(self):
        DnnBase.__init__(self, ['dnn_rnn_gw.c'], 'dnn_rnn_gw')

    def make_node(self, desc, x, hx, y, reserve, w):
        # We trust the callers here
        wsize = as_scalar(w.shape[0]).astype('uint64')
        inputs = [desc, wsize, x, hx, y, reserve]
        outputs = [w.type()]
        return Apply(self, inputs, outputs)


class RNNBlock(object):
    """
    An object that allow us to use CuDNN v5 RNN implementation.
    TODO: make an example how to use. You can check Theano tests
    test_dnn_rnn_gru() and test_dnn_rnn_lstm() in the file
    theano/gpuarray/tests/test_dnn.py for now.


    Parameters
    ----------
    dtype : data type of computation
    hidden_size : int
    num_layers : int
    rnn_mode : {'rnn_relu', 'rnn_tanh', 'lstm', 'gru'}
        See cudnn documentation for ``cudnnRNNMode_t``.

    input_mode : {'linear', 'skip'}
        linear: input will be multiplied by a biased matrix
        skip: No operation is performed on the input.  The size must match the hidden size.
    direction_mode : {'unidirectional', 'bidirectional'}
        unidirectional: The network operates recurrently from the
                        first input to the last.

        bidirectional: The network operates from first to last then from last to first and concatenates the results at each layer.

    """

    def __init__(self, dtype, hidden_size, num_layers, rnn_mode,
                 input_mode='linear', direction_mode='unidirectional',
                 context_name=None):
        # This is not supported for any value other than 0, so don't change it
        ddesc, states = _make_dropout_desc(0, 4242, context_name)
        self.ddesc = ddesc
        self.dstates = states
        self.desc = _make_rnn_desc(hidden_size, num_layers,
                                   ddesc, rnn_mode, input_mode,
                                   direction_mode, dtype, context_name)
        self.rnn_mode = rnn_mode
        self.direction_mode = direction_mode
        self.context_name = context_name
        self.dtype = dtype

    def get_param_size(self, input_size):
        bytesize = _get_param_size(self.desc, input_size, self.dtype,
                                   self.context_name)
        bytesize = int(bytesize)
        assert bytesize % np.dtype(self.dtype).itemsize == 0
        return bytesize // np.dtype(self.dtype).itemsize

    def split_params(self, w, layer, input_size):
        if not isinstance(w, GpuArraySharedVariable):
            raise TypeError("split_params only works on gpuarray shared variables")
        return _split_rnn_params(w, self.desc, layer, input_size, self.dtype, self.rnn_mode)

    def apply(self, w, x, hx, cx=None):
        # Don't return the reserve as an output
        return GpuDnnRNNOp(self.rnn_mode, self.direction_mode)(
            rnndesc_type.make_constant(self.desc),
            w, x, hx, cx, return_list=True)[1:]


def dnn_batch_normalization_train(inputs, gamma, beta, mode='per-activation',
                                  epsilon=1e-4, running_average_factor=0.1,
                                  running_mean=None, running_var=None):
    """
    Performs batch normalization of the given inputs, using the mean and
    variance of the inputs.

    Parameters
    ----------
    mode : {'per-activation', 'spatial'}
        Whether to normalize per activation or share normalization factors
        across spatial dimensions (i.e., all dimensions past the second).
    gamma : tensor
        Learnable scale factors. Must match the dimensionality of `inputs`,
        but have sizes of `1` for all axes normalized over (i.e., in the first
        dimension for ``mode='per-activation'`, and additionally in all
        dimensions past the second for ``mode='spatial'``).
    beta : tensor
        Learnable biases. Must match the tensor layout of `gamma`.
    epsilon : float
        Epsilon value used in the batch normalization formula. Minimum allowed
        value is 1e-5 (imposed by cuDNN).
    running_average_factor : float
        Factor for updating the values or `running_mean` and `running_var`.
        If the factor is close to one, the running averages will update quickly,
        if the factor is close to zero it will update slowly.
    running_mean : tensor or None
        Previous value of the running mean. If this is given, the new value
        ``running_mean * (1 - r_a_factor) + batch mean * r_a_factor``
        will be returned as one of the outputs of this function.
        `running_mean` and `running_var` should either both be given or
        both be None.
    running_var : tensor or None
        Previous value of the running variance. If this is given, the new value
        ``running_var * (1 - r_a_factor) + (m / (m - 1)) * batch var * r_a_factor``
        will be returned as one of the outputs of this function,
        where `m` is the product of lengths of the averaged-over dimensions.
        `running_mean` and `running_var` should either both be given or
        both be None.

    Returns
    -------
    out : tensor
        Batch-normalized inputs.
    mean : tensor
        Means of `inputs` across the normalization axes.
    invstd : tensor
        Inverse standard deviations of `inputs` across the normalization axes.
    new_running_mean : tensor
        New value of the running mean (only if both `running_mean` and
        `running_var` were given).
    new_running_var : tensor
        New value of the running variance (only if both `running_var` and
        `running_mean` were given).

    Notes
    -----
    Requires cuDNN 5 and Theano 0.9dev2 or more recent.

    For 4d tensors, returned values are equivalent to:

    .. code-block:: python

        axes = 0 if mode == 'per-activation' else (0, 2, 3)
        mean = inputs.mean(axes, keepdims=True)
        var = inputs.var(axes, keepdims=True)
        invstd = T.inv(T.sqrt(var + epsilon))
        out = (inputs - mean) * gamma * invstd + beta

        m = T.cast(T.prod(inputs.shape) / T.prod(mean.shape), 'float32')
        running_mean = running_mean * (1 - running_average_factor) + \\
                       mean * running_average_factor
        running_var = running_var * (1 - running_average_factor) + \\
                      (m / (m - 1)) * var * running_average_factor

    For 5d tensors, the axes are (0, 2, 3, 4).
    """
    ndim = inputs.ndim
    if gamma.ndim != ndim or beta.ndim != ndim:
        raise ValueError("gamma and beta must be of the same dimensionality "
                         "as inputs; got %d and %d instead of %d" %
                         (gamma.ndim, beta.ndim, ndim))
    if (running_mean is None) != (running_var is None):
        raise ValueError("running_mean and running_var must either both be "
                         "given or both be None")
    if running_mean is not None and running_mean.ndim != ndim:
        raise ValueError("running_mean must be of the same dimensionality "
                         "as inputs; got %d instead of %d" %
                         (running_mean.ndim, ndim))
    if running_var is not None and running_var.ndim != ndim:
        raise ValueError("running_var must be of the same dimensionality "
                         "as inputs; got %d instead of %d" %
                         (running_var.ndim, ndim))
    if epsilon < 1e-5:
        raise ValueError("epsilon must be at least 1e-5, got %f" % epsilon)

    running_averages = (running_mean is not None and running_var is not None)

    if ndim < 4:
        inputs = theano.tensor.shape_padright(inputs, 4 - ndim)
        gamma = theano.tensor.shape_padright(gamma, 4 - ndim)
        beta = theano.tensor.shape_padright(beta, 4 - ndim)
        if running_averages:
            running_mean = theano.tensor.shape_padright(running_mean, 4 - ndim)
            running_var = theano.tensor.shape_padright(running_var, 4 - ndim)
    elif ndim > 5:
        inputs_shape = inputs.shape
        params_shape = gamma.shape
        inputs = theano.tensor.flatten(inputs, 5)
        gamma = theano.tensor.flatten(gamma, 5)
        beta = theano.tensor.flatten(beta, 5)
        if running_averages:
            running_mean = theano.tensor.flatten(running_mean, 5)
            running_var = theano.tensor.flatten(running_var, 5)

    batchnorm_op = GpuDnnBatchNorm(mode=mode, running_averages=running_averages)
    if running_averages:
        out, mean, invstd, new_running_mean, new_running_var = batchnorm_op(
            gpu_contiguous(inputs), gpu_contiguous(gamma),
            gpu_contiguous(beta), epsilon=epsilon,
            running_average_factor=running_average_factor,
            running_mean=gpu_contiguous(running_mean),
            running_var=gpu_contiguous(running_var))
        if new_running_mean.broadcastable != running_mean.broadcastable:
            new_running_mean = tensor.patternbroadcast(new_running_mean, running_mean.broadcastable)
        if new_running_var.broadcastable != running_var.broadcastable:
            new_running_var = tensor.patternbroadcast(new_running_var, running_var.broadcastable)
        result = (out, mean, invstd, new_running_mean, new_running_var)
    else:
        result = batchnorm_op(gpu_contiguous(inputs), gpu_contiguous(gamma),
                              gpu_contiguous(beta), epsilon=epsilon)
    if ndim < 4:
        result = tuple(theano.tensor.flatten(r, ndim) for r in result)
    elif ndim > 5:
        result = (theano.tensor.reshape(result[0], inputs_shape),) + tuple(
            theano.tensor.reshape(r, params_shape) for r in result[1:])
    return result


def dnn_batch_normalization_test(inputs, gamma, beta, mean, var,
                                 mode='per-activation', epsilon=1e-4):
    """
    Performs batch normalization of the given inputs, using the given mean and
    variance.

    Parameters
    ----------
    mode : {'per-activation', 'spatial'}
        Whether to normalize per activation or share normalization factors
        across spatial dimensions (i.e., all dimensions past the second).
    gamma : tensor
        Scale factors. Must match the dimensionality of `inputs`, but have
        sizes of `1` for all axes normalized over (i.e., in the first dimension
        for ``mode='per-activation'`, and additionally in all dimensions past
        the second for ``mode='spatial'``).
    beta : tensor
        Biases. Must match the tensor layout of `gamma`.
    mean : tensor
        Means. Usually these are running averages computed during training.
        Must match the tensor layout of `gamma`.
    var : tensor
        Variances. Usually these are running averages computed during training.
        Must match the tensor layout of `gamma`.
    epsilon : float
        Epsilon value used in the batch normalization formula. Minimum allowed
        value is 1e-5 (imposed by cuDNN).

    Returns
    -------
    out : tensor
        Batch-normalized inputs.

    Notes
    -----
    Requires cuDNN 5 and Theano 0.9dev2 or more recent.

    For 4d tensors, the returned value is equivalent to:

    .. code-block:: python

        axes = (0,) if mode == 'per-activation' else (0, 2, 3)
        gamma, beta, mean, var = (T.addbroadcast(t, *axes)
                                  for t in (gamma, beta, mean, var))
        out = (inputs - mean) * gamma / T.sqrt(var + epsilon) + beta

    For 5d tensors, the axes would be (0, 2, 3, 4).
    """
    ndim = inputs.ndim
    if gamma.ndim != ndim or beta.ndim != ndim:
        raise ValueError("gamma and beta must be of the same dimensionality "
                         "as inputs; got %d and %d instead of %d" %
                         (gamma.ndim, beta.ndim, ndim))
    if mean.ndim != ndim or var.ndim != ndim:
        raise ValueError("mean and var must be of the same dimensionality "
                         "as inputs; got %d and %d instead of %d" %
                         (mean.ndim, var.ndim, ndim))
    if epsilon < 1e-5:
        raise ValueError("epsilon must be at least 1e-5, got %f" % epsilon)

    if ndim < 4:
        inputs = theano.tensor.shape_padright(inputs, 4 - ndim)
        gamma = theano.tensor.shape_padright(gamma, 4 - ndim)
        beta = theano.tensor.shape_padright(beta, 4 - ndim)
        mean = theano.tensor.shape_padright(mean, 4 - ndim)
        var = theano.tensor.shape_padright(var, 4 - ndim)
    elif ndim > 5:
        inputs_shape = inputs.shape
        inputs = theano.tensor.flatten(inputs, 5)
        gamma = theano.tensor.flatten(gamma, 5)
        beta = theano.tensor.flatten(beta, 5)
        mean = theano.tensor.flatten(mean, 5)
        var = theano.tensor.flatten(var, 5)
    batchnorm_op = GpuDnnBatchNormInference(mode=mode)
    result = batchnorm_op(gpu_contiguous(inputs), gpu_contiguous(gamma),
                          gpu_contiguous(beta), gpu_contiguous(mean),
                          gpu_contiguous(var), epsilon=epsilon)
    if ndim < 4:
        result = theano.tensor.flatten(result, ndim)
    elif ndim > 5:
        result = theano.tensor.reshape(result, inputs_shape)
    return result


def local_abstractconv_cudnn_graph(op, context_name, inputs, outputs):
    if (not isinstance(op, (AbstractConv2d,
                            AbstractConv2d_gradWeights,
                            AbstractConv2d_gradInputs))):
        return

    if version() < 6000 and op.filter_dilation != (1, 1):
        return None

    inp1 = inputs[0]
    inp2 = inputs[1]

    if not dnn_available(inp1.type.context_name):
        return

    if op.filter_flip:
        conv_mode = 'conv'
    else:
        conv_mode = 'cross'

    if isinstance(op, AbstractConv2d):
        rval = dnn_conv(inp1, inp2,
                        border_mode=op.border_mode,
                        subsample=op.subsample,
                        dilation=op.filter_dilation,
                        direction_hint='forward!',
                        conv_mode=conv_mode)
    elif isinstance(op, AbstractConv2d_gradWeights):
        shape = (inp2.shape[1], inp1.shape[1],
                 inputs[2][0], inputs[2][1])
        rval = dnn_gradweight(inp1, inp2, shape,
                              border_mode=op.border_mode,
                              subsample=op.subsample,
                              dilation=op.filter_dilation,
                              conv_mode=conv_mode)
    elif isinstance(op, AbstractConv2d_gradInputs):
        shape = (inp2.shape[0], inp1.shape[1],
                 inputs[2][0], inputs[2][1])
        rval = dnn_gradinput(inp1, inp2, shape,
                             border_mode=op.border_mode,
                             subsample=op.subsample,
                             dilation=op.filter_dilation,
                             conv_mode=conv_mode)
    return [rval]


def local_abstractconv3d_cudnn_graph(op, context_name, inputs, outputs):
    if (not isinstance(op, (AbstractConv3d,
                            AbstractConv3d_gradWeights,
                            AbstractConv3d_gradInputs))):
        return

    if version() < 6000 and op.filter_dilation != (1, 1, 1):
        return None

    inp1 = inputs[0]
    inp2 = inputs[1]

    if not dnn_available(inp1.type.context_name):
        return

    if op.filter_flip:
        conv_mode = 'conv'
    else:
        conv_mode = 'cross'

    if isinstance(op, AbstractConv3d):
        rval = dnn_conv3d(inp1, inp2,
                          border_mode=op.border_mode,
                          subsample=op.subsample,
                          dilation=op.filter_dilation,
                          direction_hint='forward!',
                          conv_mode=conv_mode)
    elif isinstance(op, AbstractConv3d_gradWeights):
        shape = (inp2.shape[1], inp1.shape[1],
                 inputs[2][0], inputs[2][1], inputs[2][2])
        rval = dnn_gradweight3d(inp1, inp2, shape,
                                border_mode=op.border_mode,
                                subsample=op.subsample,
                                dilation=op.filter_dilation,
                                conv_mode=conv_mode)
    elif isinstance(op, AbstractConv3d_gradInputs):
        shape = (inp2.shape[0], inp1.shape[1],
                 inputs[2][0], inputs[2][1], inputs[2][2])
        rval = dnn_gradinput3d(inp1, inp2, shape,
                               border_mode=op.border_mode,
                               subsample=op.subsample,
                               dilation=op.filter_dilation,
                               conv_mode=conv_mode)
    return [rval]


@local_optimizer([AbstractConv2d, AbstractConv3d])
def local_abstractconv_cudnn(node):
    ctx = infer_context_name(*node.inputs)
    if not isinstance(node.inputs[0].type, GpuArrayType):
        return
    if isinstance(node.op, AbstractConv2d):
        return local_abstractconv_cudnn_graph(node.op, ctx, node.inputs, node.outputs)
    elif isinstance(node.op, AbstractConv3d):
        return local_abstractconv3d_cudnn_graph(node.op, ctx, node.inputs, node.outputs)


@local_optimizer([AbstractConv2d_gradWeights, AbstractConv3d_gradWeights])
def local_abstractconv_gw_cudnn(node):
    ctx = infer_context_name(*node.inputs)
    if not isinstance(node.inputs[0].type, GpuArrayType):
        return
    if isinstance(node.op, AbstractConv2d_gradWeights):
        return local_abstractconv_cudnn_graph(node.op, ctx, node.inputs, node.outputs)
    elif isinstance(node.op, AbstractConv3d_gradWeights):
        return local_abstractconv3d_cudnn_graph(node.op, ctx, node.inputs, node.outputs)


@local_optimizer([AbstractConv2d_gradInputs, AbstractConv3d_gradInputs])
def local_abstractconv_gi_cudnn(node):
    ctx = infer_context_name(*node.inputs)
    if not isinstance(node.inputs[0].type, GpuArrayType):
        return
    if isinstance(node.op, AbstractConv2d_gradInputs):
        return local_abstractconv_cudnn_graph(node.op, ctx, node.inputs, node.outputs)
    elif isinstance(node.op, AbstractConv3d_gradInputs):
        return local_abstractconv3d_cudnn_graph(node.op, ctx, node.inputs, node.outputs)


@inplace_allocempty(GpuDnnConv, 2)
def local_dnn_conv_inplace(node, inputs):
    return [GpuDnnConv(algo=node.op.algo, inplace=True)(*inputs)]


@inplace_allocempty(GpuDnnConvGradW, 2)
def local_dnn_convgw_inplace(node, inputs):
    return [GpuDnnConvGradW(algo=node.op.algo, inplace=True)(*inputs)]


@inplace_allocempty(GpuDnnConvGradI, 2)
def local_dnn_convgi_inplace(node, inputs):
    return [GpuDnnConvGradI(algo=node.op.algo, inplace=True)(*inputs)]

optdb.register('local_dnna_conv_inplace',
               tensor.opt.in2out(local_dnn_conv_inplace,
                                 local_dnn_convgw_inplace,
                                 local_dnn_convgi_inplace,
                                 name="local_dnna_conv_inplace"),
               70.0, 'fast_run', 'inplace', 'gpuarray', 'cudnn')


@register_opt('cudnn')
@alpha_merge(GpuDnnConv, alpha_in=4, beta_in=5)
def local_dnn_conv_alpha_merge(node, *inputs):
    return [GpuDnnConv(algo=node.op.algo)(*inputs)]


@register_opt('cudnn')
@alpha_merge(GpuDnnConvGradW, alpha_in=4, beta_in=5)
def local_dnn_convw_alpha_merge(node, *inputs):
    return [GpuDnnConvGradW(algo=node.op.algo)(*inputs)]


@register_opt('cudnn')
@alpha_merge(GpuDnnConvGradI, alpha_in=4, beta_in=5)
def local_dnn_convi_alpha_merge(node, *inputs):
    return [GpuDnnConvGradI(algo=node.op.algo)(*inputs)]


@register_opt('cudnn')
@output_merge(GpuDnnConv, alpha_in=4, beta_in=5, out_in=2)
def local_dnn_conv_output_merge(node, *inputs):
    inputs = inputs[0:2] + (gpu_contiguous(inputs[2]),) + inputs[3:]
    return [GpuDnnConv(algo=node.op.algo)(*inputs)]


@register_opt('cudnn')
@output_merge(GpuDnnConvGradW, alpha_in=4, beta_in=5, out_in=2)
def local_dnn_convw_output_merge(node, *inputs):
    inputs = inputs[0:2] + (gpu_contiguous(inputs[2]),) + inputs[3:]
    return [GpuDnnConvGradW(algo=node.op.algo)(*inputs)]


@register_opt('cudnn')
@output_merge(GpuDnnConvGradI, alpha_in=4, beta_in=5, out_in=2)
def local_dnn_convi_output_merge(node, *inputs):
    inputs = inputs[0:2] + (gpu_contiguous(inputs[2]),) + inputs[3:]
    return [GpuDnnConvGradI(algo=node.op.algo)(*inputs)]


def local_gpua_pool_dnn_alternative(op, ctx_name, inputs, outputs):
    if not dnn_available(ctx_name):
        return
    if not op.ignore_border:
        return
    img, ws, stride, pad = inputs
    nd = op.ndim
    if nd not in (2, 3):
        return
    img = gpu_contiguous(as_gpuarray_variable(img, ctx_name))
    mode = op.mode
    # dnn_pool expects exactly 2 non-pooling dimensions
    if img.ndim == nd + 2:
        return dnn_pool(img, ws, stride=stride, pad=pad, mode=mode)
    else:
        # reshape to 4D or 5D with 2 non-pooling dimensions
        img_padded = pad_dims(img, 2, nd)
        ret_padded = dnn_pool(img_padded, ws, stride=stride, pad=pad, mode=mode)
        return unpad_dims(ret_padded, img, 2, nd)
pool_db.register("local_gpua_pool_dnn_alternative",
                 op_lifter([Pool])(local_gpua_pool_dnn_alternative),
                 'gpuarray', 'fast_compile', 'fast_run', 'cudnn',
                 position=0)
pool_db2.register("local_gpua_pool_dnn_alternative",
                  local_optimizer([Pool])(local_gpua_pool_dnn_alternative),
                  'gpuarray', 'fast_compile', 'fast_run', 'cudnn',
                  position=0)


def local_gpua_pool_dnn_grad_stride(op, ctx_name, inputs, outputs):
    if not dnn_available(ctx_name):
        return
    if not op.ignore_border:
        return
    inp, out, out_grad, ws, stride, pad = inputs
    nd = op.ndim
    if nd not in (2, 3):
        return
    inp = gpu_contiguous(as_gpuarray_variable(inp, ctx_name))
    out = gpu_contiguous(as_gpuarray_variable(out, ctx_name))
    out_grad = gpu_contiguous(as_gpuarray_variable(out_grad, ctx_name))
    mode = op.mode

    # the GPU ops expect exactly 2 non-pooling dimensions
    if inp.ndim == nd + 2:
        return GpuDnnPoolGrad(mode=mode)(inp,
                                         out,
                                         out_grad,
                                         ws,
                                         stride,
                                         pad)
    else:
        # reshape to 4D or 5D with 2 non-pooling dimensions
        inp_padded = pad_dims(inp, 2, nd)
        out_padded = pad_dims(out, 2, nd)
        out_grad_padded = pad_dims(out_grad, 2, nd)
        ret_padded = GpuDnnPoolGrad(mode=mode)(inp_padded,
                                               out_padded,
                                               out_grad_padded,
                                               ws,
                                               stride,
                                               pad)
        return unpad_dims(ret_padded, inp, 2, nd)
pool_db.register("local_gpua_pool_dnn_grad_stride",
                 op_lifter([MaxPoolGrad])(local_gpua_pool_dnn_grad_stride),
                 'gpuarray', 'fast_compile', 'fast_run', 'cudnn',
                 position=0)
pool_db2.register("local_gpua_pool_dnn_grad_stride",
                  local_optimizer([MaxPoolGrad])(local_gpua_pool_dnn_grad_stride),
                  'gpuarray', 'fast_compile', 'fast_run', 'cudnn',
                  position=0)


def local_gpua_avg_pool_dnn_grad_stride(op, ctx_name, inputs, outputs):
    if not dnn_available(ctx_name):
        return
    if not op.ignore_border:
        return
    inp, out_grad, ws, stride, pad = inputs
    nd = op.ndim
    if nd not in (2, 3):
        return
    inp = gpu_contiguous(as_gpuarray_variable(inp, ctx_name))
    out_grad = gpu_contiguous(as_gpuarray_variable(out_grad, ctx_name))
    mode = op.mode

    # the GPU ops expect exactly 2 non-pooling dimensions
    if inp.ndim == nd + 2:
        # We reuse out_grad because cuDNN does not use the value of the `out`
        # argument but still checks its shape for average pooling. This
        # has been observed in v2 and v3 as far as I know.
        return GpuDnnPoolGrad(mode=mode)(inp, out_grad, out_grad, ws, stride, pad)
    else:
        # reshape to 4D or 5D with 2 non-pooling dimensions
        inp_padded = pad_dims(inp, 2, nd)
        out_grad_padded = pad_dims(out_grad, 2, nd)
        ret_padded = GpuDnnPoolGrad(mode=mode)(inp_padded,
                                               out_grad_padded,
                                               out_grad_padded,
                                               ws,
                                               stride,
                                               pad)
        return unpad_dims(ret_padded, inp, 2, nd)
pool_db.register("local_gpua_avg_pool_dnn_grad_stride",
                 op_lifter([AveragePoolGrad])(local_gpua_avg_pool_dnn_grad_stride),
                 'gpuarray', 'fast_compile', 'fast_run', 'cudnn',
                 position=0)
pool_db2.register("local_gpua_avg_pool_dnn_grad_stride",
                  local_optimizer([AveragePoolGrad])(local_gpua_avg_pool_dnn_grad_stride),
                  'gpuarray', 'fast_compile', 'fast_run', 'cudnn',
                  position=0)


@register_opt('cudnn', 'fast_compile')
@local_optimizer([GpuSoftmax])
def local_softmax_dnn(node):
    if isinstance(node.op, GpuSoftmax):
        if not dnn_available(node.outputs[0].type.context_name):
            return
        ins = node.inputs[0].dimshuffle(0, 1, 'x', 'x')
        ins = gpu_contiguous(ins)
        out = GpuDnnSoftmax('accurate', 'channel')(ins)
        out = as_gpuarray_variable(out.dimshuffle(0, 1), out.type.context_name)
        return [out]


@register_opt('cudnn', 'stabilize')
@local_optimizer([GpuElemwise])
def local_log_softmax_dnn(node):
    # This looks for GpuDnnSoftmax so we know that we have cudnn.
    if (isinstance(node.op, GpuElemwise) and
            isinstance(node.op.scalar_op, Log) and
            node.inputs[0].owner and
            isinstance(node.inputs[0].owner.op, GpuDnnSoftmax) and
            len(node.inputs[0].clients) == 1):
        softmax_node = node.inputs[0].owner
        new_softmax = GpuDnnSoftmax('log', softmax_node.op.mode)
        return [new_softmax(softmax_node.inputs[0])]


@register_opt('cudnn', 'fast_compile')
@op_lifter([LogSoftmax])
@register_opt2([LogSoftmax], 'fast_compile', 'cudnn')
def local_gpua_logsoftmax_to_dnn(op, ctx_name, inputs, outputs):
    # Transform the input in the format expected by GpuDnnSoftmax
    inp = inputs[0]
    if inp.ndim != 2:
        return
    if not dnn_available(ctx_name):
        return

    inp = inp.dimshuffle(0, 1, 'x', 'x')
    inp.tag.context_name = ctx_name

    # Apply GpuDnnSoftmax and return the result
    out = GpuDnnSoftmax('log', 'channel')(gpu_contiguous(inp))
    return [out.dimshuffle(0, 1)]


class NoCuDNNRaise(Optimizer):

    def apply(self, fgraph):
        """
        Raise a error if cudnn can't be used.

        """
        for c in list_contexts():
            if not dnn_available(c):
                # Make an assert error as we want Theano to fail, not
                # just skip this optimization.
                raise AssertionError(
                    "cuDNN optimization was enabled, but Theano was not able "
                    "to use it for context " + str(c) + ". We got this error: \n" +
                    dnn_available.msg)

gpu_seqopt.register("NoCuDNNRaise", NoCuDNNRaise(), 0, 'cudnn')


@register_opt('cudnn', 'fast_compile')
@op_lifter([SoftmaxGrad])
@register_opt2([SoftmaxGrad], 'cudnn', 'fast_compile')
def local_gpua_softmax_dnn_grad(op, ctx_name, inputs, outputs):
    if not dnn_available(ctx_name):
        return
    ins = []
    for n in inputs:
        n = as_gpuarray_variable(n, ctx_name)
        if n.ndim != 2:
            return
        ins.append(n.dimshuffle(0, 'x', 1, 'x'))

    out = GpuDnnSoftmaxGrad('accurate', 'instance')(
        gpu_contiguous(ins[0]), gpu_contiguous(ins[1]))
    return [out.dimshuffle(0, 2)]


def local_abstract_batch_norm_train_cudnn(op, ctx_name, inputs, outputs):
    x, scale, bias, epsilon, running_average_factor = inputs[:5]
    running_mean = inputs[5] if len(inputs) > 5 else None
    running_var = inputs[6] if len(inputs) > 6 else None

    # convert axes to cuDNN mode
    axes = tuple(op.axes)
    if axes == (0,):
        mode = 'per-activation'
    elif axes == (0,) + tuple(range(2, x.ndim)):
        mode = 'spatial'
    else:
        return None

    try:
        eps = theano.tensor.get_scalar_constant_value(epsilon)
    except theano.tensor.NotScalarConstantError:
        return None
    if eps < 1e-5:
        return None
    try:
        running_average_factor = theano.tensor.get_scalar_constant_value(running_average_factor)
    except theano.tensor.NotScalarConstantError:
        return None

    ctx = infer_context_name(*inputs)
    if not dnn_available(ctx):
        return
    x = as_gpuarray_variable(x, context_name=ctx)
    scale = as_gpuarray_variable(scale, context_name=ctx)
    bias = as_gpuarray_variable(bias, context_name=ctx)

    inputs = [x, scale, bias, mode, eps, running_average_factor]
    if running_mean is not None and running_var is not None:
        inputs.append(running_mean)
        inputs.append(running_var)

    results = list(dnn_batch_normalization_train(*inputs))

    return results


@register_inplace()
@local_optimizer([GpuDnnBatchNorm], inplace=True)
def local_batch_norm_inplace_output(node):
    if isinstance(node.op, GpuDnnBatchNorm) and not node.op.inplace_output:
        return GpuDnnBatchNorm(mode=node.op.mode,
                               running_averages=node.op.running_averages,
                               inplace_running_mean=node.op.inplace_running_mean,
                               inplace_running_var=node.op.inplace_running_var,
                               inplace_output=True)(*node.inputs)


@register_inplace()
@local_optimizer([GpuDnnBatchNorm], inplace=True)
def local_batch_norm_inplace_running_mean(node):
    if isinstance(node.op, GpuDnnBatchNorm) and node.op.running_averages and not node.op.inplace_running_mean:
        return GpuDnnBatchNorm(mode=node.op.mode,
                               running_averages=node.op.running_averages,
                               inplace_running_mean=True,
                               inplace_running_var=node.op.inplace_running_var,
                               inplace_output=node.op.inplace_output)(*node.inputs)


@register_inplace()
@local_optimizer([GpuDnnBatchNorm], inplace=True)
def local_batch_norm_inplace_running_var(node):
    if isinstance(node.op, GpuDnnBatchNorm) and node.op.running_averages and not node.op.inplace_running_var:
        return GpuDnnBatchNorm(mode=node.op.mode,
                               running_averages=node.op.running_averages,
                               inplace_running_mean=node.op.inplace_running_mean,
                               inplace_running_var=True,
                               inplace_output=node.op.inplace_output)(*node.inputs)


@register_inplace()
@local_optimizer([GpuDnnBatchNormInference], inplace=True)
def local_batch_norm_inference_inplace(node):
    if isinstance(node.op, GpuDnnBatchNormInference) and not node.op.inplace:
        return [GpuDnnBatchNormInference(mode=node.op.mode, inplace=True)(*node.inputs)]


def local_abstract_batch_norm_train_grad_cudnn(op, ctx_name, inputs, outputs):
    x, dy, scale, x_mean, x_invstd, epsilon = inputs

    # input on gpu?  TODO what about the output?
    x_on_gpu = (isinstance(x.type, GpuArrayType) or
                (x.owner and isinstance(x.owner.op, HostFromGpu)))
    dy_on_gpu = (isinstance(dy.type, GpuArrayType) or
                 (dy.owner and isinstance(dy.owner.op, HostFromGpu)))
    if not (x_on_gpu or dy_on_gpu):
        return None

    # convert axes to cuDNN mode
    axes = tuple(op.axes)
    if axes == (0,):
        mode = 'per-activation'
    elif axes == (0,) + tuple(range(2, x.ndim)):
        mode = 'spatial'
    else:
        return None

    ndim = x.ndim
    if ndim < 4:
        x = theano.tensor.shape_padright(x, 4 - ndim)
        dy = theano.tensor.shape_padright(dy, 4 - ndim)
        scale = theano.tensor.shape_padright(scale, 4 - ndim)
        x_mean = theano.tensor.shape_padright(x_mean, 4 - ndim)
        x_invstd = theano.tensor.shape_padright(x_invstd, 4 - ndim)
    elif ndim > 5:
        x_shape = x.shape
        params_shape = scale.shape
        x = theano.tensor.flatten(x, 5)
        dy = theano.tensor.flatten(dy, 5)
        scale = theano.tensor.flatten(scale, 5)
        x_mean = theano.tensor.flatten(x_mean, 5)
        x_invstd = theano.tensor.flatten(x_invstd, 5)

    try:
        eps = theano.tensor.get_scalar_constant_value(epsilon)
    except theano.tensor.NotScalarConstantError:
        return None
    if eps < 1e-5:
        return None

    ctx = infer_context_name(*inputs)
    if not dnn_available(ctx):
        return
    x = as_gpuarray_variable(x, context_name=ctx)
    dy = as_gpuarray_variable(dy, context_name=ctx)
    scale = as_gpuarray_variable(scale, context_name=ctx)
    x_mean = as_gpuarray_variable(x_mean, context_name=ctx)
    x_invstd = as_gpuarray_variable(x_invstd, context_name=ctx)

    g_wrt_inputs, g_wrt_scale, g_wrt_bias = \
        GpuDnnBatchNormGrad(mode)(x, dy, scale, x_mean, x_invstd, eps)

    if ndim < 4:
        g_wrt_inputs = theano.tensor.flatten(g_wrt_inputs, ndim)
        g_wrt_scale = theano.tensor.flatten(g_wrt_scale, ndim)
        g_wrt_bias = theano.tensor.flatten(g_wrt_bias, ndim)
    elif ndim > 5:
        g_wrt_inputs = theano.tensor.reshape(g_wrt_inputs, x_shape)
        g_wrt_scale = theano.tensor.reshape(g_wrt_scale, params_shape)
        g_wrt_bias = theano.tensor.reshape(g_wrt_bias, params_shape)

    return [g_wrt_inputs, g_wrt_scale, g_wrt_bias]


def local_abstract_batch_norm_inference_cudnn(op, ctx_name, inputs, outputs):
    x, scale, bias, estimated_mean, estimated_variance, epsilon = inputs

    axes = tuple(op.axes)
    if axes == (0,):
        mode = 'per-activation'
    elif axes == (0,) + tuple(range(2, x.ndim)):
        mode = 'spatial'
    else:
        return None

    try:
        eps = theano.tensor.get_scalar_constant_value(epsilon)
    except theano.tensor.NotScalarConstantError:
        return None
    if eps < 1e-5:
        return None

    ctx = infer_context_name(*inputs)
    if not dnn_available(ctx):
        return
    x = as_gpuarray_variable(x, context_name=ctx)
    scale = as_gpuarray_variable(scale, context_name=ctx)
    bias = as_gpuarray_variable(bias, context_name=ctx)
    estimated_mean = as_gpuarray_variable(estimated_mean, context_name=ctx)
    estimated_variance = as_gpuarray_variable(estimated_variance, context_name=ctx)

    out = dnn_batch_normalization_test(x, scale, bias, estimated_mean, estimated_variance,
                                       mode, eps)

    return [out]<|MERGE_RESOLUTION|>--- conflicted
+++ resolved
@@ -130,12 +130,7 @@
     v = version()
     if v < 5000:
         return False, "cuDNN version is too old. Update to v5, was %d." % v
-<<<<<<< HEAD
-    # 6100 should not print warning with cudnn 6.0 GA.
-=======
-    # 5200 should not print warning with cudnn 5.1 final.
->>>>>>> f4bb35d6
-    if v >= 6100:
+    if v >= 7100:
         warnings.warn("Your cuDNN version is more recent than "
                       "Theano. If you encounter problems, try "
                       "updating Theano or downgrading cuDNN to "
