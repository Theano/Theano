--- conflicted
+++ resolved
@@ -136,13 +136,8 @@
 def _dnn_check_version():
     v = version()
     if v < 5000:
-<<<<<<< HEAD
-        return False, "cuDNN version is too old. Update to v5, was %d." % v
-    if v >= 7100:
-=======
         return False, "cuDNN version is too old. Update to v5* or higher, was %d." % v
     if v >= 6100:
->>>>>>> f6231585
         warnings.warn("Your cuDNN version is more recent than "
                       "Theano. If you encounter problems, try "
                       "updating Theano or downgrading cuDNN to "
