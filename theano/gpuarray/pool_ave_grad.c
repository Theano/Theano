--- conflicted
+++ resolved
@@ -1,10 +1,6 @@
 #section kernels
 
-<<<<<<< HEAD
-#kernel ave_pool2d_grad_kernel : size, size, size, size, size, size, size, *, *, size, size, size, size, size, size, bool, bool, * :
-=======
-#kernel ave_pool2d_grad_kernel : size, size, size, size, size, size, size, *, size, *, size, size, size, size, size, size, size, size, size, *, size :
->>>>>>> e5ba1b08
+#kernel ave_pool2d_grad_kernel : size, size, size, size, size, size, size, *, size, *, size, size, size, size, size, size, size, bool, bool, *, size :
 
 // (adopted from Caffe: https://github.com/BVLC/caffe/blob/master/src/caffe/layers/pooling_layer.cu)
 KERNEL void ave_pool2d_grad_kernel(const ga_size nthreads,
@@ -53,11 +49,7 @@
   }
 }
 
-<<<<<<< HEAD
-#kernel ave_pool3d_grad_kernel : size, size, size, size, size, size, size, size, size, *, *, size, size, size, size, size, size, size, size, size, bool, bool, * :
-=======
-#kernel ave_pool3d_grad_kernel : size, size, size, size, size, size, size, size, size, *, size, *, size, size, size, size, size, size, size, size, size, size, size, size, *, size :
->>>>>>> e5ba1b08
+#kernel ave_pool3d_grad_kernel : size, size, size, size, size, size, size, size, size, *, size, *, size, size, size, size, size, size, size, size, size, size, bool, bool, *, size :
 
 // (adopted from Caffe: https://github.com/BVLC/caffe/blob/master/src/caffe/layers/pooling_layer.cu)
 KERNEL void ave_pool3d_grad_kernel(const ga_size nthreads,
