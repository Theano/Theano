#section init_code_struct
reuse_algo = 0;
prev_algo.algo = PARAMS->conv_algo;
prev_algo.mathType = CUDNN_DEFAULT_MATH;
prev_algo.dataType = CUDNN_DATA_FLOAT;

memset(prev_img_dims, 0, sizeof(prev_img_dims));
memset(prev_kern_dims, 0, sizeof(prev_kern_dims));

#section support_code_struct
#include "dnn_conv_find.h"

int     reuse_algo;
AlgoRec prev_algo;
size_t  prev_img_dims[5];
size_t  prev_kern_dims[5];

int
APPLY_SPECIFIC(conv_fwd)(PyGpuArrayObject *input, PyGpuArrayObject *kerns,
                         PyGpuArrayObject *om,
                         cudnnConvolutionDescriptor_t desc,
                         double alpha, double beta,
                         PyGpuArrayObject **output,
                         PARAMS_TYPE* params) {
  PyGpuContextObject *c = input->context;
  void *alpha_p;
  void *beta_p;
  float af = alpha, bf = beta;
  cudnnStatus_t err = CUDNN_STATUS_SUCCESS;

  if (PyGpuArray_DIMS(input)[1] != PyGpuArray_DIMS(kerns)[1] * params->num_groups) {
    PyErr_SetString(PyExc_ValueError,
		    "images and kernel must have the same stack size");
    return 1;
  }
  if ((PyGpuArray_DIMS(kerns)[0] % params->num_groups) != 0) {
    PyErr_SetString(PyExc_ValueError,
		    "Number of filters must be divisible by number of groups");
    return 1;
  }

  switch (input->ga.typecode) {
  case GA_DOUBLE:
    alpha_p = (void *)&alpha;
    beta_p = (void *)&beta;
    break;
  case GA_FLOAT:
  case GA_HALF:
    alpha_p = (void *)&af;
    beta_p = (void *)&bf;
    break;
  default:
    PyErr_SetString(PyExc_TypeError, "Unsupported type in convolution");
    return 1;
  }

  if (params->inplace) {
    Py_XDECREF(*output);
    *output = om;
    Py_INCREF(*output);
  } else {
    if (theano_prep_output(output, PyGpuArray_NDIM(om), PyGpuArray_DIMS(om),
                           om->ga.typecode, GA_C_ORDER, c) != 0)
      return 1;
    if (beta != 0.0 && pygpu_move(*output, om))
      return 1;
  }

  if (PyGpuArray_DIMS(input)[0] == 0 || PyGpuArray_DIMS(kerns)[0] == 0 || PyGpuArray_DIMS(kerns)[1] == 0) {
    int err2 = GpuArray_memset(&(*output)->ga, 0);
    if (err2 != GA_NO_ERROR) {
        PyErr_Format(PyExc_RuntimeError,
                     "GpuDnnConv could not fill the output with zeros: %d", err2);
        return 1;
    }
    return 0;
  }

  if (c_set_tensor_for_conv(input, APPLY_SPECIFIC(input), params->num_groups) == -1)
    return 1;
  if (c_set_filter(kerns, APPLY_SPECIFIC(kerns), params->num_groups) == -1)
    return 1;
  if (c_set_tensor_for_conv(*output, APPLY_SPECIFIC(output), params->num_groups) == -1)
    return 1;
  size_t input_offset = PyGpuArray_STRIDE(input, 0) / params->num_groups;
  size_t kern_offset = PyGpuArray_STRIDE(kerns, 0) * PyGpuArray_DIM(kerns, 0) / params->num_groups;
  size_t output_offset = PyGpuArray_STRIDE(*output, 0) / params->num_groups;

  cudnnConvolutionFwdAlgo_t algo = params->conv_algo;
  #ifdef DEBUG
  char algorithm_name[128];
  #endif

  cuda_enter(c->ctx);

  if (params->choose_algo) {
    if (!params->choose_once) {
      reuse_algo = 1;
      for (unsigned int i = 0; i < PyGpuArray_NDIM(input); i++) {
        reuse_algo = (reuse_algo &&
                      PyGpuArray_DIM(input, i) == prev_img_dims[i]);
        reuse_algo = (reuse_algo &&
                      PyGpuArray_DIM(kerns, i) == prev_kern_dims[i]);
      }
    }

    if (!reuse_algo) {
        // check out cache
        std::string hash = "F| ";
        hash += dnn_conv_shape(APPLY_SPECIFIC(input), PyGpuArray_DEV_DATA(input),
                               APPLY_SPECIFIC(kerns), PyGpuArray_DEV_DATA(kerns),
                               desc, PyGpuArray_DEV_DATA(*output));
        const AlgoRec* cached = dnn_conv_check_cache(hash);
        if (cached) {
            prev_algo = *cached;
            reuse_algo = true;
        }
    }
    
    
    if (!reuse_algo) {
      size_t free;
      int err2 = gpucontext_property(c->ctx, GA_CTX_PROP_LARGEST_MEMBLOCK, &free);
      if (err2 != GA_NO_ERROR) {
        PyErr_Format(PyExc_RuntimeError, "Error when trying to find the "
                     "memory information on the GPU");
        cuda_exit(c->ctx);
        return 1;
      }

      // Guess 1G if the info is not available
      // TODO: use global workspace per stream
      if (free == 0) free = 1 * 1024 * 1024 * 1024;

      if (1 /* params->choose_time */ ) {
        int count;
        cudnnConvolutionFwdAlgoPerf_t choice;
        gpudata *tmpmem;

        tmpmem = gpudata_alloc(c->ctx, free, NULL, 0, NULL);
        if (tmpmem == NULL) {
          PyErr_SetString(PyExc_MemoryError, "Could not allocate working GPU memory");
          return -1;
        }
        // We don't sync the buffer as we don't care about the values.
        err = cudnnFindConvolutionForwardAlgorithmEx(
          params->handle, APPLY_SPECIFIC(input), PyGpuArray_DEV_DATA(input),
          APPLY_SPECIFIC(kerns), PyGpuArray_DEV_DATA(kerns),
          desc, APPLY_SPECIFIC(output), PyGpuArray_DEV_DATA(*output),
          1, &count, &choice, *(void **)tmpmem,
          free);
        gpudata_release(tmpmem);

        if (err != CUDNN_STATUS_SUCCESS) {
          PyErr_Format(PyExc_RuntimeError,
                       "error selecting convolution algo: %s",
                       cudnnGetErrorString(err));
          cuda_exit(c->ctx);
          return 1;
        }
        algo = choice.algo;
<<<<<<< HEAD
        params->conv_algo = algo;
        params->conv_ws_size = choice.memory;
        params->conv_tensor_op = choice.mathType;
=======
        prev_algo.algo = (int)algo;
        prev_algo.ws = choice.memory;
        prev_algo.mathType = choice.mathType;
        dnn_conv_update_cache(hash, prev_algo);
>>>>>>> d28d22e4

        
        #ifdef DEBUG
        if (count == 0) {
            PyErr_SetString(PyExc_RuntimeError, "No best-timed conv fwd algorithm found");
            return 1;
        } else if (choice.status != CUDNN_STATUS_SUCCESS) {
            PyErr_Format(PyExc_RuntimeError,
                         "error getting best-timed FWD algo: %s",
                         cudnnGetErrorString(choice.status));
            return 1;
        } // Else, count is necessarly 1 for current implementation.
        #endif
      }
    }
    
<<<<<<< HEAD
    params->conv_algo = algo;
    // CUDNN7: need to set math type
    err = cudnnSetConvolutionMathType(desc, params->conv_tensor_op);
=======
    algo = (cudnnConvolutionFwdAlgo_t)prev_algo.algo;
    worksize = prev_algo.ws_size;
    
    // CUDNN7: need to set math type
    err = cudnnSetConvolutionMathType(desc, prev_algo.mathType);
>>>>>>> d28d22e4
    if (err != CUDNN_STATUS_SUCCESS) {
        PyErr_Format(PyExc_RuntimeError,
                     "error setting math type for convolution : %s",
                     cudnnGetErrorString(err));
        cuda_exit(c->ctx);
        return 1;
    }
    
    #ifdef DEBUG
    if (0 != theano_enum_to_string_cudnnConvolutionFwdAlgo_t(algo, algorithm_name))
        return 1;
    // NB: This is printed only when algorithm is chosen at runtime.
    if (reuse_algo)
        fprintf(stderr, "(reused %s)\n", algorithm_name);
    else
        fprintf(stderr, "(using %s)\n", algorithm_name);
    #endif

    if (params->choose_once) {
      reuse_algo = 1;
    } else {
      for (unsigned int i = 0; i < PyGpuArray_NDIM(input); i++) {
        prev_img_dims[i] = PyGpuArray_DIM(input, i);
        prev_kern_dims[i] = PyGpuArray_DIM(kerns, i);
      }
    }
  }
  
    /*
     * This is less than ideal since we need to free it after (which
     * introduces a synchronization point. But we don't have a module
     * to place a nice get_work_mem() function in.
     */
    if (worksize != 0) {
      workspace = gpudata_alloc(c->ctx, worksize, NULL, 0, NULL);
      if (workspace == NULL) {
        PyErr_SetString(PyExc_RuntimeError,
                        "Could not allocate working memory");
        cuda_exit(c->ctx);
        return 1;
      }
    }
    cuda_wait(input->ga.data, GPUARRAY_CUDA_WAIT_READ);
    cuda_wait(kerns->ga.data, GPUARRAY_CUDA_WAIT_READ);
    cuda_wait((*output)->ga.data, GPUARRAY_CUDA_WAIT_WRITE);

    for ( int g = 0; g < params->num_groups; g++) {
    err = cudnnConvolutionForward(
      params->handle,
      alpha_p,
      APPLY_SPECIFIC(input), ((char *)PyGpuArray_DEV_DATA(input)) + input_offset * g,
      APPLY_SPECIFIC(kerns), ((char *)PyGpuArray_DEV_DATA(kerns)) + kern_offset * g,
      desc, algo,
      worksize == 0 ? NULL : *(void **)workspace, worksize,
      beta_p,
      APPLY_SPECIFIC(output), ((char *)PyGpuArray_DEV_DATA(*output)) + output_offset * g);
    }

    if (worksize != 0)
      gpudata_release(workspace);

    cuda_record(input->ga.data, GPUARRAY_CUDA_WAIT_READ);
    cuda_record(kerns->ga.data, GPUARRAY_CUDA_WAIT_READ);
    cuda_record((*output)->ga.data, GPUARRAY_CUDA_WAIT_WRITE);
  }
  cuda_exit(c->ctx);

  if (err != CUDNN_STATUS_SUCCESS) {
    PyErr_Format(PyExc_RuntimeError, "error doing operation: %s",
		 cudnnGetErrorString(err));
    return 1;
  }
  return 0;
}<|MERGE_RESOLUTION|>--- conflicted
+++ resolved
@@ -1,4 +1,4 @@
-#section init_code_struct
+section init_code_struct
 reuse_algo = 0;
 prev_algo.algo = PARAMS->conv_algo;
 prev_algo.mathType = CUDNN_DEFAULT_MATH;
@@ -159,16 +159,10 @@
           return 1;
         }
         algo = choice.algo;
-<<<<<<< HEAD
-        params->conv_algo = algo;
-        params->conv_ws_size = choice.memory;
-        params->conv_tensor_op = choice.mathType;
-=======
         prev_algo.algo = (int)algo;
         prev_algo.ws = choice.memory;
         prev_algo.mathType = choice.mathType;
         dnn_conv_update_cache(hash, prev_algo);
->>>>>>> d28d22e4
 
         
         #ifdef DEBUG
@@ -185,17 +179,11 @@
       }
     }
     
-<<<<<<< HEAD
-    params->conv_algo = algo;
-    // CUDNN7: need to set math type
-    err = cudnnSetConvolutionMathType(desc, params->conv_tensor_op);
-=======
     algo = (cudnnConvolutionFwdAlgo_t)prev_algo.algo;
     worksize = prev_algo.ws_size;
     
     // CUDNN7: need to set math type
     err = cudnnSetConvolutionMathType(desc, prev_algo.mathType);
->>>>>>> d28d22e4
     if (err != CUDNN_STATUS_SUCCESS) {
         PyErr_Format(PyExc_RuntimeError,
                      "error setting math type for convolution : %s",
