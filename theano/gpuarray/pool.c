--- conflicted
+++ resolved
@@ -94,11 +94,7 @@
   }
 }
 
-<<<<<<< HEAD
-#kernel ave_pool2d_kernel : size, size, size, size, size, size, size, *, size, size, size, size, size, size, bool, bool, * :
-=======
-#kernel ave_pool2d_kernel : size, size, size, size, size, size, size, *, size, size, size, size, size, size, size, size, size, *, size:
->>>>>>> e5ba1b08
+#kernel ave_pool2d_kernel : size, size, size, size, size, size, size, *, size, size, size, size, size, size, size, bool, bool, *, size:
 
 // (adopted from Caffe: https://github.com/BVLC/caffe/blob/master/src/caffe/layers/pooling_layer.cu)
 KERNEL void ave_pool2d_kernel(const ga_size nthreads,
@@ -153,11 +149,7 @@
   }
 }
 
-<<<<<<< HEAD
-#kernel ave_pool3d_kernel : size, size, size, size, size, size, size, size, size, *, size, size, size, size, size, size, size, size, size, bool, bool, * :
-=======
-#kernel ave_pool3d_kernel : size, size, size, size, size, size, size, size, size, *, size, size, size, size, size, size, size, size, size, size, size, size, *, size :
->>>>>>> e5ba1b08
+#kernel ave_pool3d_kernel : size, size, size, size, size, size, size, size, size, *, size, size, size, size, size, size, size, size, size, size, bool, bool, *, size :
 
 // (adopted from Caffe: https://github.com/BVLC/caffe/blob/master/src/caffe/layers/pooling_layer.cu)
 KERNEL void ave_pool3d_kernel(const ga_size nthreads,
