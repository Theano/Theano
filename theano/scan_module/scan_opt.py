"""
This module provides optimizations for scan
"""


__docformat__ = 'restructedtext en'
__authors__ = ("Razvan Pascanu "
               "Frederic Bastien "
               "James Bergstra "
               "Pascal Lamblin "
               "Arnaud Bergeron ")
__copyright__ = "(c) 2010, Universite de Montreal"
__contact__ = "Razvan Pascanu <r.pascanu@gmail>"

import logging
import copy
import numpy

import theano
from theano import tensor
from theano.tensor import opt, get_scalar_constant_value
from theano import gof
from theano.gof.python25 import maxsize, any, OrderedDict
from theano.gof.opt import Optimizer
from theano.gof import toolbox, DestroyHandler, InconsistencyError
from theano.compile import optdb
from theano.compile.function_module import deep_copy_op

from theano.scan_module import scan_op
from theano.scan_module import scan_utils
from theano.scan_module.scan_utils import equal_computations, find_up, scan_args
from theano.gof.opt import pre_constant_merge, pre_greedy_local_optimizer

# Logging function for sending warning or info
_logger = logging.getLogger('theano.scan_module.scan_opt')

list_opt_slice = [tensor.opt.local_abs_merge,
                  tensor.opt.local_mul_switch_sink,
                  tensor.opt.local_upcast_elemwise_constant_inputs,
                  tensor.opt.local_remove_switch_const_cond,
                  tensor.opt.constant_folding]


def warning(*msg):
    _logger.warning('WARNING theano.scan: ' + ' '.join(msg))


def info(*msg):
    _logger.info('INFO theano.scan: ' + ' '.join(msg))


@gof.local_optimizer([None])
def remove_constants_and_unused_inputs_scan(node):
    '''
    Move constants into the inner graph, and remove unused inputs.

    Constants that are in the outer graph are represented by a free symbolic
    variable in the inner graph. If we move them into the inner graph,
    constant-folding can happen in the inner graph.
    This is applied only on sequences and non-sequences,
    not on initial states.
    '''
    if not isinstance(node.op, scan_op.Scan):
        return False
    op = node.op
    # We only need to take care of sequences and other arguments
    st = op.n_seqs
    st += int(numpy.sum([len(x) for x in
                         op.tap_array[:(op.n_mit_mot + op.n_mit_sot)]]))
    st += op.n_sit_sot
    st += op.n_shared_outs
    op_ins, op_outs = scan_utils.reconstruct_graph(op.inputs, op.outputs)

    # Corresponds to the initial states, which should stay untouched.
    # We put those variables aside, and put them back at the end.
    out_stuff_inner = op_ins[op.n_seqs:st]

    non_seqs = op_ins[st:]
    st = (op.n_seqs +
          op.n_mit_mot +
          op.n_mit_sot +
          op.n_sit_sot +
          op.n_nit_sot +
          op.n_shared_outs + 1)
    outer_non_seqs = node.inputs[st:]
    out_stuff_outer = node.inputs[1 + op.n_seqs:st]

    # To replace constants in the outer graph by clones in the inner graph
    givens = OrderedDict()
    # All the inputs of the inner graph of the new scan
    nw_inner = []
    # Same for the outer graph, initialized w/ number of steps
    nw_outer = [node.inputs[0]]

    all_ins = gof.graph.inputs(op_outs)
    for idx in xrange(op.n_seqs):
        if (isinstance(node.inputs[idx + 1], tensor.TensorConstant) and
            node.inputs[idx + 1].tag.unique_value is not None):
            try:
                # This works if input is a constant that has all entries
                # equal
                givens[op_ins[idx]] = node.inputs[idx + 1].clone()[0]
            except TypeError:
                pass
        elif op_ins[idx] in all_ins:
            # Check for identical other sequence
            identical_seqs = [x for x in nw_outer
                              if scan_utils.equal_computations(
                                  [x], [node.inputs[idx + 1]])]
            if identical_seqs:
                index = node.inputs.index(identical_seqs[0]) - 1
                givens[op_ins[idx]] = op_ins[index]
            else:
                nw_inner += [op_ins[idx]]
                nw_outer += [node.inputs[idx + 1]]

    nw_n_seqs = len(nw_inner)
    # Add outputs stuff
    nw_inner += out_stuff_inner
    nw_outer += out_stuff_outer
    # Look through non sequences
    for idx, (nw_in, nw_out) in enumerate(zip(non_seqs, outer_non_seqs)):
        if isinstance(nw_out, tensor.Constant):
            givens[nw_in] = nw_out.clone()
        elif nw_in in all_ins:
            identical_non_seqs = [x for x in nw_outer
                                  if scan_utils.equal_computations(
                                      [x], [nw_out])]
            if identical_non_seqs:
                identical_idx = outer_non_seqs.index(identical_non_seqs[0])
                # If we have identical non sequences, the previous one
                # must be in nw_inner or be a constant.
                assert (non_seqs[identical_idx] in nw_inner or
                        isinstance(identical_non_seqs[0], tensor.Constant))
                index = outer_non_seqs.index(identical_non_seqs[0])
                givens[nw_in] = non_seqs[index]
            else:
                nw_inner += [nw_in]
                nw_outer += [nw_out]

    if len(nw_inner) != len(op_ins):
        op_outs = scan_utils.clone(op_outs, replace=givens)
        nw_info = copy.deepcopy(op.info)
        nw_info['n_seqs'] = nw_n_seqs
        # DEBUG CHECK
        nwScan = scan_op.Scan(nw_inner, op_outs, nw_info)
        nw_outs = nwScan(*nw_outer, **dict(return_list=True))
        return nw_outs
    else:
        return False


# This is a global opt for historical reason
# It should be possible to change it to a local opt.
class PushOutNonSeqScan(gof.Optimizer):

    def __init__(self):
        gof.Optimizer.__init__(self)

    def add_requirements(self, fgraph):
        fgraph.attach_feature(gof.toolbox.ReplaceValidate())

    def apply(self, fgraph):
        nodelist = [x for x in fgraph.toposort() if isinstance(x.op,
                                                               scan_op.Scan)]
        for node in nodelist:
            self.process_node(fgraph, node)

    def process_node(self, fgraph, node):
        # this flag tells if there was any change during the last iterations
        changed = True
        clean_inputs, clean_outputs = scan_utils.reconstruct_graph(
            node.op.inputs, node.op.outputs)

        local_fgraph = gof.FunctionGraph(clean_inputs, clean_outputs)
        max_iterations = 2 * len(local_fgraph.toposort()) + 3
        counts = 0
        to_remove = []
        to_replace = []
        replace_with_in = []
        replace_with_out = []
        op = node.op
        # Construct the list of non_sequences to simplify a few things
        inner_non_seqs = op.inner_non_seqs(clean_inputs)
        outer_non_seqs = op.outer_non_seqs(node.inputs)
        inner_seqs = op.inner_seqs(clean_inputs)
        outer_seqs = op.outer_seqs(node.inputs)
        assert len(inner_non_seqs) == len(outer_non_seqs)
        assert len(inner_seqs) == len(outer_seqs)

        while changed and counts < max_iterations:
            counts += 1
            changed = False

            for nd in local_fgraph.toposort():
                if (numpy.all([(x in inner_non_seqs) or
                               (x.owner in to_remove) or
                               isinstance(x, tensor.Constant)
                               for x in nd.inputs]) and
                        # we can do this because the assumption is that a
                        # viewOp or deepCopyOp will be just at the end of the
                        # function and not somewhere in the middle ..
                        not isinstance(nd.op, theano.compile.ViewOp) and
                        not isinstance(nd.op, theano.compile.DeepCopyOp) and
                        # and we didn't already looked at this node
                        not nd in to_remove):

                    # We have a candidate node to removable
                    # Step 1. Reconstruct it on outside
                    to_remove.append(nd)
                    outside_ins = []
                    for x in nd.inputs:
                        if x in inner_non_seqs:
                            _idx = inner_non_seqs.index(x)
                            outside_ins += [outer_non_seqs[_idx]]
                        elif x in to_replace:
                            outside_ins += [
                                replace_with_out[to_replace.index(x)]]
                        elif isinstance(x, theano.Constant):
                            outside_ins += [x.clone()]
                        else:
                            raise Exception(
                                ('Error in the `scan_pushout_non_seq_'
                                 'operations`. The optimization tries '
                                 'to move some computation fron scan '
                                 'which is not allowed to move. Report '
                                 'this on theano-users list'), x)
                    outside_ins = [x.type.filter_variable(y) for x, y in
                                   zip(nd.inputs, outside_ins)]

                    # Do not call make_node for test_value
                    nw_outer_node = nd.op(*outside_ins,
                                          **dict(return_list=True))[0].owner

                    # Step 2. Create variables for replacements
                    for idx, y in enumerate(nd.outputs):

                        y_place_holder = scan_utils.safe_new(y, '_replace')
                        to_replace += [y]
                        replace_with_in += [y_place_holder]
                        assert type(y) == type(nw_outer_node.outputs[idx])
                        replace_with_out += [nw_outer_node.outputs[idx]]
                    changed = True
        if counts >= max_iterations:
            raise Exception('Error in the `scan_pushout_non_seq_operations`.'
                            ' The optimization exhausted the maximal number '
                            'of iterations allowed!')
        # We need to check all candidate replacements and choose those that
        # make sense for us

        # Step 1. which elements of `to_replace` are used by remaining
        # components of the inner function
        clean_to_replace = []
        clean_replace_with_in = []
        clean_replace_with_out = []
        existent_nodes = [nd for nd in local_fgraph.toposort()
                          if nd not in to_remove]
        to_keep = []
        for nd in existent_nodes:
            to_keep += nd.inputs
        for idx, out in enumerate(to_replace):
            if (out in to_keep
                    and out.owner not in existent_nodes
                    # If types are different, conversion Op will be inserted,
                    # and it may trigger an infinite loop.
                    and replace_with_in[idx].type == out.type):
                clean_to_replace += [out]
                clean_replace_with_in += [replace_with_in[idx]]
                clean_replace_with_out += [replace_with_out[idx]]

        if len(clean_to_replace) > 0:
            # We can finally put an end to all this madness
            givens = OrderedDict()
            nw_outer = []
            nw_inner = []
            for to_repl, repl_in, repl_out in zip(clean_to_replace,
                                                  clean_replace_with_in,
                                                  clean_replace_with_out):
                if isinstance(repl_out, theano.Constant):
                    repl_in = repl_out.clone()
                else:
                    nw_inner += [repl_in]
                    nw_outer += [repl_out]
                givens[to_repl] = repl_in

            _op_outs = scan_utils.clone(clean_outputs,
                                        replace=givens)
            _op_ins = clean_inputs + nw_inner
            op_ins, op_outs = scan_utils.reconstruct_graph(_op_ins, _op_outs)
            # Reconstruct node
            nwScan = scan_op.Scan(op_ins, op_outs, op.info)

            # Do not call make_node for test_value
            nw_node = nwScan(*(node.inputs + nw_outer),
                             **dict(return_list=True))[0].owner

            fgraph.replace_all_validate_remove(
                zip(node.outputs, nw_node.outputs),
                remove=[node],
                reason='scanOp_pushout_nonseqs_ops')
            return True
        elif to_keep == []:
            # Nothing in the inner graph should be kept
            replace_with = OrderedDict()
            for idx, out in enumerate(to_replace):
                if out in local_fgraph.outputs:
                    x = node.outputs[local_fgraph.outputs.index(out)]
                    y = replace_with_out[idx]
                    shape = [y.shape[idx] for idx in xrange(y.ndim)]
                    replace_with[x] = tensor.alloc(y,
                                                   node.inputs[0],
                                                   *shape)

            # We need to add one extra dimension to the outputs
            # because the scan op expects for a tensor3, to which an
            # subtensor is applied that takes only the last element
            if replace_with:
                fgraph.replace_all_validate_remove(
                    replace_with.items(),
                    remove=[node],
                    reason='scanOp_pushout_nonseqs_ops')

        else:
            return False


# This is a global opt for historical reason
# It should be possible to change it to a local opt.
class PushOutSeqScan(gof.Optimizer):

    def __init__(self):
        gof.Optimizer.__init__(self)

    def add_requirements(self, fgraph):
        fgraph.attach_feature(gof.toolbox.ReplaceValidate())

    def apply(self, fgraph):
        nodelist = [x for x in fgraph.toposort()
                    if isinstance(x.op, scan_op.Scan)]
        for node in nodelist:
            self.process_node(fgraph, node)

    def process_node(self, fgraph, node):
        # this flag tells if there was any change during the last iterations
        changed = True
        clean_inputs, clean_outputs = scan_utils.reconstruct_graph(
            node.op.inputs, node.op.outputs)

        local_fgraph = gof.FunctionGraph(clean_inputs, clean_outputs)
        max_iterations = 2 * len(local_fgraph.toposort()) + 3
        counts = 0
        to_remove = []
        to_replace = []
        replace_with_in = []
        replace_with_out = []

        op = node.op
        # Construct the list of non_sequences to simplify a few things
        inner_non_seqs = op.inner_non_seqs(clean_inputs)
        outer_non_seqs = op.outer_non_seqs(node.inputs)
        inner_seqs = op.inner_seqs(clean_inputs)
        outer_seqs = op.outer_seqs(node.inputs)
        assert len(inner_non_seqs) == len(outer_non_seqs)
        assert len(inner_seqs) == len(outer_seqs)

        while changed and counts < max_iterations:
            counts += 1
            changed = False

            for nd in local_fgraph.toposort():
                if (isinstance(nd.op, theano.tensor.Elemwise) and
                    numpy.all([(x in inner_non_seqs) or
                               (x.owner in to_remove) or
                               isinstance(x, tensor.Constant) or
                               (x in inner_seqs)
                               for x in nd.inputs]) and
                    not nd in to_remove):
                    to_remove.append(nd)
                    outside_ins = []
                    for x in nd.inputs:
                        if x in inner_non_seqs:
                            _idx = inner_non_seqs.index(x)
                            outside_ins += [outer_non_seqs[_idx]]
                        elif x in inner_seqs:
                            outside_ins += [outer_seqs[inner_seqs.index(x)]]
                        elif x in to_replace:
                            outside_ins += [replace_with_out[
                                to_replace.index(x)]]
                        elif isinstance(x, theano.Constant):
                            outside_ins += [x.clone()]
                        else:
                            raise Exception(
                                ('Error in the `scan_pushout_seq_'
                                 'operations`. The optimization tries '
                                 'to move some computation fron scan '
                                 'which is not allowed to move. Report '
                                 'this on theano-users list'), x)
                    # Do not call make_node for test_value
                    nw_outer_node = nd.op(*outside_ins,
                                          **dict(return_list=True))[0].owner

                    # Step 2. Create variables for replacements
                    for idx, y in enumerate(nd.outputs):

                        y_place_holder = scan_utils.safe_new(y, '_replace')
                        to_replace += [y]
                        replace_with_in += [y_place_holder]
                        replace_with_out += [nw_outer_node.outputs[idx]]

                    changed = True

                elif (isinstance(nd.op, theano.tensor.DimShuffle) and
                      (nd.inputs[0] in inner_seqs or
                       nd.inputs[0].owner in to_remove) and
                      not nd in to_remove):
                    to_remove.append(nd)
                    x = nd.inputs[0]
                    if x in inner_seqs:
                        outside_ins = outer_seqs[inner_seqs.index(x)]
                    elif x in to_replace:
                        outside_ins = replace_with_out[to_replace.index(x)]
                    new_ord = (0,)
                    for old_ord in nd.op.new_order:
                        if isinstance(old_ord, int):
                            new_ord += (old_ord + 1,)
                        else:
                            new_ord += (old_ord,)
                    new_outer = outside_ins.dimshuffle(new_ord)
                    y = nd.outputs[0]
                    y_place_holder = scan_utils.safe_new(y, '_replace')
                    to_replace += [y]
                    replace_with_in += [y_place_holder]
                    replace_with_out += [new_outer]
                    if hasattr(new_outer.tag, "test_value"):
                        new_sh = new_outer.tag.test_value.shape
                        ref_sh = (outside_ins.tag.test_value.shape[0],)
                        ref_sh += nd.outputs[0].tag.test_value.shape
                        assert new_sh == ref_sh

                    changed = True
        if counts >= max_iterations:
            raise Exception('Error in the `scan_pushout_seq_operations`.'
                            ' The optimization exhausted the maximal number '
                            'of iterations allowed!')
        # We need to check all candidate replacements and choose those that
        # make sense for us

        # Step 1. which elements of `to_replace` are used by remaining
        # components of the inner function
        clean_to_replace = []
        clean_replace_with_in = []
        clean_replace_with_out = []

        existent_nodes = [nd for nd in local_fgraph.toposort()
                          if nd not in to_remove]
        to_keep = []
        for nd in existent_nodes:
            to_keep += nd.inputs
        for idx, out in enumerate(to_replace):
            if (out in to_keep
                    and out.owner not in existent_nodes
                    # If types are different, conversion Op will be inserted,
                    # and it may trigger an infinite loop.
                    and replace_with_in[idx].type == out.type):
                clean_to_replace += [out]
                clean_replace_with_in += [replace_with_in[idx]]
                clean_replace_with_out += [replace_with_out[idx]]

        if len(clean_to_replace) > 0:
            # We can finally put an end to all this madness
            givens = OrderedDict()
            nw_outer = []
            nw_inner = []
            for to_repl, repl_in, repl_out in zip(clean_to_replace,
                                                  clean_replace_with_in,
                                                  clean_replace_with_out):
                if isinstance(repl_out, theano.Constant):
                    repl_in = repl_out.clone()
                else:
                    nw_inner += [repl_in]
                    nw_outer += [repl_out]
                givens[to_repl] = repl_in

            _op_outs = scan_utils.clone(clean_outputs,
                                        replace=givens)
            _op_ins = nw_inner + clean_inputs
            op_ins, op_outs = scan_utils.reconstruct_graph(_op_ins, _op_outs)
            # Reconstruct node
            nw_info = op.info.copy()
            nw_info['n_seqs'] += len(nw_inner)
            nwScan = scan_op.Scan(op_ins, op_outs, nw_info)
            # Do not call make_node for test_value
            nw_node = nwScan(*(node.inputs[:1] + nw_outer + node.inputs[1:]),
                             **dict(return_list=True))[0].owner

            fgraph.replace_all_validate_remove(
                zip(node.outputs, nw_node.outputs),
                remove=[node],
                reason='scanOp_pushout_seqs_ops')
            return True
        elif (to_keep == [] and
              not op.as_while and
              not op.outer_mitmot(node)):
            # Nothing in the inner graph should be kept
            replace_with = OrderedDict()
            for idx, out in enumerate(to_replace):
                if out in local_fgraph.outputs:
                    x = node.outputs[local_fgraph.outputs.index(out)]
                    _y = replace_with_out[idx]
                    ls = local_fgraph.outputs
                    if out in op.inner_mitsot_outs(ls):
                        odx = op.inner_mitsot_outs(ls).index(out)
                        inp = op.outer_mitsot(node)[odx]
                        st = abs(numpy.min(op.mitsot_taps()))
                        y = tensor.set_subtensor(inp[st:], _y)
                    elif out in op.inner_sitsot_outs(ls):
                        odx = op.inner_sitsot_outs(ls).index(out)
                        inp = op.outer_sitsot(node)[odx]
                        y = tensor.set_subtensor(inp[1:], _y)
                    elif out in op.inner_nitsot_outs(ls):
                        y = _y
                    else:
                        y = _y[-1]
                    replace_with[x] = y

            # We need to add one extra dimension to the outputs
            if replace_with and len(replace_with) == len(node.outputs):
                fgraph.replace_all_validate_remove(
                    replace_with.items(),
                    remove=[node],
                    reason='scanOp_pushout_seqs_ops')
                return True
        else:
            return False


class ScanInplaceOptimizer(Optimizer):
    """Graph optimizer for Scan(makes it run inplace)"""
    def __init__(self, typeConstructor=None, gpu_flag=False):
        Optimizer.__init__(self)
        self.typeConstructor = typeConstructor
        self.gpu_flag = gpu_flag

    def add_requirements(self, fgraph):
        fgraph.attach_feature(toolbox.ReplaceValidate())
        fgraph.attach_feature(DestroyHandler())

    def apply(self, fgraph):

        nodes = fgraph.toposort()
        scan_nodes = [x for x in nodes
                      if (isinstance(x.op, scan_op.Scan) and
                          x.op.info['gpu'] == self.gpu_flag)]
        for scan_idx in xrange(len(scan_nodes)):
            node = scan_nodes[scan_idx]
            op = node.op
            n_outs = (op.info['n_mit_mot'] +
                      op.info['n_mit_sot'] +
                      op.info['n_sit_sot'])
            for pos in xrange(n_outs):
                info = copy.deepcopy(op.info)
                if not 'destroy_map' in info:
                    info['destroy_map'] = OrderedDict()
                info['destroy_map'][pos] = [pos + 1 + op.info['n_seqs']]
                # inputs corresponding to sequences and n_steps
                ls_begin = node.inputs[:1 + op.n_seqs]
                ls = op.outer_mitmot(node.inputs)
                ls += op.outer_mitsot(node.inputs)
                ls += op.outer_sitsot(node.inputs)
                ls_end = op.outer_shared(node.inputs)
                ls_end += op.outer_nitsot(node.inputs)
                ls_end += op.outer_non_seqs(node.inputs)
                n_outs = len(ls)
                for idx in xrange(n_outs):
                    if ls[idx] in ls[:idx]:
                        ls[idx] = deep_copy_op(ls[idx])

                inputs = ls_begin + ls + ls_end
                new_op = scan_op.Scan(op.inputs,
                                      op.outputs,
                                      info,
                                      typeConstructor=self.typeConstructor)

                # Do not call make_node for test_value
                new_outs = new_op(*inputs, **dict(return_list=True))
                try:
                    fgraph.replace_all_validate_remove(
                        zip(node.outputs, new_outs),
                        remove=[node],
                        reason='scanOp_make_inplace')
                    op = new_op
                    node = new_outs[0].owner
                except InconsistencyError, e:
                    # Failed moving output to be comptued inplace
                    pass


class ScanSaveMem(gof.Optimizer):
    """ Graph Optimizer that reduces scan memory consumption """
    def __init__(self):
        gof.Optimizer.__init__(self)

    def add_requirements(self, fgraph):
        fgraph.attach_feature(gof.toolbox.ReplaceValidate())

    def process_node(self, fgraph, node):

        # helpful functions
        def select_min(x, y):
            if x is None:
                return y
            if y is None:
                return x
            return tensor.minimum(x, y)

        def select_max(x, y):
            if x is None:
                return y
            if y is None:
                return x
            return tensor.maximum(x, y)

        def sanitize(x):
            if x is None:
                return None
            else:
                return tensor.as_tensor_variable(x)

        if hasattr(fgraph, 'shape_feature'):
            shape_of = node.fgraph.shape_feature.shape_of
        else:
            # Each access to shape_of is in a try..except block in order to
            # use a default version when the variable is not in the shape_of
            # dictionary.
            shape_of = OrderedDict()
        # 1. Initialization of variables
        # Note 1) We do not actually care about outputs representing shared
        # variables (those have no intermediate values) so it is safer to
        # ignore them and not change them in any way. To simplify the
        # optimizations I construct the variable ``c_outs`` ( that counts
        # outputs up to those we care) and the list ``init_l`` which for any
        # output we care says the length of its initial state. Note that
        # defining ``init_l`` for mit_mot sequences is a bit trickier but
        # it is safe to set it to 0
        op = node.op
        c_outs = op.n_mit_mot + op.n_mit_sot + op.n_sit_sot + op.n_nit_sot

        init_l = [0 for x in xrange(op.n_mit_mot)]
        init_l += [abs(numpy.min(v)) for v in op.tap_array[op.n_mit_mot:]]
        init_l += [0 for x in xrange(op.n_nit_sot)]
        # 2. Check the clients of each output and see for how many steps
        # does scan need to run

        # This comparison checks if there is any uncounted output, which
        # can only be an output corresponding to a shared variable

        # 2.1 Initialize
        # global_nsteps is a dictionary having two fields ( 'real' deals
        # with int values, 'sym' with symbolic ones) or None
        # given that a scan op has k outputs o_1, .. o_k and each
        # output has n_j clients c_1^1, c_1^2, .. c_1^{n_1}, c_2^1, ..,
        # global_nsteps is None if any of the clients is different
        # from a subtensor or its real and sym field equal to
        # max(c_i_j.idx_list[0].stop), meaning store up to which maximal
        # index(step) for any output scan actually needs to compute
        # In other words n_steps should be equal to this maximal !
        # Note: if we have a shared variable that gets updated at every step
        # of the loop, reducing the number of steps will affect the the
        # value of the shared variable after the loop so we need not to
        # change the number of steps in that case. To do this we set
        # global_nsteps to None which is seen as a flag that nothing needs
        # to be done
        assert len(node.outputs) >= c_outs
        if len(node.outputs) == c_outs:
            global_nsteps = {'real': -1, 'sym': []}
        else:
            global_nsteps = None

        # Keeps track of the original slices that each client represent
        slices = [None for o in node.outputs]

        # A list for each output indicating how many intermediate values
        # should be stored. If negative it means none of the intermediate
        # values (i.e. the output can be removed since it is not used
        # afterwards in the computations), if 0 it means that all
        # intermediate values are required, otherwise is up to that number
        # of intermediate values
        # Note that for mit_mot outputs and shared outputs we can not change
        # the number of intermediate steps stored without affecting the
        # result of the op
        store_steps = [0 for o in xrange(op.n_mit_mot)]
        store_steps += [-1 for o in node.outputs[op.n_mit_mot:c_outs]]
        # Flag that says if an input has changed and we need to do something
        # or not
        flag_store = False

        # 2.2 Loop over the clients
        for i, out in enumerate(node.outputs[:c_outs]):
            # look at all its clients
            slices[i] = []
            for cl, _ in out.clients:

                # 2.1 outputs of the function
                #=> output needs all its intermediate values
                if type(cl) == str:
                    # if the node is actually an output, then
                    # we need to store the entire thing
                    global_nsteps = None
                    slices[i] = None
                    break
                # 2.2 non-subtensor nodes
                #=> output needs all its intermediate values
                elif not isinstance(cl.op, tensor.Subtensor):
                    global_nsteps = None
                    slices[i] = None
                    break
                # 2.3 subtensor nodes
                #=> output might need to store just a subset of its values
                else:
                    # 2.3.1 extract idx list of subtensor
                    this_slice = tensor.get_idx_list(cl.inputs,
                                                     cl.op.idx_list)
                    if this_slice is None:
                        # if unable to extract idx_list
                        #=> outputs needs all its intermediate values
                        global_nsteps = None
                        slices[i] = None
                        break

                    # 2.3.2 extract the begin/end of the first dimension
                    if i >= op.n_mit_mot:
                        try:
                            length = shape_of[out][0]
                        except KeyError:
                            length = node.inputs[0] + init_l[i]
                    else:
                        try:
                            length = shape_of[out][0]
                        except KeyError:
                            length = out.shape[0]
                    cf_slice = tensor.get_canonical_form_slice(
                        this_slice[0], length)
                    slices[i] += [(cf_slice, this_slice)]

                    if (isinstance(this_slice[0], slice) and
                        this_slice[0].stop is None):
                        global_nsteps = None
                    if isinstance(cf_slice[0], slice):
                        stop = tensor.basic.extract_constant(cf_slice[0].stop)
                    else:
                        stop = tensor.basic.extract_constant(cf_slice[0]) + 1
                    if stop == maxsize or stop == length:
                        stop = None
                    else:
                        # there is a **gotcha** here ! Namely, scan returns an
                        # array that contains the initial state of the output
                        # as well. Which means that if have a initial state of
                        # length 3, and you look for 5 steps you get an output
                        # y of length 8. If you only use y[:5], this does not
                        # mean that you only need to loop for 5 steps but
                        # actually only for 2 steps ( the first 3 are the
                        # initial state)
                        stop = stop - init_l[i]

                    # 2.3.3 we might get away with less number of steps
                    if stop is not None and global_nsteps is not None:
                        # yes if it is a tensor
                        if isinstance(stop, tensor.Variable):
                            global_nsteps['sym'] += [stop]
                        # not if it is maxsize
                        elif (type(stop) in (int, long) and
                              stop == maxsize):
                            global_nsteps = None
                        # yes if it is a int k, 0 < k < maxsize
                        elif (type(stop) in (int, long) and
                              global_nsteps['real'] < stop):
                            global_nsteps['real'] = stop
                        # yes if it is a int k, 0 < k < maxsize
                        elif (type(stop) in (int, long) and stop > 0):
                            pass
                        # not otherwise
                        else:
                            global_nsteps = None

        # 2.3. Analyze global_nsteps to figure out for how many steps scan
        # needs to iterate
        if global_nsteps is not None:
            nw_steps = node.inputs[0]

            # there are some symbolic tensors that limit the number of
            # steps
            if len(global_nsteps['sym']) == 0:
                sym_steps = None
            else:
                sym_steps = global_nsteps['sym'][0]
                for c in global_nsteps['sym'][1:]:
                    sym_steps = tensor.maximum(sym_steps, c)

            if global_nsteps['real'] >= 0:
                real_steps = global_nsteps['real']
            else:
                real_steps = None
            nw_steps = select_min(select_max(sym_steps, real_steps),
                                  node.inputs[0])
        else:
            nw_steps = node.inputs[0]
            global_nsteps = None

        # 2.4 Loop over the clients again now looking just to see how many
        # intermediate steps to store
        for i, out in enumerate(node.outputs[:c_outs]):
            # look at all its clients
            for cl, _ in out.clients:
                if type(cl) == str:
                    store_steps[i] = 0
                    break
                elif not isinstance(cl.op, tensor.Subtensor):
                    store_steps[i] = 0
                    break
                else:
                    this_slice = tensor.get_idx_list(cl.inputs,
                                                     cl.op.idx_list)
                    if this_slice is None:
                        store_steps[i] = 0
                        break

                    if (isinstance(this_slice[0], slice) and
                        this_slice[0].start is None):
                        store_steps[i] = 0
                        break

                    if i > op.n_mit_mot:
                        length = node.inputs[0] + init_l[i]
                    else:
                        try:
                            length = shape_of[out][0]
                        except KeyError:
                            length = out.shape[0]
                    cf_slice = tensor.get_canonical_form_slice(
                        this_slice[0], length)

                    if isinstance(cf_slice[0], slice):
                        start = tensor.basic.extract_constant(
                            cf_slice[0].start)
                    else:
                        start = tensor.basic.extract_constant(cf_slice[0])
                    if start == 0 or store_steps[i] == 0:
                        store_steps[i] = 0
                    else:
                        pval = select_max(nw_steps - start + init_l[i],
                                          init_l[i])
                        if store_steps[i] != -1:
                            pval = select_max(pval, store_steps[i])

                        store_steps[i] = pval
                        flag_store = True

        orphane_outs = [i for i, x in enumerate(store_steps)
                        if (type(x) is int) and (x < 0)]
        flag_store = flag_store or (len(orphane_outs) > 0)
        # 3. is there anything to change ?
        if (flag_store or global_nsteps is not None):
            # 3.1 initialize inputs for the new scan
            old_outputs = []
            nw_inputs = list(node.inputs)
            nw_inputs[0] = nw_steps

            # 3.2 check orphane outputs to see if we can eliminate any
            required, not_required = scan_utils.scan_can_remove_outs(
                node.op, orphane_outs)
            # 3.3. compose replace pairs for those nodes that need not
            # to store everything in memory ( or ar orphane and required
            # by the inner function .. )
            replaced_outs = []
            offset = 1 + op.n_seqs + op.n_mit_mot
            for idx, _val in enumerate(store_steps[op.n_mit_mot:]):
                i = idx + op.n_mit_mot
                if not(type(_val) is int and _val <= 0 and i not in required):

                    if idx + op.n_mit_mot in required:
                        val = 1
                    else:
                        val = _val
                    # If the memory for this output has been pre-allocated
                    # before going into the scan op (by an alloc node)
                    if idx < op.n_mit_sot + op.n_sit_sot:
                        # In case the input is still an alloc node, we
                        # actually have two options:
                        #   a) the input is a set_subtensor, in that case we
                        #      can replace the initial tensor by a slice,
                        #   b) it is not, and we simply take a slice of it.

                        #TODO: commit change below with Razvan
                        if (nw_inputs[offset + idx].owner and
                            isinstance(nw_inputs[offset + idx].owner.op,
                                       tensor.IncSubtensor) and
                            isinstance(
                                nw_inputs[offset + idx].owner.op.idx_list[0],
                                slice)):

                            _nw_input = nw_inputs[offset + idx].owner.inputs[1]
                            cval = tensor.as_tensor_variable(val)
                            initl = tensor.as_tensor_variable(init_l[i])
                            tmp_idx = tensor.switch(cval < initl,
                                                    cval + initl,
                                                    cval - initl)
                            tmp = pre_greedy_local_optimizer(list_opt_slice,
                                                             tmp_idx)
                            tmp = pre_constant_merge([tmp])[0]

                            nw_input = scan_utils.expand(_nw_input, tmp)
                        else:
                            tmp = tensor.as_tensor_variable(val)
                            initl = tensor.as_tensor_variable(init_l[i])
                            tmp = tensor.maximum(tmp, initl)
                            tmp = pre_greedy_local_optimizer(list_opt_slice,
                                                             tmp)
                            tmp = pre_constant_merge([tmp])[0]
                            nw_input = nw_inputs[offset + idx][:tmp]

                        nw_inputs[offset + idx] = nw_input
                        replaced_outs.append(op.n_mit_mot + idx)
                        odx = op.n_mit_mot + idx
                        old_outputs += [(odx, [x[0].outputs[0] for x in
                                        node.outputs[odx].clients])]
                    # If there is no memory pre-allocated for this output
                    elif idx < op.n_mit_sot + op.n_sit_sot + op.n_nit_sot:

                        pos = (op.n_mit_mot + idx + op.n_seqs +
                               1 + op.n_shared_outs)
                        if nw_inputs[pos] == node.inputs[0]:
                            nw_inputs[pos] = val
                        odx = op.n_mit_mot + idx
                        replaced_outs.append(odx)
                        old_outputs += [(odx, [x[0].outputs[0] for x in
                                        node.outputs[odx].clients])]
            # 3.4. Recompute inputs for everything else based on the new
            # number of steps
            if global_nsteps is not None:
                for idx, val in enumerate(store_steps[op.n_mit_mot:]):
                    if val == 0:
                        if idx < op.n_mit_sot + op.n_sit_sot:
                            _nw_input = nw_inputs[offset + idx].owner.inputs[1]
                            odx = op.n_mit_mot + idx
                            nw_input = scan_utils.expand(_nw_input, nw_steps)
                            nw_inputs[offset + idx] = nw_input
                        elif idx < (op.n_mit_sot + op.n_sit_sot +
                                    op.n_nit_sot):
                            in_idx = offset + idx + op.n_shared_outs
                            if nw_inputs[in_idx] == node.inputs[0]:
                                nw_inputs[in_idx] = nw_steps
                            odx = op.n_mit_mot + idx

            # 3.5 Remove unwanted orphane outputs
            (inps, outs, info, node_ins, compress_map) = \
                    scan_utils.compress_outs(op, not_required, nw_inputs)
            inv_compress_map = OrderedDict()
            for k, v in compress_map.items():
                inv_compress_map[v] = k

            node_ins = [pre_greedy_local_optimizer(list_opt_slice, x) for x in
                        node_ins]
            node_ins = pre_constant_merge(node_ins)
            # 3.6 Compose the new scan
            # I need to make sure I'm not reapplying the same optimization
            # twice since bad things usually happen if I do that
            info['_scan_savemem_visited'] = True

            # Do not call make_node for test_value
            new_outs = scan_op.Scan(inps, outs, info)(*node_ins,
                                                      **dict(return_list=True))

            old_new = []
            # 3.7 Get replace pairs for those outputs that do not change
            # the number of intermediate steps stored
            for idx, sl in enumerate(slices):
                if global_nsteps and sl is not None and store_steps[idx] == 0:
                    for hdx, cl in enumerate(node.outputs[idx].clients):
                        cnf_slice, old_slices = sl[hdx]
                        # Sanitize the nw_slice by converting ints back into
                        # constants :) I only need to do this for the first
                        # slice since that is the only slice

                        if isinstance(cnf_slice[0], slice):
                            fslice = slice(
                                sanitize(cnf_slice[0].start),
                                sanitize(cnf_slice[0].stop),
                                sanitize(cnf_slice[0].step))
                        else:
                            fslice = sanitize(cnf_slice[0])

                        nw_slice = (fslice,) + tuple(old_slices[1:])
                        nw_pos = inv_compress_map[idx]

                        subtens = tensor.Subtensor(nw_slice)
                        # slice inputs
                        sl_ins = tensor.Subtensor.collapse(
                            nw_slice,
                            lambda entry: isinstance(entry,
                                                     tensor.Variable))
                        new_o = subtens(new_outs[nw_pos], *sl_ins)
                        if new_o.ndim > 0:
                            new_o = new_o[::cnf_slice[1]]
                        replaced_outs.append(idx)
                        old_new += [(cl[0].outputs[0], new_o)]
            # 3.8. Get replace pairs for those outputs that change
            # the number of stored intermediate steps
            for pos, old_outs in old_outputs:
                if len(old_outs) > 0:
                    nw_pos = compress_map[pos]
                    for k, old in enumerate(old_outs):
                        # Get the correct slice
                        cnf_slice, old_slices = slices[pos][k]
                        if type(cnf_slice[0]) is slice:
                            start = (cnf_slice[0].start - nw_steps -
                                     init_l[pos] + store_steps[pos])
                            if (cnf_slice[0].stop is not None and
                                cnf_slice[0].stop != maxsize):
                                stop = (cnf_slice[0].stop - nw_steps -
                                        init_l[pos] + store_steps[pos])
                            else:
                                stop = None
                            nw_slice = ((slice(sanitize(start),
                                               sanitize(stop),
                                               sanitize(cnf_slice[0].step)),)
                                        + tuple(old_slices[1:]))

                        else:
                            position = (cnf_slice[0] - nw_steps -
                                        init_l[pos] + store_steps[pos])

                            nw_slice = (sanitize(position),) + tuple(
                                old_slices[1:])
                        subtens = tensor.Subtensor(nw_slice)
                        sl_ins = tensor.Subtensor.collapse(
                            nw_slice,
                            lambda entry: isinstance(entry,
                                                     tensor.Variable))
                        new_o = subtens(new_outs[nw_pos], *sl_ins)
                        if new_o.ndim > 0:
                            new_o = new_o[::cnf_slice[1]]
                        old_new += [(old, new_o)]

            # 3.9. Get replace pairs for all other nodes
            if flag_store or global_nsteps is not None:
                for idx, o in enumerate(node.outputs):
                    if not (idx in replaced_outs) and not idx in not_required:
                        nw_pos = compress_map[idx]
                        old_new += [(o, new_outs[nw_pos])]
                # Check if the new outputs depend on the old scan node
                old_scan_is_used = [scan_utils.find_up(new.owner, node)
                                    for old, new in old_new]
                if any(old_scan_is_used):
                    return False
                remove = [old.owner for (old, new) in old_new]
                # As Fred suggested assert that also the old node is not in
                # the Graph as that will make things suboptimal
                remove.append(node)
                fgraph.replace_all_validate_remove(old_new,
                                                   remove,
                                                   reason='scanOp_save_mem')

    def apply(self, fgraph):

        nodelist = [x for x in fgraph.toposort() if isinstance(x.op,
                                                               scan_op.Scan)]
        for node in nodelist:
            if not hasattr(node.op, '_scan_savemem_visited'):
                self.process_node(fgraph, node)


class ScanMerge(gof.Optimizer):
    """ Graph Optimizer that merges different scan ops """
    def add_requirements(self, fgraph):
        fgraph.attach_feature(gof.toolbox.ReplaceValidate())

    def merge(self, nodes):

        if nodes[0].op.as_while:
            as_while = True
            condition = nodes[0].op.outputs[-1]
        else:
            as_while = False

        info = OrderedDict()
        info['tap_array'] = []
        info['n_seqs'] = sum([nd.op.n_seqs for nd in nodes])
        info['n_mit_mot'] = sum([nd.op.n_mit_mot for nd in nodes])
        info['n_mit_mot_outs'] = sum([nd.op.n_mit_mot_outs for nd in nodes])
        info['mit_mot_out_slices'] = []
        info['n_mit_sot'] = sum([nd.op.n_mit_sot for nd in nodes])
        info['n_sit_sot'] = sum([nd.op.n_sit_sot for nd in nodes])
        info['n_shared_outs'] = sum([nd.op.n_shared_outs for nd in nodes])
        info['n_nit_sot'] = sum([nd.op.n_nit_sot for nd in nodes])
        info['truncate_gradient'] = nodes[0].op.truncate_gradient
        info['name'] = '&'.join([nd.op.name for nd in nodes])
        info['mode'] = nodes[0].op.mode
        info['gpu'] = False
        info['as_while'] = as_while
        info['profile'] = nodes[0].op.profile

        inner_ins = []
        outer_ins = []
        inner_outs = []
        outer_outs = []

        def rename(ls, suffix):
            for k in ls:
                if k.name:
                    k.name += str(suffix)
            return ls

        for idx, nd in enumerate(nodes):
            # Seq
            inner_ins += rename(nd.op.inner_seqs(nd.op.inputs), idx)
            outer_ins += rename(nd.op.outer_seqs(nd.inputs), idx)

        for idx, nd in enumerate(nodes):
            # MitMot
            inner_ins += rename(nd.op.inner_mitmot(nd.op.inputs), idx)
            inner_outs += nd.op.inner_mitmot_outs(nd.op.outputs)
            info['tap_array'] += nd.op.mitmot_taps()
            info['mit_mot_out_slices'] += nd.op.mitmot_out_taps()
            outer_ins += rename(nd.op.outer_mitmot(nd.inputs), idx)
            outer_outs += nd.op.outer_mitmot_outs(nd.outputs)

        for idx, nd in enumerate(nodes):
            # MitSot
            inner_ins += rename(nd.op.inner_mitsot(nd.op.inputs), idx)
            inner_outs += nd.op.inner_mitsot_outs(nd.op.outputs)
            info['tap_array'] += nd.op.mitsot_taps()
            outer_ins += rename(nd.op.outer_mitsot(nd.inputs), idx)
            outer_outs += nd.op.outer_mitsot_outs(nd.outputs)

        for idx, nd in enumerate(nodes):
            # SitSot
            inner_ins += rename(nd.op.inner_sitsot(nd.op.inputs), idx)
            info['tap_array'] += [[-1] for x in xrange(nd.op.n_sit_sot)]
            inner_outs += nd.op.inner_sitsot_outs(nd.op.outputs)
            outer_ins += rename(nd.op.outer_sitsot(nd.inputs), idx)
            outer_outs += nd.op.outer_sitsot_outs(nd.outputs)

        for idx, nd in enumerate(nodes):
            # Shared
            inner_ins += rename(nd.op.inner_shared(nd.op.inputs), idx)
            outer_ins += rename(nd.op.outer_shared(nd.inputs), idx)

        for idx, nd in enumerate(nodes):
            # NitSot
            inner_outs += nd.op.inner_nitsot_outs(nd.op.outputs)
            outer_ins += rename(nd.op.outer_nitsot(nd.inputs), idx)
            outer_outs += nd.op.outer_nitsot_outs(nd.outputs)

        for idx, nd in enumerate(nodes):
            # Shared
            outer_outs += nd.op.outer_shared_outs(nd.outputs)
            inner_outs += nd.op.inner_shared_outs(nd.op.outputs)

        for idx, nd in enumerate(nodes):
            # Non Seqs
            inner_ins += rename(nd.op.inner_non_seqs(nd.op.inputs), idx)
            outer_ins += rename(nd.op.outer_non_seqs(nd.inputs), idx)

        # Add back the number of steps
        outer_ins = [nodes[0].inputs[0]] + outer_ins

        if as_while:
            # add the condition
            inner_outs.append(condition)
        inner_ins, inner_outs = scan_utils.reconstruct_graph(inner_ins,
                                                             inner_outs)

        new_op = scan_op.Scan(inner_ins, inner_outs, info)
        new_outs = new_op(*outer_ins)

        if not isinstance(new_outs, (list, tuple)):
            new_outs = [new_outs]

        return zip(outer_outs, new_outs)

    def belongs_to_set(self, node, set_nodes):
        """
        This function checks if node `node` belongs to `set_nodes`, in the
        sense that it can be merged together with every other node in
        `set_nodes`. In order for two nodes to be mergeable, they have to go
        over the same number of steps, have the same condition (if any),
        have the same value for truncate_gradient, and have the same mode.
        Questionable, we should also consider profile ?
        """
        rep = set_nodes[0]
        if rep.op.as_while != node.op.as_while:
            return False

        nsteps = node.inputs[0]
        try:
            nsteps = int(get_scalar_constant_value(nsteps))
        except tensor.NotScalarConstantError:
            pass

        rep_nsteps = rep.inputs[0]
        try:
            rep_nsteps = int(get_scalar_constant_value(rep_nsteps))
        except tensor.NotScalarConstantError:
            pass

        # Check to see if it is an input of a different node
        can_add = True
        for nd in set_nodes:
            if find_up(node, nd) or find_up(nd, node):
                can_add = False

        can_add = can_add and (node.op.truncate_gradient ==
                               rep.op.truncate_gradient)
        can_add = can_add and (node.op.mode == rep.op.mode)
        if not node.op.as_while:
            return nsteps == rep_nsteps and can_add
        cond = node.op.outputs[-1]
        rep_cond = rep.op.outputs[-1]
        same_cond = scan_utils.equal_computations([cond], [rep_cond],
                                                  node.op.inputs,
                                                  rep.op.inputs)
        return same_cond and (nsteps == rep_nsteps) and can_add

    def apply(self, fgraph):
        # Collect all scan nodes ordered according to toposort
        scan_nodes = [nd for nd in fgraph.toposort()
                      if isinstance(nd.op, scan_op.Scan)]

        # All sets of possibly mergeable nodes
        all_sets = []

        for nd in scan_nodes:
            belongs_to_set_idx = -1
            for pos, subset in enumerate(all_sets):
                if self.belongs_to_set(nd, subset):
<<<<<<< HEAD
                    #assert belongs_to_set_idx == -1
                    belongs_to_set_idx = pos
=======
                    belongs_to_set_idx = pos
                    # It is possible that nd belongs to more than one subset.
                    # For instance, if we have 3 Scan nodes X, Y and Z, if Z
                    # depends on the output of X, then X and Z are incompatible
                    # and would create different subsets, but Y could be
                    # compatible with both X and Z. We choose the first one.
>>>>>>> f9c3d2b5
                    break

            if belongs_to_set_idx == -1:
                all_sets.append([nd])
            else:
                all_sets[belongs_to_set_idx].append(nd)

        for subset in all_sets:
            if len(subset) > 1:
                proposal = self.merge(subset)
                fgraph.replace_all_validate_remove(proposal,
                                                   remove=subset,
                                                   reason='scanOp_merge')


def has_duplicates(l):
    """returns true if l has any duplicates (according to __eq__)."""
    return len(set(l)) < len(l)


def make_equiv(lo, li):
    """builds a dictionary of equivalences between inner inputs based on
    the equivalence of their corresponding outer inputs."""
    seeno = OrderedDict()
    left = []
    right = []
    for o, i in zip(lo, li):
        if o in seeno:
            left += [i]
            right += [o]
        else:
            seeno[o] = i
    return left, right


@gof.local_optimizer([None])
def scan_merge_inouts(node):
    if not isinstance(node.op, scan_op.Scan):
        return False

    a = scan_args(node.inputs, node.outputs,
                  node.op.inputs, node.op.outputs, node.op.info)

    inp_equiv = OrderedDict()

    if has_duplicates(a.outer_in_seqs):
        new_outer_seqs = []
        new_inner_seqs = []
        for out_seq, in_seq in zip(a.outer_in_seqs, a.inner_in_seqs):
            if out_seq in new_outer_seqs:
                i = new_outer_seqs.index(out_seq)
                inp_equiv[in_seq] = new_inner_seqs[i]
            else:
                new_outer_seqs.append(out_seq)
                new_inner_seqs.append(in_seq)
        a.outer_in_seqs = new_outer_seqs
        a.inner_in_seqs = new_inner_seqs

    if has_duplicates(a.outer_in_non_seqs):
        new_outer_nseqs = []
        new_inner_nseqs = []
        for out_nseq, in_nseq in zip(a.outer_in_non_seqs, a.inner_in_non_seqs):
            if out_nseq in new_outer_nseqs:
                i = new_outer_nseqs.index(out_nseq)
                inp_equiv[in_nseq] = new_inner_nseqs[i]
            else:
                new_outer_nseqs.append(out_nseq)
                new_inner_nseqs.append(in_nseq)
        a.outer_in_non_seqs = new_outer_nseqs
        a.inner_in_non_seqs = new_inner_nseqs

    if len(inp_equiv) > 0:
        # do the replacement now. The rest will be left to ScanSaveMem
        inner_inputs = a.inner_inputs
        outer_inputs = a.outer_inputs
        info = a.info
        if info['as_while']:
            a_inner_outs = a.inner_outputs + a.cond
        else:
            a_inner_outs = a.inner_outputs
        inner_outputs = scan_utils.clone(a_inner_outs, replace=inp_equiv)

        op = scan_op.Scan(inner_inputs, inner_outputs, info)
        outputs = op(*outer_inputs)

        if not isinstance(outputs, (list, tuple)):
            outputs = [outputs]

        na = scan_args(outer_inputs, outputs, op.inputs, op.outputs, op.info)
    else:
        na = a

    # start again
    left = []
    right = []

    if has_duplicates(na.outer_in_shared):
        _left, _right = make_equiv(na.outer_in_shared, na.inner_in_shared)
        left += _left
        right += _right
    if has_duplicates(na.outer_in_sit_sot):
        _left, _right = make_equiv(na.outer_in_sit_sot, na.inner_in_sit_sot)
        left += _left
        right += _right
    if has_duplicates(na.outer_in_mit_mot):
        seen = OrderedDict()
        for omm, imm, _sl in zip(na.outer_in_mit_mot,
                                 na.inner_in_mit_mot, na.mit_mot_in_slices):
            sl = tuple(_sl)
            if (omm, sl) in seen:
                simm = seen[(omm, sl)]
                left += imm
                right += simm
            else:
                seen[(omm, sl)] = imm

    if has_duplicates(na.outer_in_mit_sot):
        seen = OrderedDict()
        for oms, ims, _sl in zip(na.outer_in_mit_sot,
                                 na.inner_in_mit_sot,
                                 na.mit_sot_in_slices):
            sl = tuple(_sl)
            if (oms, sl) in seen:
                sims = seen[(oms, sl)]
                left += ims
                right += sims
            else:
                seen[(oms, sl)] = ims

    def map_out(i, o, seen):
        for si, so in seen:
            if equal_computations([i], [si], left, right):
                return so
        seen.append((i, o))
        return o

    def map_nitsot_out(i, o, sh, seen):
        for p, (si, so, ssh) in enumerate(seen):
            if equal_computations([i], [si], left, right):
                if equal_computations([sh], [ssh]):
                    return so
                try:
                    vsh = int(opt.get_scalar_constant_value(sh))
                    vssh = int(opt.get_scalar_constant_value(ssh))
                except tensor.NotScalarConstantError:
                    return o
                if vsh == vssh:
                    return so
                elif vsh > vssh:
                    seen[p] = (i, o, sh)
                    return o
                else:
                    return so[:vsh]
        seen.append((i, o, sh))
        return o

    seen = []

    shapes = []
    for x in na.outer_in_nit_sot:
        if x.ndim > 0:
            if hasattr(node.fgraph, 'shape_feature'):
                shapes.append(
                    node.fgraph.shape_feature.shape_of[x][0])
            else:
                shapes.append(x.shape[0])
        else:
            # If x is a scalar, then it means its value is the number of
            # items scan is supposed to store for this nit_sot sequence
            shapes.append(x)
    tmp = [map_nitsot_out(i, o, sh, seen)
           for i, o, sh in zip(na.inner_out_nit_sot,
                               na.outer_out_nit_sot,
                               shapes)]
    na.outer_out_nit_sot = [map_nitsot_out(i, o, sh, seen)
                            for i, o, sh in zip(na.inner_out_nit_sot,
                                                na.outer_out_nit_sot,
                                                shapes)]

    seen = []
    na.outer_out_sit_sot = [map_out(i, o, seen)
                            for i, o in zip(na.inner_out_sit_sot,
                                            na.outer_out_sit_sot)]

    seen = []
    na.outer_out_mit_sot = [map_out(i, o, seen)
                            for i, o in zip(na.inner_out_mit_sot,
                                            na.outer_out_mit_sot)]

    seen = []
    new_outer_out_mit_mot = []
    for imm, omm, osl in zip(na.inner_out_mit_mot,
                             na.outer_out_mit_mot, na.mit_mot_out_slices):
        for simm, somm, sosl in seen:
            if osl == sosl and equal_computations(imm, simm, left, right):
                new_outer_out_mit_mot.append(somm)
                break
        else:
            seen.append((imm, omm, osl))
            new_outer_out_mit_mot.append(omm)
    na.outer_out_mit_mot = new_outer_out_mit_mot

    return na.outer_outputs


class PushOutDot1(gof.Optimizer):
    """Graph optimizer for Scan(makes it run inplace)"""
    def __init__(self):
        Optimizer.__init__(self)

    def add_requirements(self, fgraph):
        fgraph.attach_feature(toolbox.ReplaceValidate())
        fgraph.attach_feature(DestroyHandler())

    def apply(self, fgraph):

        nodes = fgraph.toposort()
        scan_nodes = [x for x in nodes if (isinstance(x.op, scan_op.Scan))]
        for node in scan_nodes:
            self.apply_opt(fgraph, node)

    def apply_opt(self, fgraph, node):
        # Replace pattern of the form
        # x[t] = x[t-1] + dot(seq[t], value)
        # with Sequence.reshape((-1, seq.shape[2])) \dot Value
        # When seq[t] is a vector/matrix  and `value` is a matrix
        # Note that this works when only you need X[-1] in the end
        # and assumes dimshuffle are applied to vectors before calling dot
        op = node.op
        sitsot_ins = op.inner_sitsot(op.inputs)
        sitsot_outs = op.inner_sitsot_outs(op.outputs)
        outer_sitsot = op.outer_sitsot_outs(node)
        seqs = op.inner_seqs(op.inputs)
        for inp, out, outer_out in zip(sitsot_ins, sitsot_outs, outer_sitsot):

            if (out.owner and
                isinstance(out.owner.op, theano.tensor.Elemwise) and
                isinstance(out.owner.op.scalar_op, theano.scalar.Add) and
                inp in out.owner.inputs and
                len(outer_out.clients) == 1 and
                not isinstance(outer_out.clients[0][0], str) and
                isinstance(outer_out.clients[0][0].op, theano.tensor.Subtensor)
                and outer_out.clients[0][0].op.idx_list == (-1,)):

                x = out.owner.inputs[0]
                if x == inp:
                    x = out.owner.inputs[1]
                # We need to check if x is the result of an outer product
                if (x.owner and
                    isinstance(x.owner.op, theano.tensor.Dot) and
                    x.owner.inputs[0].ndim == 2 and
                    x.owner.inputs[1].ndim == 2):

                    # We need to check if any of the inputs are a sequence
                    inp1 = x.owner.inputs[0]
                    inp2 = x.owner.inputs[1]

                    if inp1 in seqs or inp2 in seqs:
                        new_scan_out = inp1

                        if inp1 in seqs:
                            new_scan_out = inp2
                        idx = sitsot_outs.index(out)
                        # We've found our pattern and need to construct a new
                        # scan node to replace this one. For this we need to
                        # replace the sit_sot output with a nit_sot output

                        # First let us split all arguments according to their
                        # corresponding categories

                        inner_seqs = op.inner_seqs(op.inputs)
                        outer_seqs = op.outer_seqs(node)
                        inner_mitmot = op.inner_mitmot(op.inputs)
                        outer_mitmot = op.outer_mitmot(node)
                        inner_mitmot_outs = op.inner_mitmot_outs(op.outputs)
                        inner_mitsot = op.inner_mitsot(op.inputs)
                        outer_mitsot = op.outer_mitsot(node)
                        inner_mitsot_outs = op.inner_mitsot_outs(op.outputs)
                        inner_sitsot = op.inner_sitsot(op.inputs)
                        outer_sitsot = op.outer_sitsot(node)
                        inner_sitsot_outs = op.inner_sitsot_outs(op.outputs)
                        outer_nitsot = op.outer_nitsot(node)
                        inner_nitsot_outs = op.inner_nitsot_outs(op.outputs)
                        inner_shared = op.inner_shared(op.inputs)
                        outer_shared = op.outer_shared(node)
                        inner_shared_outs = op.inner_shared_outs(op.outputs)
                        inner_non_seqs = op.inner_non_seqs(op.inputs)
                        outer_non_seqs = op.outer_non_seqs(node)

                        new_info = op.info.copy()
                        st = len(op.mitmot_taps()) + len(op.mitsot_taps())

                        new_info['tap_array'] = (new_info['tap_array'][:st + idx] +
                                            new_info['tap_array'][st + idx + 1:])
                        new_info['n_sit_sot'] -= 1
                        new_info['n_nit_sot'] += 1
                        inner_sitsot = inner_sitsot[:idx] + inner_sitsot[idx + 1:]
                        outer_sitsot = outer_sitsot[:idx] + outer_sitsot[idx + 1:]
                        inner_sitsot_outs = inner_sitsot_outs[:idx] +\
                                inner_sitsot_outs[idx + 1:]
                        # add n_steps as the length
                        inner_nitsot_outs.append(new_scan_out)

                        _new_inner_inps = (inner_seqs +
                                           inner_mitmot +
                                           inner_mitsot +
                                           inner_sitsot +
                                           inner_shared +
                                           inner_non_seqs)
                        _new_inner_outs = (inner_mitmot_outs +
                                           inner_mitsot_outs +
                                           inner_sitsot_outs +
                                           inner_nitsot_outs +
                                           inner_shared_outs)
                        new_inner_inps, new_inner_outs =\
                                scan_utils.reconstruct_graph(
                                    _new_inner_inps, _new_inner_outs)
                        new_op = scan_op.Scan(new_inner_inps, new_inner_outs,
                                              new_info)
                        _scan_inputs = ([node.inputs[0]] +
                                        outer_seqs +
                                        outer_mitmot +
                                        outer_mitsot +
                                        outer_sitsot +
                                        outer_shared +
                                        outer_nitsot +
                                        [node.inputs[0]] +
                                        outer_non_seqs)

                        new_outs = new_op(*_scan_inputs)
                        if type(new_outs) not in (list, tuple):
                            new_outs = [new_outs]

                        # We need now to pair correctly the new outputs with the
                        # old ones
                        outer_mitmot_outs = new_op.outer_mitmot_outs(new_outs)
                        outer_mitsot_outs = new_op.outer_mitsot_outs(new_outs)
                        outer_sitsot_outs = new_op.outer_sitsot_outs(new_outs)
                        outer_nitsot_outs = new_op.outer_nitsot_outs(new_outs)
                        outer_shared_outs = new_op.outer_shared_outs(new_outs)

                        _val = outer_nitsot_outs[-1]
                        outer_nitsot_outs = outer_nitsot_outs[:-1]
                        if inp1 in seqs:
                            _out_seq = op.outer_seqs(node)[seqs.index(inp1)]
                            # We need to clip the seq to the number of steps
                            _out_seq = _out_seq[:node.inputs[0]]
                            sh0 = _out_seq.shape[0]
                            sh1 = _out_seq.shape[1]
                            sh2 = _out_seq.shape[2]
                            out_seq = _out_seq.dimshuffle(1, 0, 2)
                            out_seq = out_seq.reshape((sh1, sh0 * sh2))
                            sh0 = _val.shape[0]
                            sh1 = _val.shape[1]
                            sh2 = _val.shape[2]

                            val = _val.reshape((sh0 * sh1, sh2))
                            new_out = tensor.dot(out_seq, val)
                        else:
                            _out_seq = op.outer_seqs(node)[seqs.index(inp2)]
                            out_seq = _out_seq.reshape(
                                (_out_seq.shape[0] * _out_seq.shape[1],
                                 _out_seq.shape[2]))

                            val = _val.dimshuffle(1, 0, 2).reshape(
                                (_val.shape[1],
                                 _val.shape[0] * _val.shape[2]))
                            new_out = tensor.dot(val, out_seq)

                        pos = node.outputs.index(outer_out)
                        old_new = zip(node.outputs[:pos], new_outs[:pos])
                        old = node.outputs[pos].clients[0][0].outputs[0]
                        old_new.append((old, new_out))
                        old_new += zip(node.outputs[pos+1:], new_outs[pos:])
                        fgraph.replace_all_validate_remove(
                            old_new, remove=[node], reason='scan_pushout_dot1')


# I've added an equilibrium because later scan optimization in the sequence
# can make it such that earlier optimizations should apply. However, in
# general I do not expect the sequence to run more then once
scan_eqopt1 = theano.gof.EquilibriumDB()
scan_seqopt1 = theano.gof.SequenceDB()

scan_eqopt2 = theano.gof.EquilibriumDB()
scan_seqopt2 = theano.gof.EquilibriumDB()
# We run before blas opt at 1.7 and specialize 2.0
# but after stabilize at 1.5. Should we put it before stabilize?
optdb.register('scan_eqopt1', scan_eqopt1, .1, 'fast_run', 'scan')
optdb.register('scan_eqopt2', scan_eqopt2, 1.6, 'fast_run', 'scan')
optdb.register('scanOp_make_inplace',
               ScanInplaceOptimizer(typeConstructor=None,
                                    gpu_flag=False),
               75,
               'fast_run',
               'inplace',
               'scan')

scan_eqopt2.register(
    'all_scan_opts', scan_seqopt2, 1, 'fast_run', 'scan')
scan_eqopt1.register(
    'all_pushout_opt', scan_seqopt1, 1, 'fast_run', 'scan')


scan_seqopt1.register('scanOp_remove_constants_and_unused_inputs0',
                      opt.in2out(remove_constants_and_unused_inputs_scan,
                                 ignore_newtrees=True),
                      1,
                      'remove_constants_and_unused_inputs_scan',
                      'fast_run',
                      'scan')


scan_seqopt1.register('scanOp_pushout_nonseqs_ops',
                      PushOutNonSeqScan(),
                      2,
                      'fast_run',
                      'scan')


scan_seqopt1.register('scanOp_pushout_seqs_ops',
                      PushOutSeqScan(),
                      3,
                      'fast_run',
                      'scan')


scan_seqopt1.register('scan_pushout_dot1',
                      PushOutDot1(),
                      4,
                      'fast_run',
                      'more_mem',
                      'scan')


scan_seqopt2.register('constant_folding_for_scan2',
                      opt.in2out(tensor.opt.constant_folding,
                                 ignore_newtrees=True),
                      1,
                      'fast_run',
                      'scan')


scan_seqopt2.register('scanOp_remove_constants_and_unused_inputs1',
                      opt.in2out(remove_constants_and_unused_inputs_scan,
                                 ignore_newtrees=True),
                      2,
                      'remove_constants_and_unused_inputs_scan',
                      'fast_run',
                      'scan')


# after const merge but before stabilize so that we can have identity
# for equivalent nodes but we still have the chance to hoist stuff out
# of the scan later.
scan_seqopt2.register('scanOp_merge',
                      ScanMerge(),
                      4,
                      'fast_run',
                      'scan')

# After Merge optimization
scan_seqopt2.register('scanop_remove_constants_and_unused_inputs2',
                      opt.in2out(remove_constants_and_unused_inputs_scan,
                                 ignore_newtrees=True),
                      5,
                      'remove_constants_and_unused_inputs_scan',
                      'fast_run',
                      'scan')

scan_seqopt2.register('scanOp_merge_inouts',
                      opt.in2out(scan_merge_inouts, ignore_newtrees=True),
                      6,
                      'scan_merge_inouts',
                      'fast_run',
                      'scan')

# Just before specialize to have the other optimization
# like constant folding being applied
# This don't introduce inplace.
scan_seqopt2.register('scanOp_save_mem',
                      ScanSaveMem(),
                      7,
                      'fast_run',
                      'scan')

# After everything else
scan_seqopt2.register('scanOp_remove_constants_and_unused_inputs3',
                      opt.in2out(remove_constants_and_unused_inputs_scan,
                                 ignore_newtrees=True),
                      8,
                      'remove_constants_and_unused_inputs_scan',
                      'fast_run',
                      'scan')<|MERGE_RESOLUTION|>--- conflicted
+++ resolved
@@ -1233,17 +1233,12 @@
             belongs_to_set_idx = -1
             for pos, subset in enumerate(all_sets):
                 if self.belongs_to_set(nd, subset):
-<<<<<<< HEAD
-                    #assert belongs_to_set_idx == -1
-                    belongs_to_set_idx = pos
-=======
                     belongs_to_set_idx = pos
                     # It is possible that nd belongs to more than one subset.
                     # For instance, if we have 3 Scan nodes X, Y and Z, if Z
                     # depends on the output of X, then X and Z are incompatible
                     # and would create different subsets, but Y could be
                     # compatible with both X and Z. We choose the first one.
->>>>>>> f9c3d2b5
                     break
 
             if belongs_to_set_idx == -1:
