from __future__ import absolute_import, print_function, division
import errno
import os
import sys
import logging
import numpy as np
import platform
import textwrap
import re
import socket
import struct
import warnings

from six import string_types

import theano
from theano.configparser import (AddConfigVar, BoolParam, ConfigParam, EnumStr,
                                 FloatParam, IntParam, StrParam,
                                 TheanoConfigParser, THEANO_FLAGS_DICT)
from theano.misc.cpucount import cpuCount
from theano.misc.windows import call_subprocess_Popen, output_subprocess_Popen
from theano.compat import maybe_add_to_os_environ_pathlist


_logger = logging.getLogger('theano.configdefaults')

config = TheanoConfigParser()


def floatX_convert(s):
    if s == "32":
        return "float32"
    elif s == "64":
        return "float64"
    elif s == "16":
        return "float16"
    else:
        return s

AddConfigVar('floatX',
             "Default floating-point precision for python casts.\n"
             "\n"
             "Note: float16 support is experimental, use at your own risk.",
             EnumStr('float64', 'float32', 'float16',
                     convert=floatX_convert,),
             # TODO: see gh-4466 for how to remove it.
             in_c_key=True
             )

AddConfigVar('warn_float64',
             "Do an action when a tensor variable with float64 dtype is"
             " created. They can't be run on the GPU with the current(old)"
             " gpu back-end and are slow with gamer GPUs.",
             EnumStr('ignore', 'warn', 'raise', 'pdb'),
             in_c_key=False,
             )

AddConfigVar('cast_policy',
             'Rules for implicit type casting',
             EnumStr('custom', 'numpy+floatX',
                     # The 'numpy' policy was originally planned to provide a
                     # smooth transition from numpy. It was meant to behave the
                     # same as numpy+floatX, but keeping float64 when numpy
                     # would. However the current implementation of some cast
                     # mechanisms makes it a bit more complex to add than what
                     # was expected, so it is currently not available.
                     # numpy,
                     ),
             )

# python 2.* define int / int to return int and int // int to return int.
# python 3* define int / int to return float and int // int to return int.
# numpy 1.6.1 behaves as python 2.*. I think we should not change it faster
# than numpy. When we will do the transition, we should create an int_warn
# and floatX_warn option.
AddConfigVar('int_division',
             "What to do when one computes x / y, where both x and y are of "
             "integer types",
             EnumStr('int', 'raise', 'floatX'),
             in_c_key=False)

AddConfigVar('deterministic',
             "If `more`, sometimes we will select some implementation that "
             "are more deterministic, but slower. In particular, on the GPU, "
             "we will avoid using AtomicAdd. Sometimes we will still use "
             "non-deterministic implementaion, e.g. when we do not have a GPU "
             "implementation that is deterministic. Also see "
             "the dnn.conv.algo* flags to cover more cases.",
             EnumStr('default', 'more'),
             in_c_key=False,
             )

# gpu means let the driver select the gpu. Needed in case of gpu in
# exclusive mode.
# gpuX mean use the gpu number X.


class DeviceParam(ConfigParam):
    def __init__(self, default, *options, **kwargs):
        self.default = default

        def filter(val):
            if (val == self.default or
                val.startswith('opencl') or
                    val.startswith('cuda')):
                return val
            elif val.startswith('gpu'):
                raise ValueError(
                    'You are tring to use the old GPU back-end. '
                    'It was removed from Theano. Use device=cuda* now. '
                    'See https://github.com/Theano/Theano/wiki/Converting-to-the-new-gpu-back-end%28gpuarray%29 '
                    'for more information.')
            else:
                raise ValueError(('Invalid value ("%s") for configuration '
                                  'variable "%s". Valid options start with '
                                  'one of "cpu", "opencl" or "cuda".'
                                  % (val, self.fullname)))
        over = kwargs.get("allow_override", True)
        super(DeviceParam, self).__init__(default, filter, over)

    def __str__(self):
        return '%s (%s, opencl*, cuda*) ' % (self.fullname, self.default)

AddConfigVar(
    'device',
    ("Default device for computations. If cuda* or opencl*, change the"
     "default to try to move computation to the GPU. Do not use upper case"
     "letters, only lower case even if NVIDIA uses capital letters."),
    DeviceParam('cpu', allow_override=False),
    in_c_key=False)

AddConfigVar(
    'init_gpu_device',
    ("Initialize the gpu device to use, works only if device=cpu. "
     "Unlike 'device', setting this option will NOT move computations, "
     "nor shared variables, to the specified GPU. "
     "It can be used to run GPU-specific tests on a particular GPU."),
    DeviceParam('', allow_override=False),
    in_c_key=False)

AddConfigVar(
    'force_device',
    "Raise an error if we can't use the specified device",
    BoolParam(False, allow_override=False),
    in_c_key=False)

AddConfigVar(
    'conv.assert_shape',
    "If True, AbstractConv* ops will verify that user-provided"
    " shapes match the runtime shapes (debugging option,"
    " may slow down compilation)",
    BoolParam(False),
    in_c_key=False)

AddConfigVar(
    'print_global_stats',
    "Print some global statistics (time spent) at the end",
    BoolParam(False),
    in_c_key=False)


class ContextsParam(ConfigParam):
    def __init__(self):
        def filter(val):
            if val == '':
                return val
            for v in val.split(';'):
                s = v.split('->')
                if len(s) != 2:
                    raise ValueError("Malformed context map: %s" % (v,))
                if (s[0] == 'cpu' or s[0].startswith('cuda') or
                        s[0].startswith('opencl')):
                    raise ValueError("Cannot use %s as context name" % (s[0],))
            return val
        ConfigParam.__init__(self, '', filter, False)

AddConfigVar(
    'contexts',
    """
    Context map for multi-gpu operation. Format is a
    semicolon-separated list of names and device names in the
    'name->dev_name' format. An example that would map name 'test' to
    device 'cuda0' and name 'test2' to device 'opencl0:0' follows:
    "test->cuda0;test2->opencl0:0".

    Invalid context names are 'cpu', 'cuda*' and 'opencl*'
    """, ContextsParam(), in_c_key=False)

AddConfigVar(
    'print_active_device',
    "Print active device at when the GPU device is initialized.",
    BoolParam(True, allow_override=False),
    in_c_key=False)


<<<<<<< HEAD
=======
def deprecated_gpuarray_sync(val):
    if val:
        raise RuntimeError("Flag gpuarray.sync is deprecated and will be removed in next Theano release.")
    return False
>>>>>>> 8d2ea245

AddConfigVar('gpuarray.sync',
             """This flag is deprecated and will be removed in next Theano release.""",
             ConfigParam(False, allow_override=False, filter=deprecated_gpuarray_sync),
             in_c_key=True)

AddConfigVar('gpuarray.preallocate',
             """If negative it disables the allocation cache. If
             between 0 and 1 it enables the allocation cache and
             preallocates that fraction of the total GPU memory.  If 1
             or greater it will preallocate that amount of memory (in
             megabytes).""",
             FloatParam(0, allow_override=False),
             in_c_key=False)

AddConfigVar('gpuarray.sched',
             """The sched parameter passed for context creation to pygpu.
                With CUDA, using "multi" is equivalent to using the parameter
                cudaDeviceScheduleYield. This is useful to lower the
                CPU overhead when waiting for GPU. One user found that it
                speeds up his other processes that was doing data augmentation.
             """,
             EnumStr("default", "multi", "single"))

AddConfigVar('gpuarray.single_stream',
             """
             If your computations are mostly lots of small elements,
             using single-stream will avoid the synchronization
             overhead and usually be faster.  For larger elements it
             does not make a difference yet.  In the future when true
             multi-stream is enabled in libgpuarray, this may change.
             If you want to make sure to have optimal performance,
             check both options.
             """,
             BoolParam(True),
             in_c_key=False)


def get_cuda_root():
    # We look for the cuda path since we need headers from there
    v = os.getenv('CUDA_ROOT', "")
    if v:
        return v
    v = os.getenv('CUDA_PATH', "")
    if v:
        return v
    s = os.getenv("PATH")
    if not s:
        return ''
    for dir in s.split(os.path.pathsep):
        if os.path.exists(os.path.join(dir, "nvcc")):
            return os.path.dirname(os.path.abspath(dir))
    return ''


AddConfigVar('cuda.root',
             "Location of the cuda installation",
             StrParam(get_cuda_root),
             in_c_key=False)


def default_cuda_include():
    if theano.config.cuda.root:
        return os.path.join(theano.config.cuda.root, 'include')
    return ''


AddConfigVar('cuda.include_path',
             "Location of the cuda includes",
             StrParam(default_cuda_include),
             in_c_key=False)


def safe_no_dnn_workmem(workmem):
    """
    Make sure the user is not attempting to use dnn.conv.workmem`.
    """
    if workmem:
        raise RuntimeError(
            'The option `dnn.conv.workmem` has been removed and should '
            'not be used anymore. Please use the option '
            '`dnn.conv.algo_fwd` instead.')
    return True

AddConfigVar('dnn.conv.workmem',
             "This flag is deprecated; use dnn.conv.algo_fwd.",
             ConfigParam('', allow_override=False, filter=safe_no_dnn_workmem),
             in_c_key=False)


def safe_no_dnn_workmem_bwd(workmem):
    """
    Make sure the user is not attempting to use dnn.conv.workmem_bwd`.
    """
    if workmem:
        raise RuntimeError(
            'The option `dnn.conv.workmem_bwd` has been removed and '
            'should not be used anymore. Please use the options '
            '`dnn.conv.algo_bwd_filter` and `dnn.conv.algo_bwd_data` instead.')
    return True

AddConfigVar('dnn.conv.workmem_bwd',
             "This flag is deprecated; use `dnn.conv.algo_bwd_filter` "
             "and `dnn.conv.algo_bwd_data` instead.",
             ConfigParam('', allow_override=False,
                         filter=safe_no_dnn_workmem_bwd),
             in_c_key=False)


def safe_no_dnn_algo_bwd(algo):
    """
    Make sure the user is not attempting to use dnn.conv.algo_bwd`.
    """
    if algo:
        raise RuntimeError(
            'The option `dnn.conv.algo_bwd` has been removed and '
            'should not be used anymore. Please use the options '
            '`dnn.conv.algo_bwd_filter` and `dnn.conv.algo_bwd_data` instead.')
    return True

# Those are the options provided by Theano to choose algorithms at runtime.
SUPPORTED_DNN_CONV_ALGO_RUNTIME = ('guess_once', 'guess_on_shape_change', 'time_once', 'time_on_shape_change')

# Those are the supported algorithm by Theano,
# The tests will reference those lists.
SUPPORTED_DNN_CONV_ALGO_FWD = ('small', 'none', 'large', 'fft', 'fft_tiling', 'winograd', 'winograd_non_fused') + SUPPORTED_DNN_CONV_ALGO_RUNTIME

SUPPORTED_DNN_CONV_ALGO_BWD_DATA = ('none', 'deterministic', 'fft', 'fft_tiling', 'winograd', 'winograd_non_fused') + SUPPORTED_DNN_CONV_ALGO_RUNTIME

SUPPORTED_DNN_CONV_ALGO_BWD_FILTER = ('none', 'deterministic', 'fft', 'small', 'winograd_non_fused', 'fft_tiling') + SUPPORTED_DNN_CONV_ALGO_RUNTIME

SUPPORTED_DNN_CONV_PRECISION = ('as_input_f32', 'as_input', 'float16', 'float32', 'float64')

AddConfigVar('dnn.conv.algo_bwd',
             "This flag is deprecated; use dnn.conv.algo_bwd_data and "
             "dnn.conv.algo_bwd_filter.",
             ConfigParam('', allow_override=False,
                         filter=safe_no_dnn_algo_bwd),
             in_c_key=False)

AddConfigVar('dnn.conv.algo_fwd',
             "Default implementation to use for cuDNN forward convolution.",
             EnumStr(*SUPPORTED_DNN_CONV_ALGO_FWD),
             in_c_key=False)

AddConfigVar('dnn.conv.algo_bwd_data',
             "Default implementation to use for cuDNN backward convolution to "
             "get the gradients of the convolution with regard to the inputs.",
             EnumStr(*SUPPORTED_DNN_CONV_ALGO_BWD_DATA),
             in_c_key=False)

AddConfigVar('dnn.conv.algo_bwd_filter',
             "Default implementation to use for cuDNN backward convolution to "
             "get the gradients of the convolution with regard to the "
             "filters.",
             EnumStr(*SUPPORTED_DNN_CONV_ALGO_BWD_FILTER),
             in_c_key=False)

AddConfigVar('dnn.conv.precision',
             "Default data precision to use for the computation in cuDNN "
             "convolutions (defaults to the same dtype as the inputs of the "
             "convolutions, or float32 if inputs are float16).",
             EnumStr(*SUPPORTED_DNN_CONV_PRECISION),
             in_c_key=False)


# We want to default to the cuda root if cudnn is installed there
def default_dnn_base_path():
    root = theano.config.cuda.root
    # The include doesn't change location between OS.
    if root and os.path.exists(os.path.join(root, 'include', 'cudnn.h')):
        return root
    return ''


AddConfigVar('dnn.base_path',
             "Install location of cuDNN.",
             StrParam(default_dnn_base_path),
             in_c_key=False)


def default_dnn_inc_path():
    if theano.config.dnn.base_path != '':
        return os.path.join(theano.config.dnn.base_path, 'include')
    return ''


AddConfigVar('dnn.include_path',
             "Location of the cudnn header",
             StrParam(default_dnn_inc_path),
             in_c_key=False)


def default_dnn_lib_path():
    if theano.config.dnn.base_path != '':
        if sys.platform == 'win32':
            path = os.path.join(theano.config.dnn.base_path, 'lib', 'x64')
        elif sys.platform == 'darwin':
            path = os.path.join(theano.config.dnn.base_path, 'lib')
        else:
            # This is linux
            path = os.path.join(theano.config.dnn.base_path, 'lib64')
        return path
    return ''


AddConfigVar('dnn.library_path',
             "Location of the cudnn link library.",
             StrParam(default_dnn_lib_path),
             in_c_key=False)


def default_dnn_bin_path():
    if theano.config.dnn.base_path != '':
        if sys.platform == 'win32':
            return os.path.join(theano.config.dnn.base_path, 'bin')
        else:
            return theano.config.dnn.library_path
    return ''


AddConfigVar('dnn.bin_path',
             "Location of the cuDNN load library "
             "(on non-windows platforms, "
             "this is the same as dnn.library_path)",
             StrParam(default_dnn_bin_path),
             in_c_key=False)


AddConfigVar('dnn.enabled',
             "'auto', use cuDNN if available, but silently fall back"
             " to not using it if not present."
             " If True and cuDNN can not be used, raise an error."
             " If False, disable cudnn even if present."
             " If no_check, assume present and the version between header and library match (so less compilation at context init)",
             EnumStr("auto", "True", "False", "no_check"),
             in_c_key=False)

AddConfigVar('magma.include_path',
             "Location of the magma header",
             StrParam(''),
             in_c_key=False)

AddConfigVar('magma.library_path',
             "Location of the magma library",
             StrParam(''),
             in_c_key=False)

AddConfigVar('magma.enabled',
             " If True, use magma for matrix computation."
             " If False, disable magma",
             BoolParam(False),
             in_c_key=False)

# This flag determines whether or not to raise error/warning message if
# there is a CPU Op in the computational graph.
AddConfigVar(
    'assert_no_cpu_op',
    "Raise an error/warning if there is a CPU op in the computational graph.",
    EnumStr('ignore', 'warn', 'raise', 'pdb', allow_override=True),
    in_c_key=False)


# Do not add FAST_RUN_NOGC to this list (nor any other ALL CAPS shortcut).
# The way to get FAST_RUN_NOGC is with the flag 'linker=c|py_nogc'.
# The old all capital letter way of working is deprecated as it is not
# scalable.
# Also, please be careful not to modify the first item in the enum when adding
# new modes, since it is the default mode.
AddConfigVar(
    'mode',
    "Default compilation mode",
    EnumStr('Mode', 'DebugMode', 'FAST_RUN',
            'NanGuardMode',
            'FAST_COMPILE', 'DEBUG_MODE'),
    in_c_key=False)

param = "g++"

# Test whether or not g++ is present: disable C code if it is not.
try:
    rc = call_subprocess_Popen(['g++', '-v'])
except OSError:
    rc = 1

# Anaconda on Windows has mingw-w64 packages including GCC, but it may not be on PATH.
if rc != 0:
    if sys.platform == "win32":
        mingw_w64_gcc = os.path.join(os.path.dirname(sys.executable), "Library", "mingw-w64", "bin", "g++")
        try:
            rc = call_subprocess_Popen([mingw_w64_gcc, '-v'])
            if rc == 0:
                maybe_add_to_os_environ_pathlist('PATH', os.path.dirname(mingw_w64_gcc))
        except OSError:
            rc = 1
        if rc != 0:
            _logger.warning("g++ not available, if using conda: `conda install m2w64-toolchain`")

if rc != 0:
    param = ""

# On Mac we test for 'clang++' and use it by default
if sys.platform == 'darwin':
    try:
        rc = call_subprocess_Popen(['clang++', '-v'])
        if rc == 0:
            param = "clang++"
    except OSError:
        pass

# Try to find the full compiler path from the name
if param != "":
    import distutils.spawn
    newp = distutils.spawn.find_executable(param)
    if newp is not None:
        param = newp
    del newp
    del distutils

# to support path that includes spaces, we need to wrap it with double quotes on Windows
if param and os.name == 'nt':
    param = '"%s"' % param


def warn_cxx(val):
    """We only support clang++ as otherwise we hit strange g++/OSX bugs."""
    if sys.platform == 'darwin' and val and 'clang++' not in val:
        _logger.warning("Only clang++ is supported. With g++,"
                        " we end up with strange g++/OSX bugs.")
    return True

AddConfigVar('cxx',
             "The C++ compiler to use. Currently only g++ is"
             " supported, but supporting additional compilers should not be "
             "too difficult. "
             "If it is empty, no C++ code is compiled.",
             StrParam(param, is_valid=warn_cxx),
             in_c_key=False)
del param

if not config.cxx:
    warnings.warn("DeprecationWarning: there is no c++ compiler."
                  "This is deprecated and with Theano 0.11 a c++ compiler will be mandatory")

if rc == 0 and config.cxx != "":
    # Keep the default linker the same as the one for the mode FAST_RUN
    AddConfigVar('linker',
                 "Default linker used if the theano flags mode is Mode",
                 EnumStr('cvm', 'c|py', 'py', 'c', 'c|py_nogc',
                         'vm', 'vm_nogc', 'cvm_nogc'),
                 in_c_key=False)
else:
    # g++ is not present or the user disabled it,
    # linker should default to python only.
    AddConfigVar('linker',
                 "Default linker used if the theano flags mode is Mode",
                 EnumStr('vm', 'py', 'vm_nogc'),
                 in_c_key=False)
    if type(config).cxx.is_default:
        # If the user provided an empty value for cxx, do not warn.
        _logger.warning(
            'g++ not detected ! Theano will be unable to execute '
            'optimized C-implementations (for both CPU and GPU) and will '
            'default to Python implementations. Performance will be severely '
            'degraded. To remove this warning, set Theano flags cxx to an '
            'empty string.')


# Keep the default value the same as the one for the mode FAST_RUN
AddConfigVar('allow_gc',
             "Do we default to delete intermediate results during Theano"
             " function calls? Doing so lowers the memory requirement, but"
             " asks that we reallocate memory at the next function call."
             " This is implemented for the default linker, but may not work"
             " for all linkers.",
             BoolParam(True),
             in_c_key=False)

# Keep the default optimizer the same as the one for the mode FAST_RUN
AddConfigVar(
    'optimizer',
    "Default optimizer. If not None, will use this optimizer with the Mode",
    EnumStr('o4', 'o3', 'o2', 'o1', 'unsafe', 'fast_run', 'fast_compile', 'merge', 'None'),
    in_c_key=False)

AddConfigVar('optimizer_verbose',
             "If True, we print all optimization being applied",
             BoolParam(False),
             in_c_key=False)

AddConfigVar(
    'on_opt_error',
    ("What to do when an optimization crashes: warn and skip it, raise "
     "the exception, or fall into the pdb debugger."),
    EnumStr('warn', 'raise', 'pdb', 'ignore'),
    in_c_key=False)

AddConfigVar(
    'nocleanup',
    "Suppress the deletion of code files that did not compile cleanly",
    BoolParam(False),
    in_c_key=False)

AddConfigVar('on_unused_input',
             "What to do if a variable in the 'inputs' list of "
             " theano.function() is not used in the graph.",
             EnumStr('raise', 'warn', 'ignore'),
             in_c_key=False)

# This flag is used when we import Theano to initialize global variables.
# So changing it after import will not modify these global variables.
# This could be done differently... but for now we simply prevent it from being
# changed at runtime.
AddConfigVar(
    'tensor.cmp_sloppy',
    "Relax tensor._allclose (0) not at all, (1) a bit, (2) more",
    IntParam(0, lambda i: i in (0, 1, 2), allow_override=False),
    in_c_key=False)

AddConfigVar(
    'tensor.local_elemwise_fusion',
    ("Enable or not in fast_run mode(fast_run optimization) the elemwise "
     "fusion optimization"),
    BoolParam(True),
    in_c_key=False)

AddConfigVar(
    'gpu.local_elemwise_fusion',
    ("Enable or not in fast_run mode(fast_run optimization) the gpu "
     "elemwise fusion optimization"),
    BoolParam(True),
    in_c_key=False)

# http://developer.amd.com/CPU/LIBRARIES/LIBM/Pages/default.aspx
AddConfigVar(
    'lib.amdlibm',
    "Use amd's amdlibm numerical library",
    BoolParam(False),
    # Added elsewhere in the c key only when needed.
    in_c_key=False)

AddConfigVar(
    'gpuelemwise.sync',
    "when true, wait that the gpu fct finished and check it error code.",
    BoolParam(True),
    in_c_key=False)

AddConfigVar(
    'traceback.limit',
    "The number of stack to trace. -1 mean all.",
    # We default to a number to be able to know where v1 + v2 is created in the
    # user script. The bigger this number is, the more run time it takes.
    # We need to default to 8 to support theano.tensor.tensor(...).
    # import theano, numpy
    # X = theano.tensor.matrix()
    # y = X.reshape((5,3,1))
    # assert y.tag.trace
    IntParam(8),
    in_c_key=False)

AddConfigVar(
    'traceback.compile_limit',
    "The number of stack to trace to keep during compilation. -1 mean all."
    " If greater then 0, will also make us save Theano internal stack trace.",
    IntParam(0),
    in_c_key=False)

AddConfigVar('experimental.unpickle_gpu_on_cpu',
             "Allow unpickling of pickled GpuArrays as numpy.ndarrays."
             "This is useful, if you want to open a GpuArray without "
             "having cuda installed."
             "If you have cuda installed, this will force unpickling to"
             "be done on the cpu to numpy.ndarray."
             "Please be aware that this may get you access to the data,"
             "however, trying to unpicke gpu functions will not succeed."
             "This flag is experimental and may be removed any time, when"
             "gpu<>cpu transparency is solved.",
             BoolParam(default=False),
             in_c_key=False)

AddConfigVar('numpy.seterr_all',
             ("Sets numpy's behaviour for floating-point errors, ",
              "see numpy.seterr. "
              "'None' means not to change numpy's default, which can be "
              "different for different numpy releases. "
              "This flag sets the default behaviour for all kinds of floating-"
              "point errors, its effect can be overriden for specific errors "
              "by the following flags: seterr_divide, seterr_over, "
              "seterr_under and seterr_invalid."),
             EnumStr('ignore', 'warn', 'raise', 'call', 'print', 'log', 'None',
                     allow_override=False),
             in_c_key=False)

AddConfigVar('numpy.seterr_divide',
             ("Sets numpy's behavior for division by zero, see numpy.seterr. "
              "'None' means using the default, defined by numpy.seterr_all."),
             EnumStr('None', 'ignore', 'warn', 'raise', 'call', 'print', 'log',
                     allow_override=False),
             in_c_key=False)

AddConfigVar('numpy.seterr_over',
             ("Sets numpy's behavior for floating-point overflow, "
              "see numpy.seterr. "
              "'None' means using the default, defined by numpy.seterr_all."),
             EnumStr('None', 'ignore', 'warn', 'raise', 'call', 'print', 'log',
                     allow_override=False),
             in_c_key=False)

AddConfigVar('numpy.seterr_under',
             ("Sets numpy's behavior for floating-point underflow, "
              "see numpy.seterr. "
              "'None' means using the default, defined by numpy.seterr_all."),
             EnumStr('None', 'ignore', 'warn', 'raise', 'call', 'print', 'log',
                     allow_override=False),
             in_c_key=False)

AddConfigVar('numpy.seterr_invalid',
             ("Sets numpy's behavior for invalid floating-point operation, "
              "see numpy.seterr. "
              "'None' means using the default, defined by numpy.seterr_all."),
             EnumStr('None', 'ignore', 'warn', 'raise', 'call', 'print', 'log',
                     allow_override=False),
             in_c_key=False)

###
# To disable some warning about old bug that are fixed now.
###
AddConfigVar('warn.ignore_bug_before',
             ("If 'None', we warn about all Theano bugs found by default. "
              "If 'all', we don't warn about Theano bugs found by default. "
              "If a version, we print only the warnings relative to Theano "
              "bugs found after that version. "
              "Warning for specific bugs can be configured with specific "
              "[warn] flags."),
             EnumStr('0.8', 'None', 'all', '0.3', '0.4', '0.4.1', '0.5', '0.6',
                     '0.7', '0.8', '0.8.1', '0.8.2', '0.9', '0.10',
                     allow_override=False),
             in_c_key=False)


def split_version(version):
    """
    Take version as a dot-separated string, return a tuple of int
    """
    return tuple(int(i) for i in version.split('.'))


def warn_default(version):
    """
    Return True iff we should warn about bugs fixed after a given version.
    """
    if config.warn.ignore_bug_before == 'None':
        return True
    if config.warn.ignore_bug_before == 'all':
        return False
    if (split_version(config.warn.ignore_bug_before) >=
            split_version(version)):
        return False
    return True


AddConfigVar('warn.argmax_pushdown_bug',
             ("Warn if in past version of Theano we generated a bug with the "
              "theano.tensor.nnet.nnet.local_argmax_pushdown optimization. "
              "Was fixed 27 may 2010"),
             BoolParam(warn_default('0.3')),
             in_c_key=False)

AddConfigVar('warn.gpusum_01_011_0111_bug',
             ("Warn if we are in a case where old version of Theano had a "
              "silent bug with GpuSum pattern 01,011 and 0111 when the first "
              "dimensions was bigger then 4096. Was fixed 31 may 2010"),
             BoolParam(warn_default('0.3')),
             in_c_key=False)

AddConfigVar('warn.sum_sum_bug',
             ("Warn if we are in a case where Theano version between version "
              "9923a40c7b7a and the 2 august 2010 (fixed date), generated an "
              "error in that case. This happens when there are 2 consecutive "
              "sums in the graph, bad code was generated. "
              "Was fixed 2 August 2010"),
             BoolParam(warn_default('0.3')),
             in_c_key=False)

AddConfigVar('warn.sum_div_dimshuffle_bug',
             ("Warn if previous versions of Theano (between rev. "
              "3bd9b789f5e8, 2010-06-16, and cfc6322e5ad4, 2010-08-03) "
              "would have given incorrect result. This bug was triggered by "
              "sum of division of dimshuffled tensors."),
             BoolParam(warn_default('0.3')),
             in_c_key=False)

AddConfigVar(
    'warn.subtensor_merge_bug',
    "Warn if previous versions of Theano (before 0.5rc2) could have given "
    "incorrect results when indexing into a subtensor with negative "
    "stride (for instance, for instance, x[a:b:-1][c]).",
    BoolParam(warn_default('0.5')),
    in_c_key=False)

AddConfigVar(
    'warn.gpu_set_subtensor1',
    "Warn if previous versions of Theano (before 0.6) could have given "
    "incorrect results when moving to the gpu "
    "set_subtensor(x[int vector], new_value)",
    BoolParam(warn_default('0.6')),
    in_c_key=False)

AddConfigVar(
    'warn.vm_gc_bug',
    "There was a bug that existed in the default Theano configuration,"
    " only in the development version between July 5th 2012"
    " and July 30th 2012. This was not in a released version."
    " If your code was affected by this bug, a warning"
    " will be printed during the code execution if you use the"
    " `linker=vm,vm.lazy=True,warn.vm_gc_bug=True` Theano flags."
    " This warning is disabled by default as the bug was not released.",
    BoolParam(False),
    in_c_key=False)

AddConfigVar('warn.signal_conv2d_interface',
             ("Warn we use the new signal.conv2d() when its interface"
              " changed mid June 2014"),
             BoolParam(warn_default('0.7')),
             in_c_key=False)

AddConfigVar('warn.reduce_join',
             ('Your current code is fine, but Theano versions '
              'prior to 0.7 (or this development version) '
              'might have given an incorrect result. '
              'To disable this warning, set the Theano flag '
              'warn.reduce_join to False. The problem was an '
              'optimization, that modified the pattern '
              '"Reduce{scalar.op}(Join(axis=0, a, b), axis=0)", '
              'did not check the reduction axis. So if the '
              'reduction axis was not 0, you got a wrong answer.'),
             BoolParam(warn_default('0.7')),
             in_c_key=False)

AddConfigVar('warn.inc_set_subtensor1',
             ('Warn if previous versions of Theano (before 0.7) could have '
              'given incorrect results for inc_subtensor and set_subtensor '
              'when using some patterns of advanced indexing (indexing with '
              'one vector or matrix of ints).'),
             BoolParam(warn_default('0.7')),
             in_c_key=False)

AddConfigVar('warn.round',
             "Warn when using `tensor.round` with the default mode. "
             "Round changed its default from `half_away_from_zero` to "
             "`half_to_even` to have the same default as NumPy.",
             BoolParam(warn_default('0.9')),
             in_c_key=False)

AddConfigVar(
    'warn.inc_subtensor1_opt',
    "Warn if previous versions of Theano (before 0.10) could have "
    "given incorrect results when computing "
    "inc_subtensor(zeros[idx], x)[idx], when idx is an array of integers "
    "with duplicated values.",
    BoolParam(warn_default('0.10')),
    in_c_key=False)


AddConfigVar(
    'compute_test_value',
    ("If 'True', Theano will run each op at graph build time, using "
     "Constants, SharedVariables and the tag 'test_value' as inputs "
     "to the function. This helps the user track down problems in the "
     "graph before it gets optimized."),
    EnumStr('off', 'ignore', 'warn', 'raise', 'pdb'),
    in_c_key=False)


AddConfigVar(
    'print_test_value',
    ("If 'True', the __eval__ of a Theano variable will return its test_value "
     "when this is available. This has the practical conseguence that, e.g., "
     "in debugging `my_var` will print the same as `my_var.tag.test_value` "
     "when a test value is defined."),
    BoolParam(False),
    in_c_key=False)


AddConfigVar('compute_test_value_opt',
             ("For debugging Theano optimization only."
              " Same as compute_test_value, but is used"
              " during Theano optimization"),
             EnumStr('off', 'ignore', 'warn', 'raise', 'pdb'),
             in_c_key=False)

AddConfigVar('unpickle_function',
             ("Replace unpickled Theano functions with None. "
              "This is useful to unpickle old graphs that pickled"
              " them when it shouldn't"),
             BoolParam(True),
             in_c_key=False)

AddConfigVar(
    'reoptimize_unpickled_function',
    "Re-optimize the graph when a theano function is unpickled from the disk.",
    BoolParam(False, allow_override=True),
    in_c_key=False)

"""Note to developers:
    Generally your exceptions should use an apply node's __str__
    method when exception_verbosity == 'low'. When exception_verbosity
    == 'high', you should include a call to printing.min_informative_str
    on all important apply nodes.
"""
AddConfigVar(
    'exception_verbosity',
    "If 'low', the text of exceptions will generally refer "
    "to apply nodes with short names such as "
    "Elemwise{add_no_inplace}. If 'high', some exceptions "
    "will also refer to apply nodes with long descriptions "
    """ like:
    A. Elemwise{add_no_inplace}
            B. log_likelihood_v_given_h
            C. log_likelihood_h""",
    EnumStr('low', 'high'),
    in_c_key=False)

# Test if the env variable is set
var = os.getenv('OMP_NUM_THREADS', None)
if var:
    try:
        int(var)
    except ValueError:
        raise TypeError("The environment variable OMP_NUM_THREADS"
                        " should be a number, got '%s'." % var)
    else:
        default_openmp = not int(var) == 1
else:
    # Check the number of cores availables.
    count = cpuCount()
    if count == -1:
        _logger.warning("We are not able to detect the number of CPU cores."
                        " We disable openmp by default. To remove this"
                        " warning, set the environment variable"
                        " OMP_NUM_THREADS to the number of threads you"
                        " want theano to use.")
    default_openmp = count > 1

# Disable it by default for now as currently only the ConvOp supports
# it, and this causes slowdown by default as we do not disable it for
# too small convolution.
default_openmp = False

AddConfigVar('openmp',
             "Allow (or not) parallel computation on the CPU with OpenMP. "
             "This is the default value used when creating an Op that "
             "supports OpenMP parallelization. It is preferable to define it "
             "via the Theano configuration file ~/.theanorc or with the "
             "environment variable THEANO_FLAGS. Parallelization is only "
             "done for some operations that implement it, and even for "
             "operations that implement parallelism, each operation is free "
             "to respect this flag or not. You can control the number of "
             "threads used with the environment variable OMP_NUM_THREADS."
             " If it is set to 1, we disable openmp in Theano by default.",
             BoolParam(default_openmp),
             in_c_key=False,
             )

AddConfigVar('openmp_elemwise_minsize',
             "If OpenMP is enabled, this is the minimum size of vectors "
             "for which the openmp parallelization is enabled "
             "in element wise ops.",
             IntParam(200000),
             in_c_key=False,
             )

AddConfigVar(
    'check_input',
    "Specify if types should check their input in their C code. "
    "It can be used to speed up compilation, reduce overhead "
    "(particularly for scalars) and reduce the number of generated C "
    "files.",
    BoolParam(True),
    in_c_key=True)

AddConfigVar(
    'cache_optimizations',
    "WARNING: work in progress, does not work yet. "
    "Specify if the optimization cache should be used. This cache will "
    "any optimized graph and its optimization. Actually slow downs a lot "
    "the first optimization, and could possibly still contains some bugs. "
    "Use at your own risks.",
    BoolParam(False),
    in_c_key=False)


def good_seed_param(seed):
    if seed == "random":
        return True
    try:
        int(seed)
    except Exception:
        return False
    return True


AddConfigVar('unittests.rseed',
             "Seed to use for randomized unit tests. "
             "Special value 'random' means using a seed of None.",
             StrParam(666, is_valid=good_seed_param),
             in_c_key=False)

AddConfigVar('NanGuardMode.nan_is_error',
             "Default value for nan_is_error",
             BoolParam(True),
             in_c_key=False)

AddConfigVar('NanGuardMode.inf_is_error',
             "Default value for inf_is_error",
             BoolParam(True),
             in_c_key=False)

AddConfigVar('NanGuardMode.big_is_error',
             "Default value for big_is_error",
             BoolParam(True),
             in_c_key=False)

AddConfigVar('NanGuardMode.action',
             "What NanGuardMode does when it finds a problem",
             EnumStr('raise', 'warn', 'pdb'),
             in_c_key=False)

AddConfigVar('optimizer_excluding',
             ("When using the default mode, we will remove optimizer with "
              "these tags. Separate tags with ':'."),
             StrParam("", allow_override=False),
             in_c_key=False)

AddConfigVar('optimizer_including',
             ("When using the default mode, we will add optimizer with "
              "these tags. Separate tags with ':'."),
             StrParam("", allow_override=False),
             in_c_key=False)

AddConfigVar('optimizer_requiring',
             ("When using the default mode, we will require optimizer with "
              "these tags. Separate tags with ':'."),
             StrParam("", allow_override=False),
             in_c_key=False)

AddConfigVar('DebugMode.patience',
             "Optimize graph this many times to detect inconsistency",
             IntParam(10, lambda i: i > 0),
             in_c_key=False)

AddConfigVar('DebugMode.check_c',
             "Run C implementations where possible",
             BoolParam(
                 lambda: bool(theano.config.cxx)),
             in_c_key=False)

AddConfigVar('DebugMode.check_py',
             "Run Python implementations where possible",
             BoolParam(True),
             in_c_key=False)

AddConfigVar('DebugMode.check_finite',
             "True -> complain about NaN/Inf results",
             BoolParam(True),
             in_c_key=False)

AddConfigVar('DebugMode.check_strides',
             ("Check that Python- and C-produced ndarrays have same strides. "
              "On difference: (0) - ignore, (1) warn, or (2) raise error"),
             IntParam(0, lambda i: i in (0, 1, 2)),
             in_c_key=False)

AddConfigVar('DebugMode.warn_input_not_reused',
             ("Generate a warning when destroy_map or view_map says that an "
              "op works inplace, but the op did not reuse the input for its "
              "output."),
             BoolParam(True),
             in_c_key=False)


def is_valid_check_preallocated_output_param(param):
    if not isinstance(param, string_types):
        return False
    valid = ["initial", "previous", "c_contiguous", "f_contiguous",
             "strided", "wrong_size", "ALL", ""]
    for p in param.split(":"):
        if p not in valid:
            return False
    return True

AddConfigVar('DebugMode.check_preallocated_output',
             ('Test thunks with pre-allocated memory as output storage. '
              'This is a list of strings separated by ":". Valid values are: '
              '"initial" (initial storage in storage map, happens with Scan),'
              '"previous" (previously-returned memory), '
              '"c_contiguous", "f_contiguous", '
              '"strided" (positive and negative strides), '
              '"wrong_size" (larger and smaller dimensions), and '
              '"ALL" (all of the above).'),
             StrParam('', is_valid=is_valid_check_preallocated_output_param),
             in_c_key=False)

AddConfigVar('DebugMode.check_preallocated_output_ndim',
             ('When testing with "strided" preallocated output memory, '
              'test all combinations of strides over that number of '
              '(inner-most) dimensions. You may want to reduce that number '
              'to reduce memory or time usage, but it is advised to keep a '
              'minimum of 2.'),
             IntParam(4, lambda i: i > 0),
             in_c_key=False)

AddConfigVar('profiling.time_thunks',
             """Time individual thunks when profiling""",
             BoolParam(True),
             in_c_key=False)

AddConfigVar('profiling.n_apply',
             "Number of Apply instances to print by default",
             IntParam(20, lambda i: i > 0),
             in_c_key=False)

AddConfigVar('profiling.n_ops',
             "Number of Ops to print by default",
             IntParam(20, lambda i: i > 0),
             in_c_key=False)

AddConfigVar('profiling.output_line_width',
             "Max line width for the profiling output",
             IntParam(512, lambda i: i > 0),
             in_c_key=False)

AddConfigVar('profiling.min_memory_size',
             """For the memory profile, do not print Apply nodes if the size
             of their outputs (in bytes) is lower than this threshold""",
             IntParam(1024, lambda i: i >= 0),
             in_c_key=False)

AddConfigVar('profiling.min_peak_memory',
             """The min peak memory usage of the order""",
             BoolParam(False),
             in_c_key=False)

AddConfigVar('profiling.destination',
             """
             File destination of the profiling output
             """,
             StrParam('stderr'),
             in_c_key=False)

AddConfigVar('profiling.debugprint',
             """
             Do a debugprint of the profiled functions
             """,
             BoolParam(False),
             in_c_key=False)

AddConfigVar('profiling.ignore_first_call',
             """
             Do we ignore the first call of a Theano function.
             """,
             BoolParam(False),
             in_c_key=False)

AddConfigVar('optdb.position_cutoff',
             'Where to stop eariler during optimization. It represent the'
             ' position of the optimizer where to stop.',
             FloatParam(np.inf),
             in_c_key=False)

AddConfigVar('optdb.max_use_ratio',
             'A ratio that prevent infinite loop in EquilibriumOptimizer.',
             FloatParam(8),
             in_c_key=False)

AddConfigVar('gcc.cxxflags',
             "Extra compiler flags for gcc",
             StrParam(""),
             # Added elsewhere in the c key only when needed.
             in_c_key=False)

AddConfigVar('cmodule.warn_no_version',
             "If True, will print a warning when compiling one or more Op "
             "with C code that can't be cached because there is no "
             "c_code_cache_version() function associated to at least one of "
             "those Ops.",
             BoolParam(False),
             in_c_key=False)

AddConfigVar('cmodule.remove_gxx_opt',
             "If True, will remove the -O* parameter passed to g++."
             "This is useful to debug in gdb modules compiled by Theano."
             "The parameter -g is passed by default to g++",
             BoolParam(False),
             # TODO: change so that this isn't needed.
             # This can be done by handing this in compile_args()
             in_c_key=True)

AddConfigVar('cmodule.compilation_warning',
             "If True, will print compilation warnings.",
             BoolParam(False),
             in_c_key=False)


AddConfigVar('cmodule.preload_cache',
             "If set to True, will preload the C module cache at import time",
             BoolParam(False, allow_override=False),
             in_c_key=False)

AddConfigVar('cmodule.age_thresh_use',
             "In seconds. The time after which "
             "Theano won't reuse a compile c module.",
             # 24 days
             IntParam(60 * 60 * 24 * 24, allow_override=False),
             in_c_key=False)

AddConfigVar('cmodule.debug',
             "If True, define a DEBUG macro (if not exists) for any compiled C code.",
             BoolParam(False),
             in_c_key=True)


def default_blas_ldflags():
    global numpy
    warn_record = []
    try:
        if (hasattr(np.distutils, '__config__') and
                np.distutils.__config__):
            # If the old private interface is available use it as it
            # don't print information to the user.
            blas_info = np.distutils.__config__.blas_opt_info
        else:
            # We do this import only here, as in some setup, if we
            # just import theano and exit, with the import at global
            # scope, we get this error at exit: "Exception TypeError:
            # "'NoneType' object is not callable" in <bound method
            # Popen.__del__ of <subprocess.Popen object at 0x21359d0>>
            # ignored"

            # This happen with Python 2.7.3 |EPD 7.3-1 and numpy 1.8.1
            import numpy.distutils.system_info  # noqa

            # We need to catch warnings as in some cases NumPy print
            # stuff that we don't want the user to see.
            # I'm not able to remove all printed stuff
            with warnings.catch_warnings(record=True):
                numpy.distutils.system_info.system_info.verbosity = 0
                blas_info = numpy.distutils.system_info.get_info("blas_opt")

        # If we are in a EPD installation, mkl is available
        if "EPD" in sys.version:
            use_unix_epd = True
            if sys.platform == 'win32':
                return ' '.join(
                    ['-L"%s"' % os.path.join(sys.prefix, "Scripts")] +
                    # Why on Windows, the library used are not the
                    # same as what is in
                    # blas_info['libraries']?
                    ['-l%s' % l for l in ["mk2_core", "mk2_intel_thread",
                                          "mk2_rt"]])
            elif sys.platform == 'darwin':
                # The env variable is needed to link with mkl
                new_path = os.path.join(sys.prefix, "lib")
                v = os.getenv("DYLD_FALLBACK_LIBRARY_PATH", None)
                if v is not None:
                    # Explicit version could be replaced by a symbolic
                    # link called 'Current' created by EPD installer
                    # This will resolve symbolic links
                    v = os.path.realpath(v)

                # The python __import__ don't seam to take into account
                # the new env variable "DYLD_FALLBACK_LIBRARY_PATH"
                # when we set with os.environ['...'] = X or os.putenv()
                # So we warn the user and tell him what todo.
                if v is None or new_path not in v.split(":"):
                    _logger.warning(
                        "The environment variable "
                        "'DYLD_FALLBACK_LIBRARY_PATH' does not contain "
                        "the '%s' path in its value. This will make "
                        "Theano use a slow version of BLAS. Update "
                        "'DYLD_FALLBACK_LIBRARY_PATH' to contain the "
                        "said value, this will disable this warning."
                        % new_path)

                    use_unix_epd = False
            if use_unix_epd:
                return ' '.join(
                    ['-L%s' % os.path.join(sys.prefix, "lib")] +
                    ['-l%s' % l for l in blas_info['libraries']])

                # Canopy
        if "Canopy" in sys.prefix:
            subsub = 'lib'
            if sys.platform == 'win32':
                subsub = 'Scripts'
            lib_path = os.path.join(sys.base_prefix, subsub)
            if not os.path.exists(lib_path):
                # Old logic to find the path. I don't think we still
                # need it, but I don't have the time to test all
                # installation configuration. So I keep this as a fall
                # back in case the current expectation don't work.

                # This old logic don't work when multiple version of
                # Canopy is installed.
                p = os.path.join(sys.base_prefix, "..", "..", "appdata")
                assert os.path.exists(p), "Canopy changed the location of MKL"
                lib_paths = os.listdir(p)
                # Try to remove subdir that can't contain MKL
                for sub in lib_paths:
                    if not os.path.exists(os.path.join(p, sub, subsub)):
                        lib_paths.remove(sub)
                assert len(lib_paths) == 1, (
                    "Unexpected case when looking for Canopy MKL libraries",
                    p, lib_paths, [os.listdir(os.path.join(p, sub))
                                   for sub in lib_paths])
                lib_path = os.path.join(p, lib_paths[0], subsub)
                assert os.path.exists(lib_path), "Canopy changed the location of MKL"

            if sys.platform == "linux2" or sys.platform == "darwin":
                return ' '.join(
                    ['-L%s' % lib_path] +
                    ['-l%s' % l for l in blas_info['libraries']])
            elif sys.platform == 'win32':
                return ' '.join(
                    ['-L"%s"' % lib_path] +
                    # Why on Windows, the library used are not the
                    # same as what is in blas_info['libraries']?
                    ['-l%s' % l for l in ["mk2_core", "mk2_intel_thread",
                                          "mk2_rt"]])

        # MKL
        # If mkl can be imported then use it. On conda:
        # "conda install mkl-service" installs the Python wrapper and
        # the low-level C libraries as well as optimised version of
        # numpy and scipy.
        try:
            import mkl  # noqa
        except ImportError as e:
            if any([m for m in ('conda', 'Continuum') if m in sys.version]):
                warn_record.append(('install mkl with `conda install mkl-service`: %s', e))
        else:
            # This branch is executed if no exception was raised
            if sys.platform == "win32":
                lib_path = [os.path.join(sys.prefix, 'Library', 'bin')]
                flags = ['-L"%s"' % lib_path]
            else:
                lib_path = blas_info.get('library_dirs', [])
                flags = []
                if lib_path:
                    flags = ['-L%s' % lib_path[0]]
            flags += ['-l%s' % l for l in ["mkl_core",
                                           "mkl_intel_thread",
                                           "mkl_rt"]]
            res = try_blas_flag(flags)
            if res:
                return res
            flags.extend(['-Wl,-rpath,' + l for l in
                          blas_info.get('library_dirs', [])])
            res = try_blas_flag(flags)
            if res:
                maybe_add_to_os_environ_pathlist('PATH', lib_path[0])
                return res

        # to support path that includes spaces, we need to wrap it with double quotes on Windows
        path_wrapper = "\"" if os.name == 'nt' else ""
        ret = (
            # TODO: the Gemm op below should separate the
            # -L and -l arguments into the two callbacks
            # that CLinker uses for that stuff.  for now,
            # we just pass the whole ldflags as the -l
            # options part.
            ['-L%s%s%s' % (path_wrapper, l, path_wrapper) for l in blas_info.get('library_dirs', [])] +
            ['-l%s' % l for l in blas_info.get('libraries', [])] +
            blas_info.get('extra_link_args', []))
        # For some very strange reason, we need to specify -lm twice
        # to get mkl to link correctly.  I have no idea why.
        if any('mkl' in fl for fl in ret):
            ret.extend(['-lm', '-lm'])
        res = try_blas_flag(ret)
        if res:
            return res

        # If we are using conda and can't reuse numpy blas, then doing
        # the fallback and test -lblas could give slow computation, so
        # warn about this.
        for warn in warn_record:
            _logger.warning(*warn)
        del warn_record

        # Some environment don't have the lib dir in LD_LIBRARY_PATH.
        # So add it.
        ret.extend(['-Wl,-rpath,' + l for l in
                    blas_info.get('library_dirs', [])])
        res = try_blas_flag(ret)
        if res:
            return res

        # Add sys.prefix/lib to the runtime search path. On
        # non-system installations of Python that use the
        # system linker, this is generally neccesary.
        if sys.platform in ("linux", "darwin"):
            lib_path = os.path.join(sys.prefix, 'lib')
            ret.append('-Wl,-rpath,' + lib_path)
            res = try_blas_flag(ret)
            if res:
                return res

    except KeyError:
        pass

    # Even if we could not detect what was used for numpy, or if these
    # libraries are not found, most Linux systems have a libblas.so
    # readily available. We try to see if that's the case, rather
    # than disable blas. To test it correctly, we must load a program.
    # Otherwise, there could be problem in the LD_LIBRARY_PATH.
    return try_blas_flag(['-lblas'])


def try_blas_flag(flags):
    from theano.gof.cmodule import GCC_compiler
    test_code = textwrap.dedent("""\
        extern "C" double ddot_(int*, double*, int*, double*, int*);
        int main(int argc, char** argv)
        {
            int Nx = 5;
            int Sx = 1;
            double x[5] = {0, 1, 2, 3, 4};
            double r = ddot_(&Nx, x, &Sx, x, &Sx);

            if ((r - 30.) > 1e-6 || (r - 30.) < -1e-6)
            {
                return -1;
            }
            return 0;
        }
        """)
    cflags = list(flags)
    # to support path that includes spaces, we need to wrap it with double quotes on Windows
    path_wrapper = "\"" if os.name == 'nt' else ""
    cflags.extend(['-L%s%s%s' % (path_wrapper, d, path_wrapper) for d in theano.gof.cmodule.std_lib_dirs()])

    res = GCC_compiler.try_compile_tmp(
        test_code, tmp_prefix='try_blas_',
        flags=cflags, try_run=True)
    # res[0]: shows successful compilation
    # res[1]: shows successful execution
    if res and res[0] and res[1]:
        return ' '.join(flags)
    else:
        return ""

AddConfigVar('blas.ldflags',
             "lib[s] to include for [Fortran] level-3 blas implementation",
             StrParam(default_blas_ldflags),
             # Added elsewhere in the c key only when needed.
             in_c_key=False)

AddConfigVar(
    'metaopt.verbose',
    "Enable verbose output for meta optimizers",
    theano.configparser.BoolParam(False),
    in_c_key=False)

AddConfigVar('profile',
             "If VM should collect profile information",
             BoolParam(False),
             in_c_key=False)

AddConfigVar('profile_optimizer',
             "If VM should collect optimizer profile information",
             BoolParam(False),
             in_c_key=False)

AddConfigVar('profile_memory',
             "If VM should collect memory profile information and print it",
             BoolParam(False),
             in_c_key=False)


def filter_vm_lazy(val):
    if val == 'False' or val is False:
        return False
    elif val == 'True' or val is True:
        return True
    elif val == 'None' or val is None:
        return None
    else:
        raise ValueError('Valid values for an vm.lazy parameter '
                         'should be None, False or True, not `%s`.' % val)

AddConfigVar('vm.lazy',
             "Useful only for the vm linkers. When lazy is None,"
             " auto detect if lazy evaluation is needed and use the apropriate"
             " version. If lazy is True/False, force the version used between"
             " Loop/LoopGC and Stack.",
             ConfigParam('None', filter_vm_lazy),
             in_c_key=False)

AddConfigVar(
    'warn.identify_1pexp_bug',
    'Warn if Theano versions prior to 7987b51 (2011-12-18) could have '
    'yielded a wrong result due to a bug in the is_1pexp function',
    BoolParam(warn_default('0.4.1')),
    in_c_key=False)

AddConfigVar('on_shape_error',
             "warn: print a warning and use the default"
             " value. raise: raise an error",
             theano.configparser.EnumStr("warn", "raise"),
             in_c_key=False)

AddConfigVar(
    'tensor.insert_inplace_optimizer_validate_nb',
    "-1: auto, if graph have less then 500 nodes 1, else 10",
    theano.configparser.IntParam(-1),
    in_c_key=False)

AddConfigVar('experimental.local_alloc_elemwise',
             "DEPRECATED: If True, enable the experimental"
             " optimization local_alloc_elemwise."
             " Generates error if not True. Use"
             " optimizer_excluding=local_alloc_elemwise"
             " to dsiable.",
             theano.configparser.BoolParam(
                 True,
                 is_valid=lambda x: x
             ),
             in_c_key=False)

# False could make the graph faster but not as safe.
AddConfigVar(
    'experimental.local_alloc_elemwise_assert',
    "When the local_alloc_elemwise is applied, add"
    " an assert to highlight shape errors.",
    theano.configparser.BoolParam(True),
    in_c_key=False)

AddConfigVar('scan.allow_gc',
             "Allow/disallow gc inside of Scan (default: False)",
             BoolParam(False),
             in_c_key=False)

AddConfigVar('scan.allow_output_prealloc',
             "Allow/disallow memory preallocation for outputs inside of scan "
             "(default: True)",
             BoolParam(True),
             in_c_key=False)

AddConfigVar('scan.debug',
             "If True, enable extra verbose output related to scan",
             BoolParam(False),
             in_c_key=False)

AddConfigVar('compile.wait',
             """Time to wait before retrying to aquire the compile lock.""",
             IntParam(5, lambda i: i > 0, allow_override=False),
             in_c_key=False)

AddConfigVar('cycle_detection',
             "If cycle_detection is set to regular, most inplaces are allowed,"
             "but it is slower. If cycle_detection is set to faster, less inplaces"
             "are allowed, but it makes the compilation faster."

             "The interaction of which one give the lower peak memory usage is"
             "complicated and not predictable, so if you are close to the peak"
             "memory usage, triyng both could give you a small gain. ",
             EnumStr('regular', 'fast'),
             in_c_key=False)

AddConfigVar('check_stack_trace',
             "A flag for checking the stack trace during the optimization process. "
             "default (off): does not check the stack trace of any optimization "
             "log: inserts a dummy stack trace that identifies the optimization"
             "that inserted the variable that had an empty stack trace."
             "warn: prints a warning if a stack trace is missing and also a dummy"
             "stack trace is inserted that indicates which optimization inserted"
             "the variable that had an empty stack trace."
             "raise: raises an exception if a stack trace is missing",
             EnumStr('off', 'log', 'warn', 'raise'),
             in_c_key=False)


def _timeout_default():
    return theano.config.compile.wait * 48

AddConfigVar('compile.timeout',
             """In seconds, time that a process will wait before deciding to
override an existing lock. An override only happens when the existing
lock is held by the same owner *and* has not been 'refreshed' by this
owner for more than this period. Refreshes are done every half timeout
period for running processes.""",
             IntParam(_timeout_default, lambda i: i >= 0,
                      allow_override=False),
             in_c_key=False)


try:
    p_out = output_subprocess_Popen([config.cxx, '-dumpversion'])
    gcc_version_str = p_out[0].strip().decode()
except OSError:
    # Typically means gcc cannot be found.
    gcc_version_str = 'GCC_NOT_FOUND'


def local_bitwidth():
    """
    Return 32 for 32bit arch, 64 for 64bit arch.

    By "architecture", we mean the size of memory pointers (size_t in C),
    *not* the size of long int, as it can be different.

    """
    # Note that according to Python documentation, `platform.architecture()` is
    # not reliable on OS X with universal binaries.
    # Also, sys.maxsize does not exist in Python < 2.6.
    # 'P' denotes a void*, and the size is expressed in bytes.
    return struct.calcsize('P') * 8


def python_int_bitwidth():
    """
    Return the bit width of Python int (C long int).

    Note that it can be different from the size of a memory pointer.

    """
    # 'l' denotes a C long int, and the size is expressed in bytes.
    return struct.calcsize('l') * 8


compiledir_format_dict = {
    "platform": platform.platform(),
    "processor": platform.processor(),
    "python_version": platform.python_version(),
    "python_bitwidth": local_bitwidth(),
    "python_int_bitwidth": python_int_bitwidth(),
    "theano_version": theano.__version__,
    "numpy_version": np.__version__,
    "gxx_version": gcc_version_str.replace(" ", "_"),
    "hostname": socket.gethostname()}


def short_platform(r=None, p=None):
    """
    Return a safe shorter version of platform.platform().

    The old default Theano compiledir used platform.platform in
    it. This use the platform.version() as a substring. This is too
    specific as it contain the full kernel number and package
    version. This cause the compiledir to change each time there is a
    new linux kernel update. This function remove the part of platform
    that are too precise.

    If we have something else then expected, we do nothing. So this
    should be safe on other OS.

    Some example if we use platform.platform() direction. On the same
    OS, with just some kernel updates.

    compiledir_Linux-2.6.32-504.el6.x86_64-x86_64-with-redhat-6.6-Santiago-x86_64-2.6.6-64
    compiledir_Linux-2.6.32-431.29.2.el6.x86_64-x86_64-with-redhat-6.5-Santiago-x86_64-2.6.6-64
    compiledir_Linux-2.6.32-431.23.3.el6.x86_64-x86_64-with-redhat-6.5-Santiago-x86_64-2.6.6-64
    compiledir_Linux-2.6.32-431.20.3.el6.x86_64-x86_64-with-redhat-6.5-Santiago-x86_64-2.6.6-64
    compiledir_Linux-2.6.32-431.17.1.el6.x86_64-x86_64-with-redhat-6.5-Santiago-x86_64-2.6.6-64
    compiledir_Linux-2.6.32-431.11.2.el6.x86_64-x86_64-with-redhat-6.5-Santiago-x86_64-2.6.6-64
    compiledir_Linux-2.6.32-431.el6.x86_64-x86_64-with-redhat-6.5-Santiago-x86_64-2.6.6-64
    compiledir_Linux-2.6.32-358.23.2.el6.x86_64-x86_64-with-redhat-6.4-Santiago-x86_64-2.6.6-64
    compiledir_Linux-2.6.32-358.6.2.el6.x86_64-x86_64-with-redhat-6.4-Santiago-x86_64-2.6.6-64
    compiledir_Linux-2.6.32-358.6.1.el6.x86_64-x86_64-with-redhat-6.4-Santiago-x86_64-2.6.6-64
    compiledir_Linux-2.6.32-358.2.1.el6.x86_64-x86_64-with-redhat-6.4-Santiago-x86_64-2.6.6-64
    compiledir_Linux-2.6.32-358.el6.x86_64-x86_64-with-redhat-6.4-Santiago-x86_64-2.6.6-64
    compiledir_Linux-2.6.32-358.el6.x86_64-x86_64-with-redhat-6.4-Santiago-x86_64-2.6.6
    compiledir_Linux-2.6.32-279.14.1.el6.x86_64-x86_64-with-redhat-6.4-Santiago-x86_64-2.6.6
    compiledir_Linux-2.6.32-279.14.1.el6.x86_64-x86_64-with-redhat-6.3-Santiago-x86_64-2.6.6
    compiledir_Linux-2.6.32-279.5.2.el6.x86_64-x86_64-with-redhat-6.3-Santiago-x86_64-2.6.6
    compiledir_Linux-2.6.32-220.13.1.el6.x86_64-x86_64-with-redhat-6.3-Santiago-x86_64-2.6.6
    compiledir_Linux-2.6.32-220.13.1.el6.x86_64-x86_64-with-redhat-6.2-Santiago-x86_64-2.6.6
    compiledir_Linux-2.6.32-220.7.1.el6.x86_64-x86_64-with-redhat-6.2-Santiago-x86_64-2.6.6
    compiledir_Linux-2.6.32-220.4.1.el6.x86_64-x86_64-with-redhat-6.2-Santiago-x86_64-2.6.6

    We suppose the version are ``X.Y[.*]-(digit)*(anything)*``. We keep ``X.Y``
    and don't keep less important digit in the part before ``-`` and we remove
    the leading digit after the first ``-``.

    If the information don't fit that pattern, we do not modify platform.

    """
    if r is None:
        r = platform.release()
    if p is None:
        p = platform.platform()
    sp = r.split('-')
    if len(sp) < 2:
        return p

    # For the split before the first -, we remove all learning digit:
    kernel_version = sp[0].split('.')
    if len(kernel_version) <= 2:
        # kernel version should always have at least 3 number.
        # If not, it use another semantic, so don't change it.
        return p
    sp[0] = '.'.join(kernel_version[:2])

    # For the split after the first -, we remove leading non-digit value.
    rest = sp[1].split('.')
    while len(rest):
        if rest[0].isdigit():
            del rest[0]
        else:
            break
    sp[1] = '.'.join(rest)

    # For sp[2:], we don't change anything.
    sr = '-'.join(sp)
    p = p.replace(r, sr)

    return p
compiledir_format_dict['short_platform'] = short_platform()
# Allow to have easily one compiledir per device.
compiledir_format_dict['device'] = config.device
compiledir_format_keys = ", ".join(sorted(compiledir_format_dict.keys()))
default_compiledir_format = ("compiledir_%(short_platform)s-%(processor)s-"
                             "%(python_version)s-%(python_bitwidth)s")

AddConfigVar("compiledir_format",
             textwrap.fill(textwrap.dedent("""\
                 Format string for platform-dependent compiled
                 module subdirectory (relative to base_compiledir).
                 Available keys: %s. Defaults to %r.
             """ % (compiledir_format_keys, default_compiledir_format))),
             StrParam(default_compiledir_format, allow_override=False),
             in_c_key=False)


def default_compiledirname():
    formatted = theano.config.compiledir_format % compiledir_format_dict
    safe = re.sub("[\(\)\s,]+", "_", formatted)
    return safe


def filter_base_compiledir(path):
    # Expand '~' in path
    return os.path.expanduser(str(path))


def filter_compiledir(path):
    # Expand '~' in path
    path = os.path.expanduser(path)
    # Turn path into the 'real' path. This ensures that:
    #   1. There is no relative path, which would fail e.g. when trying to
    #      import modules from the compile dir.
    #   2. The path is stable w.r.t. e.g. symlinks (which makes it easier
    #      to re-use compiled modules).
    path = os.path.realpath(path)
    if os.access(path, os.F_OK):  # Do it exist?
        if not os.access(path, os.R_OK | os.W_OK | os.X_OK):
            # If it exist we need read, write and listing access
            raise ValueError(
                "compiledir '%s' exists but you don't have read, write"
                " or listing permissions." % path)
    else:
        try:
            os.makedirs(path, 0o770)  # read-write-execute for user and group
        except OSError as e:
            # Maybe another parallel execution of theano was trying to create
            # the same directory at the same time.
            if e.errno != errno.EEXIST:
                raise ValueError(
                    "Unable to create the compiledir directory"
                    " '%s'. Check the permissions." % path)

    # PROBLEM: sometimes the initial approach based on
    # os.system('touch') returned -1 for an unknown reason; the
    # alternate approach here worked in all cases... it was weird.
    # No error should happen as we checked the permissions.
    init_file = os.path.join(path, '__init__.py')
    if not os.path.exists(init_file):
        try:
            open(init_file, 'w').close()
        except IOError as e:
            if os.path.exists(init_file):
                pass  # has already been created
            else:
                e.args += ('%s exist? %s' % (path, os.path.exists(path)),)
                raise
    return path


def get_home_dir():
    """
    Return location of the user's home directory.

    """
    home = os.getenv('HOME')
    if home is None:
        # This expanduser usually works on Windows (see discussion on
        # theano-users, July 13 2010).
        home = os.path.expanduser('~')
        if home == '~':
            # This might happen when expanduser fails. Although the cause of
            # failure is a mystery, it has been seen on some Windows system.
            home = os.getenv('USERPROFILE')
    assert home is not None
    return home


# On Windows we should avoid writing temporary files to a directory that is
# part of the roaming part of the user profile. Instead we use the local part
# of the user profile, when available.
if sys.platform == 'win32' and os.getenv('LOCALAPPDATA') is not None:
    default_base_compiledir = os.path.join(os.getenv('LOCALAPPDATA'), 'Theano')
else:
    default_base_compiledir = os.path.join(get_home_dir(), '.theano')


AddConfigVar(
    'base_compiledir',
    "platform-independent root directory for compiled modules",
    ConfigParam(
        default_base_compiledir,
        filter=filter_base_compiledir,
        allow_override=False),
    in_c_key=False)


def default_compiledir():
    return os.path.join(
        theano.config.base_compiledir,
        default_compiledirname())

AddConfigVar(
    'compiledir',
    "platform-dependent cache directory for compiled modules",
    ConfigParam(
        default_compiledir,
        filter=filter_compiledir,
        allow_override=False),
    in_c_key=False)

AddConfigVar(
    'gpuarray.cache_path',
    'Directory to cache pre-compiled kernels for the gpuarray backend.',
    ConfigParam(
        lambda: os.path.join(config.compiledir, 'gpuarray_kernels'),
        filter=filter_base_compiledir,
        allow_override=False),
    in_c_key=False)

AddConfigVar(
    'ctc.root',
    'Directory which contains the root of Baidu CTC library. It is assumed \
    that the compiled library is either inside the build, lib or lib64 \
    subdirectory, and the header inside the include directory.',
    StrParam('', allow_override=False),
    in_c_key=False)

# Check if there are remaining flags provided by the user through THEANO_FLAGS.
for key in THEANO_FLAGS_DICT.keys():
    warnings.warn('Theano does not recognise this flag: {0}'.format(key))<|MERGE_RESOLUTION|>--- conflicted
+++ resolved
@@ -193,13 +193,10 @@
     in_c_key=False)
 
 
-<<<<<<< HEAD
-=======
 def deprecated_gpuarray_sync(val):
     if val:
         raise RuntimeError("Flag gpuarray.sync is deprecated and will be removed in next Theano release.")
     return False
->>>>>>> 8d2ea245
 
 AddConfigVar('gpuarray.sync',
              """This flag is deprecated and will be removed in next Theano release.""",
