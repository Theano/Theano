[global]
base_compiledir=/tmp/theano
floatX=float32
<<<<<<< HEAD
=======

#### Default device selection
## 'device=cuda' corresponds to the new 'gpuarray' backend (config.gpuarray or [gpuarray] below)
device=cuda
## 'device="gpu0..." corresponds to the old 'sandbox/cuda' backend (config.cuda or [cuda] below)
#device=gpu
>>>>>>> 04bf3704


[blas]
ldflags=

[dnn]
enabled=True

<<<<<<< HEAD
# ’device=cuda’ in context of ‘config. or [global]’ corresponds to  new ‘gpuarray’ backend 
# (config.gpuarray or [gpuarray] below)
# device=cuda
# "gpu0..." in context of "config.device" corresponds to  old "sandbox/cuda’ backend  (config.cuda or [cuda] below)
# device=gpu

# [gpuarray]
# preallocate=0.9

# config.cuda means old ‘sandbox/cuda’ backend - very confusing!
# [cuda]
# Keeping it enabled for now - uncomment to disable
# enabled=False
# lib.cmnen is sandbox/cuda only setting : disable if not using old backend
=======
#### Configure the new 'gpuarray' backend
## Preallocate space for the new gpuarray backend
## by default since its cache will grow automatically as needed
#[gpuarray]
#preallocate=0.2

#### Configure the old 'sandbox/cuda' backend (config.cuda means 'sandbox/cuda')
##
## This backend remains enabled for now, though it is not selected by default
## Uncomment below to disable the old backend.
#
#[cuda]
#enabled=False
#
#
## Configure memory allocation for the old 'sandbox/cuda' backend (using the CNMem allocator)
##
## lib.cnmem is a sandbox/cuda-only setting; it has no effect on new backend.
## However, be aware that a simple 'import sandbox.cuda' immediately allocates the
## percent of memory specified below to the old backend using CNMem, so avoid
## importing the old backend unless you intend to use it.
##
## To use both backends together, you will likely want to change the setting below
## so that less than the default 90% of memory is reserved for the old backend immediately
## upon importing it.  For example, you might select cnmem=0.45 (i.e., 45% for the
## old backend), and you might change the gpuarray.preallocate above to 45% as well.
>>>>>>> 04bf3704
[lib]
cnmem=0.9

[nvcc]
flags=-D_FORCE_INLINES<|MERGE_RESOLUTION|>--- conflicted
+++ resolved
@@ -1,16 +1,12 @@
 [global]
 base_compiledir=/tmp/theano
 floatX=float32
-<<<<<<< HEAD
-=======
 
 #### Default device selection
 ## 'device=cuda' corresponds to the new 'gpuarray' backend (config.gpuarray or [gpuarray] below)
 device=cuda
 ## 'device="gpu0..." corresponds to the old 'sandbox/cuda' backend (config.cuda or [cuda] below)
 #device=gpu
->>>>>>> 04bf3704
-
 
 [blas]
 ldflags=
@@ -18,22 +14,6 @@
 [dnn]
 enabled=True
 
-<<<<<<< HEAD
-# ’device=cuda’ in context of ‘config. or [global]’ corresponds to  new ‘gpuarray’ backend 
-# (config.gpuarray or [gpuarray] below)
-# device=cuda
-# "gpu0..." in context of "config.device" corresponds to  old "sandbox/cuda’ backend  (config.cuda or [cuda] below)
-# device=gpu
-
-# [gpuarray]
-# preallocate=0.9
-
-# config.cuda means old ‘sandbox/cuda’ backend - very confusing!
-# [cuda]
-# Keeping it enabled for now - uncomment to disable
-# enabled=False
-# lib.cmnen is sandbox/cuda only setting : disable if not using old backend
-=======
 #### Configure the new 'gpuarray' backend
 ## Preallocate space for the new gpuarray backend
 ## by default since its cache will grow automatically as needed
@@ -60,7 +40,6 @@
 ## so that less than the default 90% of memory is reserved for the old backend immediately
 ## upon importing it.  For example, you might select cnmem=0.45 (i.e., 45% for the
 ## old backend), and you might change the gpuarray.preallocate above to 45% as well.
->>>>>>> 04bf3704
 [lib]
 cnmem=0.9
 
