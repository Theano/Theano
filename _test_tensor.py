import traceback
from tensor import *
import tensor # for hidden symbols

import unittest
from copy import copy
from compile import function, FunctionFactory, eval_outputs
import gradient
import gof, gof.graph
from gof.python25 import any
import gof
from gof.utils import AbstractFunctionError

from elemwise import DimShuffle

def _numpy_checker(x, y):
    """
    Checks if x.data and y.data have the same contents.
    Used in DualLinker to compare C version with Python version.
    """
    x, y = x[0], y[0]
    if x.dtype != y.dtype or x.shape != y.shape or numpy.any(abs(x - y) > 1e-10):
        raise Exception("Output mismatch.", {'performlinker': x, 'clinker': y})


def make_tester(name, op, expected, checks = {}, good = {}, bad_build = {}, bad_runtime = {}, grad = {}):
    if grad is True:
        grad = good

    _op, _expected, _checks, _good, _bad_build, _bad_runtime, _grad = op, expected, checks, good, bad_build, bad_runtime, grad
    
    class Checker(unittest.TestCase):

        op = _op
        expected = staticmethod(_expected)
        checks = _checks
        good = _good
        bad_build = _bad_build
        bad_runtime = _bad_runtime
        grad = _grad

        def test_good(self):
            for testname, inputs in self.good.items():
                inputs = [copy(input) for input in inputs]
                inputrs = [value(input) for input in inputs]
                try:
                    node = self.op.make_node(*inputrs)
                except:
                    type, exc_value, traceback = sys.exc_info()
                    err_msg = "Test %s::%s: Error occurred while making a node with inputs %s" \
                        % (self.op, testname, inputs)
                    exc_value.args = exc_value.args + (err_msg, )
                    raise type, exc_value, traceback

                try:
                    f = function(inputrs, node.outputs,
                                 linker = lambda env, **kwargs: gof.DualLinker(env, checker = _numpy_checker, **kwargs),
                                 unpack_single = False,
                                 optimizer = None)
                except:
                    type, exc_value, traceback = sys.exc_info()
                    err_msg = "Test %s::%s: Error occurred while trying to make a Function" \
                        % (self.op, testname)
                    exc_value.args = exc_value.args + (err_msg, )
                    raise type, exc_value, traceback

                expecteds = self.expected(*inputs)
                
                try:
                    results = f(*inputs)
                except:
                    type, exc_value, traceback = sys.exc_info()
                    err_msg = "Test %s::%s: Error occurred while calling the Function on the inputs %s" \
                        % (self.op, testname, inputs)
                    exc_value.args = exc_value.args + (err_msg, )
                    raise type, exc_value, traceback

                if not isinstance(expecteds, (list, tuple)):
                    expecteds = (expecteds, )
                for i, (result, expected) in enumerate(zip(results, expecteds)):
                    if result.dtype != expected.dtype or result.shape != expected.shape or numpy.any(abs(result - expected) > 1e-10):
                        self.fail("Test %s::%s: Output %s gave the wrong value. With inputs %s, expected %s, got %s."
                                  % (self.op, testname, i, inputs, expected, result))

                for description, check in self.checks.items():
                    if not check(inputs, results):
                        self.fail("Test %s::%s: Failed check: %s (inputs were %s)"
                                  % (self.op, testname, description, inputs))

        def test_bad_build(self):
            for testname, inputs in self.bad_build.items():
                inputs = [copy(input) for input in inputs]
                inputrs = [value(input) for input in inputs]
                try:
                    node = self.op.make_node(*inputrs)
                except:
                    return
                self.fail("Test %s::%s: %s was successfully instantiated on the following bad inputs: %s"
                          % (self.op, testname, node, inputs))

        def test_bad_runtime(self):
            for testname, inputs in self.bad_runtime.items():
                inputs = [copy(input) for input in inputs]
                inputrs = [value(input) for input in inputs]
                try:
                    node = self.op.make_node(*inputrs)
                except:
                    type, exc_value, traceback = sys.exc_info()
                    err_msg = "Test %s::%s: Error occurred while trying to make a node with inputs %s" \
                        % (self.op, testname, inputs)
                    exc_value.args = exc_value.args + (err_msg, )
                    raise type, exc_value, traceback

                try:
                    f = function(inputrs, node.outputs,
                                 linker = lambda env, **kwargs: gof.DualLinker(env, checker = _numpy_checker, **kwargs),
                                 unpack_single = False,
                                 optimizer = None)
                except:
                    type, exc_value, traceback = sys.exc_info()
                    err_msg = "Test %s::%s: Error occurred while trying to make a Function" \
                        % (self.op, testname)
                    exc_value.args = exc_value.args + (err_msg, )
                    raise type, exc_value, traceback

                try:
                    results = f(*inputs)
                except:
                    return
                
                self.fail("Test %s::%s: Successful call on the following bad inputs: %s"
                          % (self.op, testname, inputs))

        def test_grad(self):
            for testname, inputs in self.grad.items():
                inputs = [copy(input) for input in inputs]
                inputrs = [value(input) for input in inputs]
                try:
                    verify_grad(self, self.op, inputs)
                except:
                    type, exc_value, traceback = sys.exc_info()
                    err_msg = "Test %s::%s: Error occurred while computing the gradient on the following inputs: %s" \
                        % (self.op, testname, inputs)
                    exc_value.args = exc_value.args + (err_msg, )
                    raise type, exc_value, traceback

    Checker.__name__ = name
    return Checker
            

rand = lambda *shape: 2 * numpy.random.rand(*shape) - 1
randint = lambda *shape: numpy.random.random_integers(-5, 5, shape)

def randint_nonzero(*shape):
    r = numpy.random.random_integers(-5, 4, shape)
    return r + (r == 0) * 5

def rand_ranged(min, max, shape):
    return numpy.random.rand(*shape) * (max - min) + min

def randint_ranged(min, max, shape):
    return numpy.random.random_integers(min, max, shape)


def make_broadcast_tester(op, expected, checks = {}, **kwargs):
    name = str(op) + "Tester"
    if kwargs.has_key('inplace'):
        if kwargs['inplace']:
            _expected = expected
            expected = lambda *inputs: numpy.array(_expected(*inputs), dtype = inputs[0].dtype)
            checks = dict(checks,
                          inplace_check = lambda inputs, outputs: inputs[0] is outputs[0])
        del kwargs['inplace']
    return make_tester(name, op, expected, checks, **kwargs)



_good_broadcast_binary_normal = dict(same_shapes = (rand(2, 3), rand(2, 3)),
                                     not_same_dimensions = (rand(2, 2), rand(2)),
                                     scalar = (rand(2, 3), rand(1, 1)),
                                     row = (rand(2, 3), rand(1, 3)),
                                     column = (rand(2, 3), rand(2, 1)),
                                     integers = (randint(2, 3), randint(2, 3)),
                                     dtype_mixup_1 = (rand(2, 3), randint(2, 3)),
                                     dtype_mixup_2 = (randint(2, 3), rand(2, 3)))

_bad_build_broadcast_binary_normal = dict()#not_same_dimensions = (rand(2), rand(2, 2)))

_bad_runtime_broadcast_binary_normal = dict(bad_shapes = (rand(2, 3), rand(3, 2)),
                                            bad_row = (rand(2, 3), rand(1, 2)))

_grad_broadcast_binary_normal = dict(same_shapes = (rand(2, 3), rand(2, 3)),
                                     scalar = (rand(2, 3), rand(1, 1)),
                                     row = (rand(2, 3), rand(1, 3)),
                                     column = (rand(2, 3), rand(2, 1)))


AddTester = make_broadcast_tester(op = add,
                                  expected = lambda *inputs: reduce(lambda x, y: x + y, inputs),
                                  good = dict(three_inputs_same_shapes = (rand(2, 3), rand(2, 3), rand(2, 3)),
                                              four_inputs_broadcast = (rand(2, 3), rand(1, 3), rand(2, 1), rand(1, 1)),
                                              **_good_broadcast_binary_normal),
                                  bad_build = _bad_build_broadcast_binary_normal,
                                  bad_runtime = _bad_runtime_broadcast_binary_normal)
AddInplaceTester = make_broadcast_tester(op = add_inplace,
                                         expected = lambda x, y: x + y,
                                         good = _good_broadcast_binary_normal,
                                         bad_build = _bad_build_broadcast_binary_normal,
                                         bad_runtime = _bad_runtime_broadcast_binary_normal,
                                         inplace = True)

SubTester = make_broadcast_tester(op = sub,
                                  expected = lambda x, y: x - y,
                                  good = _good_broadcast_binary_normal,
                                  bad_build = _bad_build_broadcast_binary_normal,
                                  bad_runtime = _bad_runtime_broadcast_binary_normal,
                                  grad = _grad_broadcast_binary_normal)

SubInplaceTester = make_broadcast_tester(op = sub_inplace,
                                         expected = lambda x, y: x - y,
                                         good = _good_broadcast_binary_normal,
                                         bad_build = _bad_build_broadcast_binary_normal,
                                         bad_runtime = _bad_runtime_broadcast_binary_normal,
                                         grad = _grad_broadcast_binary_normal,
                                         inplace = True)

MulTester = make_broadcast_tester(op = mul,
                                  expected = lambda *inputs: reduce(lambda x, y: x * y, inputs),
                                  good = dict(three_inputs_same_shapes = (rand(2, 3), rand(2, 3), rand(2, 3)),
                                              four_inputs_broadcast = (rand(2, 3), rand(1, 3), rand(2, 1), rand(1, 1)),
                                              **_good_broadcast_binary_normal),
                                  bad_build = _bad_build_broadcast_binary_normal,
                                  bad_runtime = _bad_runtime_broadcast_binary_normal,
                                  grad = dict(three_inputs_same_shapes = (rand(2, 3), rand(2, 3), rand(2, 3)),
                                              four_inputs_broadcast = (rand(2, 3), rand(1, 3), rand(2, 1), rand(1, 1)),
                                              **_grad_broadcast_binary_normal))
MulInplaceTester = make_broadcast_tester(op = mul_inplace,
                                         expected = lambda x, y: x * y,
                                         good = _good_broadcast_binary_normal,
                                         bad_build = _bad_build_broadcast_binary_normal,
                                         bad_runtime = _bad_runtime_broadcast_binary_normal,
                                         grad = _grad_broadcast_binary_normal,
                                         inplace = True)

DivTester = make_broadcast_tester(op = div,
                                  expected = lambda x, y: x / y,
                                  good = dict(same_shapes = (rand(2, 3), rand(2, 3)),
                                              scalar = (rand(2, 3), rand(1, 1)),
                                              row = (rand(2, 3), rand(1, 3)),
                                              column = (rand(2, 3), rand(2, 1)),
                                              dtype_mixup_1 = (rand(2, 3), randint_nonzero(2, 3)),
                                              dtype_mixup_2 = (randint_nonzero(2, 3), rand(2, 3)),
#                                               integers_positive = (randint_ranged(4, 10, (2, 3)), randint_ranged(1, 6, (2, 3))),
#                                               integers_known_to_fail = (numpy.array(-1), numpy.array(5))
                                              ),
#                                               integers = (randint(2, 3), randint_nonzero(2, 3)),
#                                               dtype_mixup_1 = (rand(2, 3), randint_nonzero(2, 3)),
#                                               dtype_mixup_2 = (randint_nonzero(2, 3), rand(2, 3))),
                                  grad = dict(same_shapes = (rand(2, 3), rand(2, 3)),
                                              scalar = (rand(2, 3), rand(1, 1)),
                                              row = (rand(2, 3), rand(1, 3)),
                                              column = (rand(2, 3), rand(2, 1))))
DivInplaceTester = make_broadcast_tester(op = div_inplace,
                                         expected = lambda x, y: x / y,
                                         good = dict(same_shapes = (rand(2, 3), rand(2, 3)),
                                                     scalar = (rand(2, 3), rand(1, 1)),
                                                     row = (rand(2, 3), rand(1, 3)),
                                                     column = (rand(2, 3), rand(2, 1)),
                                                     dtype_mixup_1 = (rand(2, 3), randint_nonzero(2, 3)),
                                                     dtype_mixup_2 = (randint_nonzero(2, 3), rand(2, 3))
                                                     ),
                                         grad = dict(same_shapes = (rand(2, 3), rand(2, 3)),
                                                     scalar = (rand(2, 3), rand(1, 1)),
                                                     row = (rand(2, 3), rand(1, 3)),
                                                     column = (rand(2, 3), rand(2, 1))),
                                         inplace = True)

PowTester = make_broadcast_tester(op = pow,
                                  expected = lambda x, y: x ** y,
                                  good = dict(same_shapes = (rand_ranged(1, 5, (2, 3)), rand_ranged(-3, 3, (2, 3))),
                                              scalar = (rand_ranged(1, 5, (2, 3)), rand_ranged(-3, 3, (1, 1))),
                                              row = (rand_ranged(1, 5, (2, 3)), rand_ranged(-3, 3, (1, 3))),
                                              column = (rand_ranged(1, 5, (2, 3)), rand_ranged(-3, 3, (2, 1))),
                                              dtype_mixup = (rand_ranged(-3, 3, (2, 3)), randint_ranged(-3, 3, (2, 3)))),
                                  grad = dict(same_shapes = (rand_ranged(1, 5, (2, 3)), rand_ranged(-3, 3, (2, 3))),
                                              scalar = (rand_ranged(1, 5, (2, 3)), rand_ranged(-3, 3, (1, 1))),
                                              row = (rand_ranged(1, 5, (2, 3)), rand_ranged(-3, 3, (1, 3))),
                                              column = (rand_ranged(1, 5, (2, 3)), rand_ranged(-3, 3, (2, 1))))
                                  )
PowInplaceTester = make_broadcast_tester(op = pow_inplace,
                                         expected = lambda x, y: x ** y,
                                         good = dict(same_shapes = (rand_ranged(1, 5, (2, 3)), rand_ranged(-3, 3, (2, 3))),
                                                     scalar = (rand_ranged(1, 5, (2, 3)), rand_ranged(-3, 3, (1, 1))),
                                                     row = (rand_ranged(1, 5, (2, 3)), rand_ranged(-3, 3, (1, 3))),
                                                     column = (rand_ranged(1, 5, (2, 3)), rand_ranged(-3, 3, (2, 1))),
                                                     dtype_mixup = (rand_ranged(-3, 3, (2, 3)), randint_ranged(-3, 3, (2, 3)))),
                                         grad = dict(same_shapes = (rand_ranged(1, 5, (2, 3)), rand_ranged(-3, 3, (2, 3))),
                                                     scalar = (rand_ranged(1, 5, (2, 3)), rand_ranged(-3, 3, (1, 1))),
                                                     row = (rand_ranged(1, 5, (2, 3)), rand_ranged(-3, 3, (1, 3))),
                                                     column = (rand_ranged(1, 5, (2, 3)), rand_ranged(-3, 3, (2, 1)))),
                                         inplace = True)



_good_broadcast_unary_normal = dict(normal = (rand_ranged(-5, 5, (2, 3)),),
                                    integers = (randint_ranged(-5, 5, (2, 3)),))

_grad_broadcast_unary_normal = dict(normal = (rand_ranged(-5, 5, (2, 3)),))


AbsTester = make_broadcast_tester(op = tensor._abs,
                                  expected = lambda x: abs(x),
                                  good = _good_broadcast_unary_normal,
                                  grad = _grad_broadcast_unary_normal)
AbsInplaceTester = make_broadcast_tester(op = abs_inplace,
                                         expected = lambda x: abs(x),
                                         good = _good_broadcast_unary_normal,
                                         grad = _grad_broadcast_unary_normal,
                                         inplace = True)

NegTester = make_broadcast_tester(op = neg,
                                  expected = lambda x: -x,
                                  good = _good_broadcast_unary_normal,
                                  grad = _grad_broadcast_unary_normal)
NegInplaceTester = make_broadcast_tester(op = neg_inplace,
                                         expected = lambda x: -x,
                                         good = _good_broadcast_unary_normal,
                                         grad = _grad_broadcast_unary_normal,
                                         inplace = True)

SgnTester = make_broadcast_tester(op = sgn,
                                  expected = numpy.sign,
                                  good = _good_broadcast_unary_normal)
SgnInplaceTester = make_broadcast_tester(op = sgn_inplace,
                                         expected = numpy.sign,
                                         good = _good_broadcast_unary_normal,
                                         inplace = True)

SqrTester = make_broadcast_tester(op = sqr,
                                  expected = numpy.square,
                                  good = _good_broadcast_unary_normal,
                                  grad = _grad_broadcast_unary_normal)
SqrInplaceTester = make_broadcast_tester(op = sqr_inplace,
                                         expected = numpy.square,
                                         good = _good_broadcast_unary_normal,
                                         grad = _grad_broadcast_unary_normal,
                                         inplace = True)

ExpTester = make_broadcast_tester(op = exp,
                                  expected = numpy.exp,
                                  good = _good_broadcast_unary_normal,
                                  grad = _grad_broadcast_unary_normal)
ExpInplaceTester = make_broadcast_tester(op = exp_inplace,
                                         expected = numpy.exp,
                                         good = _good_broadcast_unary_normal,
                                         grad = _grad_broadcast_unary_normal,
                                         inplace = True)


_good_broadcast_unary_positive = dict(normal = (rand_ranged(0.001, 5, (2, 3)),),
                                      integers = (randint_ranged(1, 5, (2, 3)),))

_grad_broadcast_unary_positive = dict(normal = (rand_ranged(0.001, 5, (2, 3)),))

LogTester = make_broadcast_tester(op = log,
                                  expected = numpy.log,
                                  good = _good_broadcast_unary_positive,
                                  grad = _grad_broadcast_unary_positive)
LogInplaceTester = make_broadcast_tester(op = log_inplace,
                                         expected = numpy.log,
                                         good = _good_broadcast_unary_positive,
                                         grad = _grad_broadcast_unary_positive,
                                         inplace = True)

Log2Tester = make_broadcast_tester(op = log2,
                                   expected = numpy.log2,
                                   good = _good_broadcast_unary_positive,
                                   grad = _grad_broadcast_unary_positive)
Log2InplaceTester = make_broadcast_tester(op = log2_inplace,
                                          expected = numpy.log2,
                                          good = _good_broadcast_unary_positive,
                                          grad = _grad_broadcast_unary_positive,
                                          inplace = True)

SqrtTester = make_broadcast_tester(op = sqrt,
                                   expected = numpy.sqrt,
                                   good = _good_broadcast_unary_positive,
                                   grad = _grad_broadcast_unary_positive)
SqrtInplaceTester = make_broadcast_tester(op = sqrt_inplace,
                                          expected = numpy.sqrt,
                                          good = _good_broadcast_unary_positive,
                                          grad = _grad_broadcast_unary_positive,
                                          inplace = True)



_good_broadcast_unary_wide = dict(normal = (rand_ranged(-1000, 1000, (2, 3)),),
                                  integers = (randint_ranged(-1000, 1000, (2, 3)),))

_grad_broadcast_unary_wide = dict(normal = (rand_ranged(-1000, 1000, (2, 3)),))


SinTester = make_broadcast_tester(op = sin,
                                  expected = numpy.sin,
                                  good = _good_broadcast_unary_wide,
                                  grad = _grad_broadcast_unary_wide)
SinInplaceTester = make_broadcast_tester(op = sin_inplace,
                                         expected = numpy.sin,
                                         good = _good_broadcast_unary_wide,
                                         grad = _grad_broadcast_unary_wide,
                                         inplace = True)

CosTester = make_broadcast_tester(op = cos,
                                  expected = numpy.cos,
                                  good = _good_broadcast_unary_wide,
                                  grad = _grad_broadcast_unary_wide)
CosInplaceTester = make_broadcast_tester(op = cos_inplace,
                                         expected = numpy.cos,
                                         good = _good_broadcast_unary_wide,
                                         grad = _grad_broadcast_unary_wide,
                                         inplace = True)

TanTester = make_broadcast_tester(op = tan,
                                  expected = numpy.tan,
                                  good = dict(normal = (rand_ranged(-3.14, 3.14, (2, 3)),),
                                              shifted = (rand_ranged(3.15, 6.28, (2, 3)),)),
                                  grad = dict(normal = (rand_ranged(-3.14, 3.14, (2, 3)),),
                                              shifted = (rand_ranged(3.15, 6.28, (2, 3)),)))
TanInplaceTester = make_broadcast_tester(op = tan_inplace,
                                         expected = numpy.tan,
                                         good = dict(normal = (rand_ranged(-3.14, 3.14, (2, 3)),),
                                                     shifted = (rand_ranged(3.15, 6.28, (2, 3)),)),
                                         grad = dict(normal = (rand_ranged(-3.14, 3.14, (2, 3)),),
                                                     shifted = (rand_ranged(3.15, 6.28, (2, 3)),)),
                                         inplace = True)


CoshTester = make_broadcast_tester(op = cosh,
                                   expected = numpy.cosh,
                                   good = _good_broadcast_unary_normal,
                                   grad = _grad_broadcast_unary_normal)
CoshInplaceTester = make_broadcast_tester(op = cosh_inplace,
                                          expected = numpy.cosh,
                                          good = _good_broadcast_unary_normal,
                                          grad = _grad_broadcast_unary_normal,
                                          inplace = True)

SinhTester = make_broadcast_tester(op = sinh,
                                   expected = numpy.sinh,
                                   good = _good_broadcast_unary_normal,
                                   grad = _grad_broadcast_unary_normal)
SinhInplaceTester = make_broadcast_tester(op = sinh_inplace,
                                          expected = numpy.sinh,
                                          good = _good_broadcast_unary_normal,
                                          grad = _grad_broadcast_unary_normal,
                                          inplace = True)

TanhTester = make_broadcast_tester(op = tanh,
                                   expected = numpy.tanh,
                                   good = _good_broadcast_unary_normal,
                                   grad = _grad_broadcast_unary_normal)
TanhInplaceTester = make_broadcast_tester(op = tanh_inplace,
                                          expected = numpy.tanh,
                                          good = _good_broadcast_unary_normal,
                                          grad = _grad_broadcast_unary_normal,
                                          inplace = True)



DotTester = make_tester(name = 'DotTester',
                        op = dot,
                        expected = lambda x, y: numpy.dot(x, y),
                        checks = {},
                        good = dict(correct1 = (rand(5, 7), rand(7, 5)),
                                    correct2 = (rand(5, 7), rand(7, 9))),
                        bad_build = dict(),
                        bad_runtime = dict(bad1 = (rand(5, 7), rand(5, 7)),
                                           bad2 = (rand(5, 7), rand(8, 3))))



#TODO: consider moving this function / functionality to gradient.py
#      rationale: it's tricky, and necessary everytime you want to verify
#      gradient numerically

def verify_grad(testcase, op, pt, n_tests=1, rng=numpy.random, eps=0.0000001, tol=0.0001):
    """testcase.failUnless( analytic gradient matches finite-diff gradient) """
    pt = [numpy.asarray(p) for p in pt]

    for test_num in xrange(n_tests):
#        tensor_pt = [as_tensor(p,name='input %i'%i) for i,p in enumerate(pt)]
        tensor_pt = [constant(p).type('input %i'%i) for i,p in enumerate(pt)]
        o = op.make_node(*[tpt.copy() for tpt in tensor_pt])
        if hasattr(o, 'outputs'):
            o_outputs = o.outputs
        else:
            o_outputs = o

        if len(o_outputs) > 1:
            raise NotImplementedError('cant (yet) autotest gradient of op with multiple outputs')
            # we could make loop over outputs making random projections R for each,
            # but this doesn't handle the case where not all the outputs are
            # differentiable... so I leave this as TODO for now -JB.
        o_fn = function(tensor_pt, o_outputs)
        o_fn_out = o_fn(*pt)
        random_projection = rng.rand(*o_fn_out.shape)
        t_r = as_tensor(random_projection)

        #random projection of o onto t_r
        cost = sum(t_r * o_outputs[0])
        cost_fn = function(tensor_pt, [cost])

        num_grad = gradient.numeric_grad(cost_fn, pt)

<<<<<<< HEAD
        symbolic_grad = gradient.grad(cost, tensor_pt,as_tensor(1.0,name='g_cost'))
=======
        symbolic_grad = grad(cost, tensor_pt,astensor(1.0,name='g_cost'))
>>>>>>> f9b18d2a
        if 0:
            print '-------'
            print '----------'
            for op in gof.graph.io_toposort(tensor_pt, symbolic_grad):
                print op

        grad_fn = function(tensor_pt, symbolic_grad)
        
        analytic_grad = grad_fn(*pt)
        if not isinstance(analytic_grad, (list, tuple)):
            analytic_grad = [analytic_grad]

#         if num_grad.max_err(analytic_grad) > 1.0e-4:
#             print "aaaaaaaaaa"
#             print gof.Env(tensor_pt, [cost])
#             print gof.Env(tensor_pt, symbolic_grad)
#             print analytic_grad
#             print num_grad.gf
#             print num_grad.max_err(analytic_grad)
#             print "bbbbbbbbbb"

        if num_grad.max_err(analytic_grad) > 1.0e-4:
            raise Exception(verify_grad.E_grad)
verify_grad.E_grad = 'gradient error exceeded tolerance'


#useful mostly for unit tests
def _approx_eq(a,b,eps=1.0e-9):
    a = numpy.asarray(a)
    b = numpy.asarray(b)
    if a.shape != b.shape:
        if _approx_eq.debug:
            print a.shape, b.shape
        return False
    if numpy.max(numpy.abs(a-b)) >= eps:
        if _approx_eq.debug:
            print a, b
        return False
    return  True
_approx_eq.debug = 0

def check_eq(self, node_in, node_out, arg_in, arg_out):
    fn = Function([node_in], [node_out])
    self.failUnless( numpy.all(fn(arg_in) == arg_out), (arg_in, arg_out))

def check_eq2(self, inputs, output, args_in, arg_out):
    fn = Function(inputs, [output])
    val = fn(*args_in)
    self.failUnless( numpy.all(val == arg_out), (val, arg_out))

def check_eq2_c(self, inputs, output, args_in, arg_out):
    fn = Function(inputs, [output], linker_cls = gof.CLinker)
    val = fn(*args_in)
    self.failUnless( numpy.all(val == arg_out), (val, arg_out))

def check_eq2_both(self, inputs, output, args_in, arg_out):
    fn = Function(inputs, [output], linker_cls = lambda env: gof.DualLinker(env, _numpy_checker))
    val = fn(*args_in)
    self.failUnless( numpy.all(val == arg_out), (val, arg_out))

class T_Shape(unittest.TestCase):
    def test_basic0(self):
        s = shape(numpy.ones((5, 3)))
        self.failUnless((eval_outputs([s]) == [5, 3]).all())
    def test_basic1(self):
        s = shape(numpy.ones((2)))
        self.failUnless((eval_outputs([s]) == [2]).all())
    def test_basic2(self):
        s = shape(numpy.ones((5, 3, 10)))
        self.failUnless((eval_outputs([s]) == [5, 3, 10]).all())

class T_argmax(unittest.TestCase):
    def setUp(self):
        numpy.random.seed(123784)
        Argmax.debug = 0

    def test0(self):
        n = as_tensor(5.0)
        v,i = eval_outputs(argmax(n))
        self.failUnless(v == 5.0)
        self.failUnless(i == 0)

    def test1(self):
        n = as_tensor([1,2,3,2,-6])
        v,i = eval_outputs(argmax(n))
        self.failUnless(v == 3)
        self.failUnless(i == 2)

    def test2(self):
        n = as_tensor(numpy.random.rand(2,3))
        v,i = eval_outputs(argmax(n))
        self.failUnless(numpy.all(i == [0,1]))
    def test2b(self):
        n = as_tensor(numpy.random.rand(2,3))
        v,i = eval_outputs(argmax(n,0))
        self.failUnless(numpy.all(i == [0,1,1]))
    def test2_invalid(self):
        n = as_tensor(numpy.random.rand(2,3))
        try:
            eval_outputs(argmax(n,3))
        except ValueError, e:
            return
        self.fail()
    def test2_invalid_neg(self):
        n = as_tensor(numpy.random.rand(2,3))
        try:
            eval_outputs(argmax(n,-3))
        except ValueError, e:
            return
        self.fail()
    def test2_valid_neg(self):
        n = as_tensor(numpy.random.rand(2,3))
        v,i = eval_outputs(argmax(n,-1))
        self.failUnless(v.shape == (2,))
        v,i = eval_outputs(argmax(n,-2))
        self.failUnless(v.shape == (3,))
    def test3(self):
        n = as_tensor(numpy.random.rand(2,3,4))
        v,i = eval_outputs(argmax(n,0))
        self.failUnless(v.shape == (3,4))
        self.failUnless(i.shape == (3,4))
        v,i = eval_outputs(argmax(n,1))
        self.failUnless(v.shape == (2,4))
        self.failUnless(i.shape == (2,4))
        v,i = eval_outputs(argmax(n,2))
        self.failUnless(v.shape == (2,3))
        self.failUnless(i.shape == (2,3))


class T_transpose(unittest.TestCase):
    def test0(self):
        n = as_tensor(numpy.ones(()))
        t = transpose(n)
        self.failUnless(t.owner.op == transpose_inplace)
        f = function([n], [t])
        tval = f(n.data)
        self.failUnless(tval.shape == n.data.shape)

        #test aliasing
        tval += 55.0
        self.failUnless(n.data == 1.0)
        
    def test1(self):
        n = as_tensor(numpy.ones(5))
        t = transpose(n)
        self.failUnless(t.owner.op == transpose_inplace)
        f = function([n], [t])
        tval = f(n.data)
        self.failUnless(tval.shape == n.data.shape)
        #test aliasing
        tval += 55.0
        self.failUnless(n.data[0] == 1.0)
        
    def test2(self):
        n = as_tensor(numpy.ones((5,3)))
        t = transpose(n)
        self.failUnless(t.owner.op == transpose_inplace)
        f = function([n], [t])
        tval = f(n.data)
        self.failUnless(tval.shape == (3,5))
        #test aliasing
        tval += 55.0
        self.failUnless(n.data[0,0] == 1.0)

    def test3(self):
        """Test transpose of tensor, inplace version"""
        n = as_tensor(numpy.ones((5,3,2)))
        t = transpose_inplace(n)
        self.failUnless(t.owner.op == transpose_inplace)
        f = function([n], [t])
        tval = f(n.data)
        self.failUnless(tval.shape == (2,3,5))
        #test aliasing
        tval += 55.0
        self.failUnless(n.data[0,0,0] == 56.0)
    def test_grad(self):
        verify_grad(self, transpose_inplace, [numpy.random.rand(2, 3)])
        verify_grad(self, transpose_inplace, [numpy.ones(3)])

class T_subtensor(unittest.TestCase):
    def setUp(self):
        Subtensor.debug = False
        numpy.random.seed(12353123)

    def test0_err_invalid(self):
        #it is impossible to retrieve a view of a 0-d tensor
        n = as_tensor(numpy.ones(()))
        try:
            t = n[0]
        except ValueError, e:
            self.failUnless(e[0] is Subtensor.e_invalid)
            return
        self.fail()
        
    def test1_err_bounds(self):
        n = as_tensor(numpy.ones(3))
        t = n[7]
        self.failUnless(isinstance(t.owner.op, Subtensor))
        try:
            tval = eval_outputs([t])
        except Exception, e:
            if e[0] != 'index out of bounds':
                raise
            return
        self.fail()
    def test1_ok_range_finite(self):
        n = as_tensor(numpy.ones(3)*5)
        t = n[0:2]
        self.failUnless(isinstance(t.owner.op, Subtensor))
        tval = eval_outputs([t])
        self.failUnless(tval.shape == (2,))
        self.failUnless(tval[1] == 5.0)
    def test2_ok_range_finite(self):
        n = as_tensor(numpy.ones((3,4))*5)
        t = n[0:2,3]
        self.failUnless(isinstance(t.owner.op, Subtensor))
        tval = eval_outputs([t])
        self.failUnless(tval.shape == (2,))
        self.failUnless(tval[1] == 5.0)
    def test1_err_invalid(self):
        n = as_tensor(numpy.ones(1))
        try:
            t = n[0,0]
        except ValueError, e:
            self.failUnless(e[0] is Subtensor.e_invalid)
            return
        self.fail()
    def test1_ok_elem(self):
        n = as_tensor(numpy.ones(1)*5)
        t = n[0]
        self.failUnless(isinstance(t.owner.op, Subtensor))
        tval = eval_outputs([t])
        self.failUnless(tval.shape == ())
        self.failUnless(tval == 5.0)
    def test1_ok_range_infinite(self):
        #Subtensor.debug = True
        n = as_tensor(numpy.ones(3)*5)
        t = n[1:]
        self.failUnless(isinstance(t.owner.op, Subtensor))
        tval = eval_outputs([t])
        self.failUnless(tval.shape == (2,))
        self.failUnless(tval[1] == 5.0)
    def test1_ok_strided(self):
        n = as_tensor(numpy.ones(5)*5)
        t = n[1::2]
        self.failUnless(isinstance(t.owner.op, Subtensor))
        tval = eval_outputs([t])
        self.failUnless(tval.shape == (2,))
        self.failUnless(tval[1] == 5.0)

        tval = eval_outputs([n[0:-1:2]]) #0 to 1 from the end stepping by 2
        self.failUnless(tval.shape == (2,))
        self.failUnless(tval[1] == 5.0)

    def test2_err_bounds0(self):
        n = as_tensor(numpy.ones((2,3))*5)
        t = n[0,4]
        self.failUnless(isinstance(t.owner.op, Subtensor))
        try:
            tval = eval_outputs([t])
        except IndexError, e:
            return
        self.fail()
    def test2_err_bounds1(self):
        n = as_tensor(numpy.ones((2,3))*5)
        t = n[4:5,2]
        self.failUnless(isinstance(t.owner.op, Subtensor))
        try:
            tval = eval_outputs([t])
        except Exception, e:
            if e[0] != 'index out of bounds':
                raise
    def test2_ok_elem(self):
        n = as_tensor(numpy.asarray(range(6)).reshape((2,3)))
        t = n[0,2]
        self.failUnless(isinstance(t.owner.op, Subtensor))
        tval = eval_outputs([t])
        self.failUnless(tval.shape == ())
        self.failUnless(numpy.all(tval == 2))
    def test2_ok_row(self):
        n = as_tensor(numpy.asarray(range(6)).reshape((2,3)))
        t = n[1]
        self.failIf(any(n.type.broadcastable))
        self.failUnless(isinstance(t.owner.op, Subtensor))
        tval = eval_outputs([t])
        self.failUnless(tval.shape == (3,))
        self.failUnless(numpy.all(tval == [3,4,5]))

    def test2_ok_col(self):
        n = as_tensor(numpy.ones((2,3))*5)
        t = n[:,0]
        self.failUnless(isinstance(t.owner.op, Subtensor))
        self.failIf(any(n.type.broadcastable))
        tval = eval_outputs([t])
        self.failUnless(tval.shape == (2,))
        self.failUnless(numpy.all(tval == 5.0))

    def test2_ok_rows_finite(self):
        n = as_tensor(numpy.ones((4,3))*5)
        t = n[1:3,0]
        self.failUnless(isinstance(t.owner.op, Subtensor))
        tval = eval_outputs([t])
        self.failUnless(tval.shape == (2,))
        self.failUnless(numpy.all(tval == 5.0))

    def test2_ok_cols_infinite(self):
        n = as_tensor(numpy.asarray(range(12)).reshape((4,3)))
        t = n[1,2:]
        self.failUnless(isinstance(t.owner.op, Subtensor))
        tval = eval_outputs([t])
        self.failUnless(tval.shape == (1,))
        self.failUnless(numpy.all(tval == 5))

    def test2_ok_strided(self):
        n = as_tensor(numpy.asarray(range(20)).reshape((4,5)))
        t = n[1:4:2,1:5:2]
        self.failUnless(isinstance(t.owner.op, Subtensor))
        tval = eval_outputs([t])
        self.failUnless(tval.shape == (2,2))
        self.failUnless(numpy.all(tval == [[6, 8],[16, 18]]))

    def test3_ok_mat(self):
        n = as_tensor(numpy.asarray(range(24)).reshape((2,3,4)))
        t = n[0,0,0]
        self.failUnless(isinstance(t.owner.op, Subtensor))
        tval = eval_outputs([t])
        self.failUnless(tval.shape == ())
        self.failUnless(numpy.all(tval == 0))


    def test_grad_1d(self):
        n = as_tensor(numpy.random.rand(2,3))
        z = scal.constant(0)
        t = n[z:,z]
        gn = grad(sum(exp(t)), n)
        gval = eval_outputs([gn])
        s0 = 'array([ 2.05362099,  0.        ,  0.        ])'
        s1 = 'array([ 1.55009327,  0.        ,  0.        ])'
        self.failUnless(repr(gval[0,:]) == s0)
        self.failUnless(repr(gval[1,:]) == s1)

    def test_grad_0d(self):
        n = as_tensor(numpy.random.rand(2,3))
        t = n[1,0]
        gn = grad(sum(exp(t)), n)
        gval = eval_outputs([gn])
        g0 = repr(gval[0,:])
        g1 = repr(gval[1,:])
        s0 = 'array([ 0.,  0.,  0.])'
        s1 = 'array([ 1.55009327,  0.        ,  0.        ])'
        self.failUnless(g0 == s0, (g0, s0))
        self.failUnless(g1 == s1, (g1, s1))



class T_Stack(unittest.TestCase):
    def test_hstack(self):
        a = as_tensor(numpy.array([[1, 2, 3], [4, 5, 6]]))
        b = as_tensor(numpy.array([[7], [8]]))
        s = horizontal_stack(a, b)
        c = numpy.array([[1, 2, 3, 7], [4, 5, 6, 8]])
        self.failUnless((eval_outputs([s]) == c).all())
    def test_vstack(self):
        a = as_tensor(numpy.array([[1, 2, 3], [4, 5, 6]]))
        b = as_tensor(numpy.array([[7, 8, 9]]))
        s = vertical_stack(a, b)
        c = numpy.array([[1, 2, 3], [4, 5, 6], [7, 8, 9]])
        self.failUnless((eval_outputs([s]) == c).all())





# class T_add(unittest.TestCase):

#     def test_complex_all_ops(self):
#         for nbits in (64, 128):
#             a = as_tensor(numpy.ones(3, dtype='complex%i' % nbits)+0.5j)
#             b = as_tensor(numpy.ones(3, dtype='complex%i' % nbits)+1.5j)
#             tests = (("+", lambda x,y: x+y),
#                      ("-", lambda x,y: x-y),
#                      ("*", lambda x,y: x*y),
#                      ("/", lambda x,y: x/y))
#             for s, fn in tests:
#                 f = Function([a,b], [fn(a, b)], linker_cls = gof.CLinker)
#                 self.failUnless(numpy.all(fn(a.data, b.data) == f(a.data, b.data)))

#     def test_grad_scalar_l(self):
#         verify_grad(self, Add, [numpy.asarray([3.0]), numpy.random.rand(3)])
#     def test_grad_scalar_r(self):
#         verify_grad(self, Add, [numpy.random.rand(3), numpy.asarray([3.0])])
#     def test_grad_row(self):
#         verify_grad(self, Add, [numpy.random.rand(3, 5), numpy.random.rand(1, 5)])
#     def test_grad_col(self):
#         verify_grad(self, Add, [numpy.random.rand(3, 5), numpy.random.rand(3, 1)])


# class T_abs(unittest.TestCase):
#     def test_impl(self):
#         t = as_tensor(1.0)
#         check_eq(self, t, abs(t), 1.0, 1.0)
#         check_eq(self, t, abs(t), -1.0, 1.0)

#         for shape in (2,), (3,4):
#             t = as_tensor(numpy.ones(shape))
#             d = numpy.random.rand(*shape)*2-1.0
#             check_eq(self, t, abs(t), d, abs(d))
#             check_eq(self, t, abs(t), -d, abs(-d))

#     def test_grad(self):
#         verify_grad(self, Abs, [numpy.ones(())])
#         verify_grad(self, Abs, [numpy.ones(3)])

#     class AbsBadGrad(Abs):
#         def grad(self, (x, ), (gz, )):
#             return mul(gz * sgn(x),0.9),

#     def test_badgrad(self):
#         try:
#             verify_grad(self, T_abs.AbsBadGrad, [numpy.ones(())])
#         except Exception, e:
#             self.failUnless(str(e) == verify_grad.E_grad, str(e))
#             return
#         self.fail()

# class T_fill(unittest.TestCase):
#     def test0(self):
#         t = fill(numpy.asarray([1,2,3]), 9)
#         self.failUnless(t.owner.__class__ == Fill)
#         o = t.owner
#         self.failUnless(o.inputs[0].broadcastable == (0,))
# #        self.failUnless(o.inputs[0].dtype[0:3] == 'int')
#         self.failUnless(o.inputs[1].broadcastable == (1,))
# #        self.failUnless(o.inputs[1].dtype[0:3] == 'flo')
#         self.failUnless(o.outputs[0].broadcastable == (0,))
# #        self.failUnless(o.outputs[0].dtype[0:3] == 'flo')
#         self.failUnless(numpy.all(eval_outputs([t]) == [9,9,9]))

#     def test1(self):
#         x = as_tensor(numpy.ones((4,5)))
#         l = ones_like(x[:,0:1])
#         r = ones_like(x[0:1,:])
#         xx = x + dot(l,r)
#         self.failUnless(numpy.mean(eval_outputs([xx]) == 2.0))

# class T_sum(unittest.TestCase):
#     def test_impl(self):
#         t = as_tensor(0.0)
#         check_eq(self, t, Sum(t).out, 1.0, 1.0)
#         check_eq(self, t, Sum(t).out, -1.0, -1.0)

#         t = as_tensor([0.0, 0.0])
#         d = numpy.asarray([-0.4, 1.2])
#         check_eq(self, t, Sum(t).out, d, numpy.sum(d))
#         check_eq(self, t, Sum(t).out, -d, -numpy.sum(d))

# class T_mul(unittest.TestCase):
#     def setUp(self):
#         numpy.random.seed([1,2,3,4])

#     def test_elemwise(self):
#         a = as_tensor(0.0)
#         b = as_tensor(0.0)
#         check_eq2_both(self, [a,b], mul(a,b), [3.0, 4.0], 12.0)
#         check_eq2_both(self, [a,b], mul(b,a), [-1.0,2.0], -2.0)

#         a = as_tensor(numpy.ones(2))
#         b = as_tensor(numpy.ones(2))
#         aa = numpy.asarray([-0.5, 4.0])
#         bb = numpy.asarray([-0.5, 2.0])
#         check_eq2_both(self, [a,b], mul(a,b), [aa,bb], numpy.asarray([0.25, 8.0]))
#         check_eq2_both(self, [a,b], mul(a,b), [bb,aa], numpy.asarray([0.25, 8.0]))

#     def test_scalar(self):
#         r = numpy.random.rand(2,3)
#         a = as_tensor(r)
#         b = as_tensor(2.0)
#         check_eq2_both(self, [a,b], mul(a,b), [r, 2.0], r*2.0)
#         check_eq2_both(self, [a,b], mul(a,b), [r, 4.0], r*4.0)
#         self.failUnless(b.data == 2.0)

#     def test_rowcol(self):
#         r1 = numpy.random.rand(3,5)
#         r2 = numpy.random.rand(1,5)
#         r3 = numpy.random.rand(3,1)
#         a1, a2, a3 = as_tensor(r1), as_tensor(r2), as_tensor(r3)
#         check_eq2_both(self, [a1,a2], mul(a1,a2), [r1, r2], r1*r2)
#         check_eq2_both(self, [a1,a3], mul(a1,a3), [r1, r3], r1*r3)

#     def test_grad_elemwise(self):
#         verify_grad(self, Mul, [numpy.random.rand(3,4), numpy.random.rand(3,4)])
#     def test_grad_scalar_l(self):
#         verify_grad(self, Mul, [numpy.asarray([3.0]), numpy.random.rand(3)])
#     def test_grad_scalar_r(self):
#         verify_grad(self, Mul, [numpy.random.rand(3), numpy.asarray([3.0])])
#     def test_grad_row(self):
#         verify_grad(self, Mul, [numpy.random.rand(3, 5), numpy.random.rand(1, 5)])
#     def test_grad_row2(self):
#         op = lambda x, y: Mul(x, DimShuffle(y, ['x', 0]).out)
#         verify_grad(self, op, [numpy.random.rand(3, 5), numpy.random.rand(5)])
#     def test_grad_col(self):
#         verify_grad(self, Mul, [numpy.random.rand(3, 5), numpy.random.rand(3, 1)])

#     def test_wrong_shapes(self):
#         a = as_tensor(numpy.ones(3))
#         b = as_tensor(numpy.ones(4))
#         try:
#             check_eq2(self, [a,b], Mul(a,b).out,
#                       [numpy.ones(3), numpy.ones(4)], 1.0)
#             self.fail()
#         except ValueError, e:
#             self.failUnless('shape mismatch' in str(e))
#         try:
#             check_eq2_c(self, [a,b], Mul(a,b).out,
#                         [numpy.ones(3), numpy.ones(4)], 1.0)
#             self.fail()
#         except ValueError, e:
#             pass

# class T_div(unittest.TestCase):
#     def setUp(self):
#         numpy.random.seed(9999)
#     def test_grad_e(self):
#         verify_grad(self, Div, [numpy.random.rand(3), numpy.ones(3)])
#         verify_grad(self, Div, [numpy.random.rand(3,5), numpy.random.rand(3,5)+0.1])
#         verify_grad(self, Div, [numpy.ones(()), numpy.ones(())])

#     def test_grad_sl(self):
#         verify_grad(self, Div, [numpy.ones((3, 5)), numpy.ones((1, 1))])
#         verify_grad(self, Div, [numpy.random.rand(3), numpy.ones((1, ))])
#         verify_grad(self, Div, [numpy.random.rand(3,5), numpy.random.rand(1,1)])

# class T_log2(unittest.TestCase):
#     def test0(self):
#         verify_grad(self, Log2, [numpy.random.rand(3,1)+0.0001])

# class T_log(unittest.TestCase):
#     def test0(self):
#         verify_grad(self, Log, [numpy.random.rand(3,1)+0.0001])
#     def test1(self):
#         a = as_tensor(numpy.ones(2))
#         b = as_tensor(numpy.ones(2))
#         aa = numpy.asarray([0.5, 4.0])
#         bb = numpy.asarray([0.5, 2.0])
#         check_eq2(self, [a], log(a), [aa], numpy.log(numpy.asarray(aa)))

# class T_pow(unittest.TestCase):
#     def setUp(self):
#         numpy.random.seed(9999)
#     def test_elemwise(self):
#         verify_grad(self, Div, [numpy.random.rand(3,4), numpy.random.rand(3,4)+0.1])
#         verify_grad(self, Pow, [numpy.random.rand(3,4), numpy.random.rand(3,4)])
#     def test_scalar_l(self):
#         verify_grad(self, Pow, [numpy.asarray([3.0]), numpy.random.rand(3)])
#     def test_scalar_r(self):
#         verify_grad(self, Pow, [numpy.random.rand(3), numpy.asarray([3.0])])
#     def test_row(self):
#         verify_grad(self, Pow, [numpy.random.rand(3, 5), numpy.random.rand(1, 5)])
#     def test_col(self):
#         verify_grad(self, Pow, [numpy.random.rand(3, 5), numpy.random.rand(3, 1)])

class _testCase_matinv(unittest.TestCase):

    def setUp(self):
        numpy.random.seed(1)

    def mat_reciprocal(self,dim):
        # symbolic program
        # broadcastable=[False,False] means that the shape of matrix is two dimensional,
        # and none of the dimensions are constrained to have length 1.
        # Note that Tensor's constructor does not actually allocate any memory.
        # TODO: Make Tensor syntax more explicit, and maybe give shape or number of dimensions.
        a, b = matrices('ab')
        ab = a*b
        # Here, as_tensor actually uses the data allocated by numpy.
        diff = ab - as_tensor(numpy.ones((dim,dim)))
        # Sum of squared errors
        ssdiff = sum((diff**2.0))

        g_b = grad(ssdiff, b)

        # compilation to function
        # [a,b] are the inputs, [ssdiff,g_b] are the outputs
        fn = function([a,b], [ssdiff,g_b])

        # use the function
        x = numpy.random.rand(dim,dim)+0.1      # Initialized s.t. x is not too tiny
        w = numpy.random.rand(dim,dim)
        for i in xrange(300):
            ssd, gw = fn(x,w)
            #print ssd, x*w, x, w
            if i == 0:
                str0 = str(ssd)
            w -= 0.4 * gw

        return str0, str(ssd)

    def test_reciprocal(self):
        """Matrix reciprocal by gradient descent"""
        self.assertEqual(('6.10141615619', '0.00703816291711'), self.mat_reciprocal(3))

class t_dot(unittest.TestCase):
    def setUp(self):
        numpy.random.seed(44)

    @staticmethod
    def rand(*args):
        return numpy.random.rand(*args)

    def cmp_dot(self,x,y):
        #x, y are matrices or numbers
        def spec(x):
            x = numpy.asarray(x)
            return type(x), x.dtype, x.shape
        nz = numpy.dot(x,y)
        tz = eval_outputs([dot(as_tensor(x), as_tensor(y))])
        self.failUnless(tz.dtype == nz.dtype)
        self.failUnless(tz.shape == nz.shape)
        self.failUnless(_approx_eq(nz, tz))

    def test_dot_0d_0d(self): self.cmp_dot(1.1, 2.2)
    def test_dot_0d_1d(self): self.cmp_dot(1.1, self.rand(5))
    def test_dot_0d_2d(self): self.cmp_dot(3.0, self.rand(6,7))
    def test_dot_0d_3d(self): self.cmp_dot(3.0, self.rand(8,6,7))
    def test_dot_1d_0d(self): self.cmp_dot(self.rand(5), 1.1 )
    def test_dot_1d_1d(self): self.cmp_dot(self.rand(5), self.rand(5))
    def test_dot_1d_2d(self): self.cmp_dot(self.rand(6), self.rand(6,7))
    def test_dot_1d_3d(self): self.cmp_dot(self.rand(6), self.rand(8,6,7))
    def test_dot_2d_0d(self): self.cmp_dot(self.rand(5,6), 1.0)
    def test_dot_2d_1d(self): self.cmp_dot(self.rand(5,6), self.rand(6))
    def test_dot_2d_2d(self): self.cmp_dot(self.rand(5,6), self.rand(6,7))
    def test_dot_2d_3d(self): self.cmp_dot(self.rand(5,6), self.rand(8,6,7))
    def test_dot_3d_0d(self): self.cmp_dot(self.rand(4,5,6), 1.0)
    def test_dot_3d_1d(self): self.cmp_dot(self.rand(4,5,6), self.rand(6))
    def test_dot_3d_2d(self): self.cmp_dot(self.rand(4,5,6), self.rand(6,7))
    def test_dot_3d_3d(self): self.cmp_dot(self.rand(4,5,6), self.rand(8,6,7))

    def not_aligned(self, x, y):
        z = dot(x,y)
        try:
            tz = eval_outputs([z])
        except ValueError, e:
            self.failUnless(e[0].split()[1:4] == ['are', 'not', 'aligned'], e)
            return
        self.fail()

    def test_align_1_1(self): self.not_aligned(self.rand(5), self.rand(6))
    def test_align_1_2(self): self.not_aligned(self.rand(5), self.rand(6,4))
    def test_align_1_3(self): self.not_aligned(self.rand(5), self.rand(6,4,7))
    def test_align_2_1(self): self.not_aligned(self.rand(5,4), self.rand(6))
    def test_align_2_1(self): self.not_aligned(self.rand(5,4), self.rand(6,7))
    def test_align_2_3(self): self.not_aligned(self.rand(5,4), self.rand(6,7,8))
    def test_align_3_1(self): self.not_aligned(self.rand(5,4,3), self.rand(6))
    def test_align_3_2(self): self.not_aligned(self.rand(5,4,3), self.rand(6,7))
    def test_align_3_3(self): self.not_aligned(self.rand(5,4,3), self.rand(6,7,8))

    def test_grad(self):
        verify_grad(self, dot, [self.rand(2,3), self.rand(3,2)])

class t_gemm(unittest.TestCase):
    def setUp(self):
        numpy.random.seed(44)
        _approx_eq.debug = 0
        Gemm.debug = False

    @staticmethod
    def _gemm(z,a,x,y,b):
        assert a.shape == ()
        assert b.shape == ()
        return b * z + a * numpy.dot(x,y)
    @staticmethod
    def rand(*args):
        return numpy.random.rand(*args)

    def cmp(self, z, a, x, y, b):
        def cmp_linker(z, a, x, y, b, l):
            z,a,x,y,b = [numpy.asarray(p) for p in z,a,x,y,b]
            z_orig = z.copy()
            tz,ta,tx,ty,tb = [as_tensor(p).type() for p in z,a,x,y,b]

            f = function([tz,ta,tx,ty,tb], [gemm(tz,ta,tx,ty,tb)], linker=l)
            new_z = f(z,a,x,y,b)
            z_after = self._gemm(z_orig, a, x, y, b)

            self.failUnless(z is new_z)
            #print z_orig, z_after, z, type(z_orig), type(z_after), type(z)
            #_approx_eq.debug = 1
            self.failUnless(_approx_eq(z_after, z))
            if a == 0.0 and b == 1.0:
                return
            else:
                self.failIf(numpy.all(z_orig == z))

        cmp_linker(copy(z), a, x, y, b, gof.cc.OpWiseCLinker)
        cmp_linker(copy(z), a, x, y, b, gof.cc.CLinker)
        cmp_linker(copy(z), a, x, y, b, gof.link.PerformLinker)

    def test0a(self): 
        Gemm.debug = True
        try:
            g = gemm([1.], 1., [1.], [1.], 1.)
        except ValueError, e:
            if e[0] is Gemm.E_rank:
                return
        self.fail()

    def test0(self): 
        try:
            self.cmp(1., 0., 1.0, 1.0, 1.0)
        except ValueError, e:
            if e[0] is Gemm.E_rank:
                return
        self.fail()

    def test2(self): 
        try:
            self.cmp(2., 1.0, [3,2,1.], [[1],[2],[3.]], 1.0)
        except ValueError, e:
            self.failUnless(e[0] == Gemm.E_rank)
            return
        self.fail()
    def test4(self): 
        self.cmp(self.rand(3,4), 1.0, self.rand(3,5), self.rand(5,4), 0.0)
    def test5(self): self.cmp(self.rand(3,4), 1.0,
            self.rand(3,5), self.rand(5,4), 1.0)
    def test6(self): self.cmp(self.rand(3,4), 1.0,
            self.rand(3,5), self.rand(5,4), -1.0)
    def test7(self): self.cmp(self.rand(3,4), 0.0,
            self.rand(3,5), self.rand(5,4), 0.0)
    def test8(self): self.cmp(self.rand(3,4), 0.0,
            self.rand(3,5), self.rand(5,4), 0.6)
    def test9(self): self.cmp(self.rand(3,4), 0.0,
            self.rand(3,5), self.rand(5,4), -1.0)
    def test10(self): 
        _approx_eq.debug = 1
        self.cmp(self.rand(3,4), -1.0, self.rand(3,5), self.rand(5,4), 0.0)
    def test11(self): self.cmp(self.rand(3,4), -1.0,
            self.rand(3,5), self.rand(5,4), 1.0)
    def test12(self): self.cmp(self.rand(3,4), -1.0,
            self.rand(3,5), self.rand(5,4), -1.0)

    def test_destroy_map0(self):
        """test that only first input can be overwritten"""
        Z = as_tensor(self.rand(2,2))
        try:
            gemm(Z, 1.0, Z, Z, 1.0)
        except ValueError, e:
            if e[0] == Gemm.E_z_uniq:
                return
        self.fail()
    def test_destroy_map1(self):
        """test that only first input can be overwritten"""
        Z = as_tensor(self.rand(2,2))
        A = as_tensor(self.rand(2,2))
        try:
            gemm(Z, 1.0, A, transpose_inplace(Z), 1.0)
        except ValueError, e:
            if e[0] == Gemm.E_z_uniq:
                return
        self.fail()
    def test_destroy_map2(self):
        """test that only first input can be overwritten"""
        Z = as_tensor(self.rand(2,2))
        A = as_tensor(self.rand(2,2))
        try:
            gemm(Z, 1.0, transpose_inplace(Z), A, 1.0)
        except ValueError, e:
            if e[0] == Gemm.E_z_uniq:
                return
        self.fail()
    def test_destroy_map3(self):
        """test that only first input can be overwritten"""
        Z = as_tensor(self.rand(2,2))
        A = as_tensor(self.rand(2,2))
        try:
            gemm(Z, 1.0, Z, A, 1.0)
        except ValueError, e:
            if e[0] == Gemm.E_z_uniq:
                return
        self.fail()

    def test_destroy_map4(self):
        """test that dot args can be aliased"""
        Z = value(self.rand(2,2))
        A = value(self.rand(2,2))
        eval_outputs([gemm(Z, 1.0, A, A, 1.0)])
        eval_outputs([gemm(Z, 1.0, A, A.T, 1.0)])


    def test_transposes(self):
        # three square matrices which are not contiguous
        A = self.rand(4,5)[:,:4]
        B = self.rand(4,5)[:,:4]
        C = self.rand(4,5)[:,:4]
        
        def t(z,x,y,a=1.0, b=0.0,l=gof.cc.OpWiseCLinker,dt='float64'):
            z,a,x,y,b = [numpy.asarray(p,dtype=dt) for p in z,a,x,y,b]
            z_orig = z.copy()
            z_after = self._gemm(z, a, x, y, b)

            tz,ta,tx,ty,tb = [value(p) for p in z,a,x,y,b]

            f = function([tz,ta,tx,ty,tb], [gemm(tz,ta,tx,ty,tb)], linker=l)
            f(z, a, x, y, b)
            self.failUnless(_approx_eq(z_after, z), (z_orig, z_after, z))
            f(z.T, a, y.T, x.T, b)
            self.failUnless(_approx_eq(z_after, z))

        t(C,A,B)
        t(C.T, A, B)
        t(C, A.T, B, dt='float32')
        t(C, A, B.T)
        t(C.T, A.T, B)
        t(C, A.T, B.T, dt='float32')
        t(C.T, A, B.T)
        t(C.T, A.T, B.T, dt='float32')

        t(C, A[:,:2], B[:2, :])
        t(C.T, A[:,:2], B[:2, :], dt='float32')
        t(C, A[:2,:].T, B[:2, :])
        t(C.T, A[:2,:].T, B[:2, :], dt='float32')
        t(C, A[:2,:].T, B[:, :2].T)
        t(C.T, A[:2,:].T, B[:, :2].T)

        try:
            t(C.T, A[:2,:], B[:, :2].T)
        except ValueError, e:
            if e[0].find('aligned') >= 0:
                return
        self.fail()

class T_tensorfromscalar(unittest.TestCase):
    def test0(self):
        s = scal.constant(56)
        t = tensor_from_scalar(s)
        self.failUnless(t.owner.op is tensor_from_scalar)
        self.failUnless(t.type.broadcastable == (), t.type.broadcastable)
        self.failUnless(t.type.ndim == 0, t.type.ndim)
        self.failUnless(t.type.dtype == s.type.dtype)

        v = eval_outputs([t])

        self.failUnless(v == 56, v)
        self.failUnless(isinstance(v, numpy.ndarray))
        self.failUnless(v.shape == (), v.shape)

    def test1(self):
        s = scal.constant(56)
        t = as_tensor(s)
        self.failUnless(t.owner.op is tensor_from_scalar)
        self.failUnless(t.type.broadcastable == (), t.type.broadcastable)
        self.failUnless(t.type.ndim == 0, t.type.ndim)
        self.failUnless(t.type.dtype == s.type.dtype)

        v = eval_outputs([t])

        self.failUnless(v == 56, v)
        self.failUnless(isinstance(v, numpy.ndarray))
        self.failUnless(v.shape == (), v.shape)


<<<<<<< HEAD
# def _tensor(data, broadcastable=None, name=None):
#     """Return a Tensor containing given data"""
#     data = numpy.asarray(data)
#     if broadcastable is None:
#         broadcastable = [s==1 for s in data.shape]
#     elif broadcastable in [0, 1]:
#         broadcastable = [broadcastable] *  len(data.shape)
#     rval = Tensor(data.dtype, broadcastable, name)
#     rval.data = data # will raise if broadcastable was mis-specified
#     return rval



# class T_tensor(unittest.TestCase):
#     def test0(self): # allocate from a scalar float
#         t = _tensor(1.0)
#         self.failUnless(isinstance(t, Tensor))
#         self.failUnless(t.dtype == 'float64')
#         self.failUnless(t.broadcastable == ())
#         self.failUnless(t.role == None)
#         self.failUnless(isinstance(t.data, numpy.ndarray))
#         self.failUnless(str(t.data.dtype) == 'float64')
#         self.failUnless(t.data == 1.0)
#     def test0_int(self): # allocate from a scalar float
#         t = _tensor(1)
#         self.failUnless(isinstance(t, Tensor))
#         self.failUnless(t.dtype == 'int64' or t.dtype == 'int32')
#     def test1(self): # allocate from a vector of ints, not broadcastable
#         t = _tensor(numpy.ones(5,dtype='int32'))
#         self.failUnless(isinstance(t, Tensor))
#         self.failUnless(t.dtype == 'int32')
#         self.failUnless(t.broadcastable == (0,))
#         self.failUnless(isinstance(t.data, numpy.ndarray))
#         self.failUnless(str(t.data.dtype) == 'int32')
#     def test2(self): # allocate from a column matrix of complex with name
#         t = _tensor(numpy.ones((5,1),dtype='complex64'),name='bart')
#         self.failUnless(isinstance(t, Tensor))
#         self.failUnless(t.dtype == 'complex64')
#         self.failUnless(t.broadcastable == (0,1))
#         self.failUnless(isinstance(t.data, numpy.ndarray))
#         self.failUnless(t.name == 'bart')
#     def test2b(self): # allocate from a column matrix, not broadcastable
#         t = _tensor(numpy.ones((5,1),dtype='complex64'),broadcastable=0)
#         self.failUnless(isinstance(t, Tensor))
#         self.failUnless(t.dtype == 'complex64')
#         self.failUnless(t.broadcastable == (0,0))
#         self.failUnless(isinstance(t.data, numpy.ndarray))
#         f = Function([t], [t], linker_cls=gof.CLinker)
#         self.failUnless(numpy.all(t.data == f(t.data)))
#     def test_data_normal(self): #test that assigning to .data works when it should
#         t = _tensor(numpy.ones((5,1),dtype='complex64'), broadcastable=0)
#         o27 = numpy.ones((2,7), dtype='complex64')
#         t.data = o27
#         lst = t._data
#         self.failUnless(t.data.shape == (2,7))
#         self.failUnless(t.data is o27)
#         self.failUnless(t._data is lst)
#     def test_data_badrank0(self):
#         t = _tensor(numpy.ones((5,1),dtype='complex64'), broadcastable=0)
#         try:
#             t.data = numpy.ones((2,7,1))
#             self.fail()
#         except ValueError, e:
#             self.failUnless(e[0] is Tensor.filter.E_rank)
#         try:
#             t.data = numpy.ones(1)
#             self.fail()
#         except ValueError, e:
#             self.failUnless(e[0] is Tensor.filter.E_rank)
#     def test_data_badrank1(self):
#         t = _tensor(numpy.ones((1,1),dtype='complex64'), broadcastable=1)
#         try:
#             t.data = numpy.ones((1,1,1))
#             self.fail()
#         except ValueError, e:
#             self.failUnless(e[0] is Tensor.filter.E_rank)
#         try:
#             t.data = numpy.ones(1)
#             self.fail()
#         except ValueError, e:
#             self.failUnless(e[0] is Tensor.filter.E_rank)
#     def test_data_badshape0(self):
#         t = _tensor(numpy.ones((1,1),dtype='complex64'), broadcastable=1)
#         try:
#             t.data = numpy.ones((1,2))
#             self.fail()
#         except ValueError, e:
#             self.failUnless(e[0] is Tensor.filter.E_shape)
#         try:
#             t.data = numpy.ones((0,1))
#             self.fail()
#         except ValueError, e:
#             self.failUnless(e[0] is Tensor.filter.E_shape)

#     def test_cast0(self):
#         t = Tensor('float32', [0])
#         t.data = numpy.random.rand(4) > 0.5
#         self.failUnless(str(t.data.dtype) == t.dtype)

# class T_stdlib(unittest.TestCase):
#     def test0(self):
#         t = _tensor(1.0)
#         tt = t.clone(False)
#         self.failUnless(t.dtype == tt.dtype)
#         self.failUnless(t.broadcastable is tt.broadcastable)
#         self.failUnless(tt.data is None)
#         self.failUnless(t.data == 1.0)
#     def test0b(self):
#         t = _tensor(1.0)
#         tt = t.clone()
#         self.failUnless(t.dtype == tt.dtype)
#         self.failUnless(t.broadcastable is tt.broadcastable)
#         self.failUnless(tt.data is None)
#         self.failUnless(t.data == 1.0)

#     def test1(self):
#         t = _tensor(1.0)
#         tt = t.clone(True)
#         self.failUnless(t.dtype == tt.dtype)
#         self.failUnless(t.broadcastable is tt.broadcastable)
#         self.failUnless(tt.data == 1.0)
#         self.failUnless(t.data == 1.0)
#         self.failUnless(t.data is not tt.data)
#     def test1b(self):
#         t = _tensor(1.0)
#         tt = copy(t)
#         self.failUnless(t.dtype == tt.dtype)
#         self.failUnless(t.broadcastable is tt.broadcastable)
#         self.failUnless(tt.data == 1.0)
#         self.failUnless(t.data == 1.0)
#         self.failUnless(t.data is not tt.data)
=======
def _tensor(data, broadcastable=None, name=None):
    """Return a Tensor containing given data"""
    data = numpy.asarray(data)
    if broadcastable is None:
        broadcastable = [s==1 for s in data.shape]
    elif broadcastable in [0, 1]:
        broadcastable = [broadcastable] *  len(data.shape)
    rval = Tensor(data.dtype, broadcastable, name)
    rval.data = data # will raise if broadcastable was mis-specified
    return rval



class T_tensor(unittest.TestCase):
    def test0(self): # allocate from a scalar float
        t = _tensor(1.0)
        self.failUnless(isinstance(t, Tensor))
        self.failUnless(t.dtype == 'float64')
        self.failUnless(t.broadcastable == ())
        self.failUnless(t.role == None)
        self.failUnless(isinstance(t.data, numpy.ndarray))
        self.failUnless(str(t.data.dtype) == 'float64')
        self.failUnless(t.data == 1.0)
    def test0_int(self): # allocate from a scalar float
        t = _tensor(1)
        self.failUnless(isinstance(t, Tensor))
        self.failUnless(t.dtype == 'int64' or t.dtype == 'int32')
    def test1(self): # allocate from a vector of ints, not broadcastable
        t = _tensor(numpy.ones(5,dtype='int32'))
        self.failUnless(isinstance(t, Tensor))
        self.failUnless(t.dtype == 'int32')
        self.failUnless(t.broadcastable == (0,))
        self.failUnless(isinstance(t.data, numpy.ndarray))
        self.failUnless(str(t.data.dtype) == 'int32')
    def test2(self): # allocate from a column matrix of complex with name
        t = _tensor(numpy.ones((5,1),dtype='complex64'),name='bart')
        self.failUnless(isinstance(t, Tensor))
        self.failUnless(t.dtype == 'complex64')
        self.failUnless(t.broadcastable == (0,1))
        self.failUnless(isinstance(t.data, numpy.ndarray))
        self.failUnless(t.name == 'bart')
    def test2b(self): # allocate from a column matrix, not broadcastable
        t = _tensor(numpy.ones((5,1),dtype='complex64'),broadcastable=0)
        self.failUnless(isinstance(t, Tensor))
        self.failUnless(t.dtype == 'complex64')
        self.failUnless(t.broadcastable == (0,0))
        self.failUnless(isinstance(t.data, numpy.ndarray))
        f = Function([t], [t], linker_cls=gof.CLinker)
        self.failUnless(numpy.all(t.data == f(t.data)))
    def test_data_normal(self): #test that assigning to .data works when it should
        t = _tensor(numpy.ones((5,1),dtype='complex64'), broadcastable=0)
        o27 = numpy.ones((2,7), dtype='complex64')
        t.data = o27
        lst = t._data
        self.failUnless(t.data.shape == (2,7))
        self.failUnless(t.data is o27)
        self.failUnless(t._data is lst)
    def test_data_badrank0(self):
        t = _tensor(numpy.ones((5,1),dtype='complex64'), broadcastable=0)
        try:
            t.data = numpy.ones((2,7,1))
            self.fail()
        except ValueError, e:
            #traceback.print_exc()
            self.failUnless(e[0] is Tensor.filter.E_rank)
        try:
            t.data = numpy.ones(1)
            self.fail()
        except ValueError, e:
            self.failUnless(e[0] is Tensor.filter.E_rank)
    def test_data_badrank1(self):
        t = _tensor(numpy.ones((1,1),dtype='complex64'), broadcastable=1)
        try:
            t.data = numpy.ones((1,1,1))
            self.fail()
        except ValueError, e:
            self.failUnless(e[0] is Tensor.filter.E_rank)
        try:
            t.data = numpy.ones(1)
            self.fail()
        except ValueError, e:
            self.failUnless(e[0] is Tensor.filter.E_rank)
    def test_data_badshape0(self):
        t = _tensor(numpy.ones((1,1),dtype='complex64'), broadcastable=1)
        try:
            t.data = numpy.ones((1,2))
            self.fail()
        except ValueError, e:
            #traceback.print_exc()
            self.failUnless(e[0] is Tensor.filter.E_shape)
        try:
            t.data = numpy.ones((0,1))
            self.fail()
        except ValueError, e:
            self.failUnless(e[0] is Tensor.filter.E_shape)

    def test_cast0(self):
        t = Tensor('float32', [0])
        t.data = numpy.random.rand(4) > 0.5
        self.failUnless(str(t.data.dtype) == t.dtype)

class T_stdlib(unittest.TestCase):
    def test0(self):
        t = _tensor(1.0)
        tt = t.clone(False)
        self.failUnless(t.dtype == tt.dtype)
        self.failUnless(t.broadcastable is tt.broadcastable)
        self.failUnless(tt.data is None)
        self.failUnless(t.data == 1.0)
    def test0b(self):
        t = _tensor(1.0)
        tt = t.clone()
        self.failUnless(t.dtype == tt.dtype)
        self.failUnless(t.broadcastable is tt.broadcastable)
        self.failUnless(tt.data is None)
        self.failUnless(t.data == 1.0)

    def test1(self):
        t = _tensor(1.0)
        tt = t.clone(True)
        self.failUnless(t.dtype == tt.dtype)
        self.failUnless(t.broadcastable is tt.broadcastable)
        self.failUnless(tt.data == 1.0)
        self.failUnless(t.data == 1.0)
        self.failUnless(t.data is not tt.data)
    def test1b(self):
        t = _tensor(1.0)
        tt = copy(t)
        self.failUnless(t.dtype == tt.dtype)
        self.failUnless(t.broadcastable is tt.broadcastable)
        self.failUnless(tt.data == 1.0)
        self.failUnless(t.data == 1.0)
        self.failUnless(t.data is not tt.data)
>>>>>>> f9b18d2a

class _test_grad(unittest.TestCase):
    class O(gof.op.Op):
        def __init__(self):
            self.inputs = [scalar('a'),scalar('c')]
            self.outputs = [scalar('b'),scalar('d')]
            self.gval0 = scalar('e')
            self.gval1 = scalar('f')
        def grad(self, (x0,x1), (gz0,gz1)):
            return self.gval0, self.gval1

    def test_1param(self):
        """grad: Test passing a single result param"""
        a1 = _test_grad.O()
        self.failUnless(a1.gval0 is grad(a1.outputs[0], a1.inputs[0]))

    def test_Nparam(self):
        """grad: Test passing multiple result params"""
        a1 = _test_grad.O()
        g0,g1 = grad(a1.outputs[0], a1.inputs)
        self.failUnless(a1.gval0 is g0)
        self.failUnless(a1.gval1 is g1)

    def test_1None_rval(self):
        """grad: Test returning a single None from grad"""
        a1 = _test_grad.O()
        self.failUnless(None is grad(a1.outputs[0], a1.outputs[1]))
        self.failUnless(None is grad(a1.outputs[0], 'wtf'))
    def test_NNone_rval(self):
        """grad: Test returning some Nones from grad"""
        a1 = _test_grad.O()
        g0,g1,g2 = grad(a1.outputs[0], a1.inputs + ['wtf'])
        self.failUnless(a1.gval0 is g0)
        self.failUnless(a1.gval1 is g1)
        self.failUnless(None is g2)






if __name__ == '__main__':
    unittest.main()
#    suite = unittest.TestLoader()
#    suite = suite.loadTestsFromTestCase(T_subtensor)
#    unittest.TextTestRunner(verbosity=2).run(suite)<|MERGE_RESOLUTION|>--- conflicted
+++ resolved
@@ -512,11 +512,7 @@
 
         num_grad = gradient.numeric_grad(cost_fn, pt)
 
-<<<<<<< HEAD
-        symbolic_grad = gradient.grad(cost, tensor_pt,as_tensor(1.0,name='g_cost'))
-=======
-        symbolic_grad = grad(cost, tensor_pt,astensor(1.0,name='g_cost'))
->>>>>>> f9b18d2a
+        symbolic_grad = grad(cost, tensor_pt,as_tensor(1.0,name='g_cost'))
         if 0:
             print '-------'
             print '----------'
@@ -1378,7 +1374,6 @@
         self.failUnless(v.shape == (), v.shape)
 
 
-<<<<<<< HEAD
 # def _tensor(data, broadcastable=None, name=None):
 #     """Return a Tensor containing given data"""
 #     data = numpy.asarray(data)
@@ -1510,141 +1505,6 @@
 #         self.failUnless(tt.data == 1.0)
 #         self.failUnless(t.data == 1.0)
 #         self.failUnless(t.data is not tt.data)
-=======
-def _tensor(data, broadcastable=None, name=None):
-    """Return a Tensor containing given data"""
-    data = numpy.asarray(data)
-    if broadcastable is None:
-        broadcastable = [s==1 for s in data.shape]
-    elif broadcastable in [0, 1]:
-        broadcastable = [broadcastable] *  len(data.shape)
-    rval = Tensor(data.dtype, broadcastable, name)
-    rval.data = data # will raise if broadcastable was mis-specified
-    return rval
-
-
-
-class T_tensor(unittest.TestCase):
-    def test0(self): # allocate from a scalar float
-        t = _tensor(1.0)
-        self.failUnless(isinstance(t, Tensor))
-        self.failUnless(t.dtype == 'float64')
-        self.failUnless(t.broadcastable == ())
-        self.failUnless(t.role == None)
-        self.failUnless(isinstance(t.data, numpy.ndarray))
-        self.failUnless(str(t.data.dtype) == 'float64')
-        self.failUnless(t.data == 1.0)
-    def test0_int(self): # allocate from a scalar float
-        t = _tensor(1)
-        self.failUnless(isinstance(t, Tensor))
-        self.failUnless(t.dtype == 'int64' or t.dtype == 'int32')
-    def test1(self): # allocate from a vector of ints, not broadcastable
-        t = _tensor(numpy.ones(5,dtype='int32'))
-        self.failUnless(isinstance(t, Tensor))
-        self.failUnless(t.dtype == 'int32')
-        self.failUnless(t.broadcastable == (0,))
-        self.failUnless(isinstance(t.data, numpy.ndarray))
-        self.failUnless(str(t.data.dtype) == 'int32')
-    def test2(self): # allocate from a column matrix of complex with name
-        t = _tensor(numpy.ones((5,1),dtype='complex64'),name='bart')
-        self.failUnless(isinstance(t, Tensor))
-        self.failUnless(t.dtype == 'complex64')
-        self.failUnless(t.broadcastable == (0,1))
-        self.failUnless(isinstance(t.data, numpy.ndarray))
-        self.failUnless(t.name == 'bart')
-    def test2b(self): # allocate from a column matrix, not broadcastable
-        t = _tensor(numpy.ones((5,1),dtype='complex64'),broadcastable=0)
-        self.failUnless(isinstance(t, Tensor))
-        self.failUnless(t.dtype == 'complex64')
-        self.failUnless(t.broadcastable == (0,0))
-        self.failUnless(isinstance(t.data, numpy.ndarray))
-        f = Function([t], [t], linker_cls=gof.CLinker)
-        self.failUnless(numpy.all(t.data == f(t.data)))
-    def test_data_normal(self): #test that assigning to .data works when it should
-        t = _tensor(numpy.ones((5,1),dtype='complex64'), broadcastable=0)
-        o27 = numpy.ones((2,7), dtype='complex64')
-        t.data = o27
-        lst = t._data
-        self.failUnless(t.data.shape == (2,7))
-        self.failUnless(t.data is o27)
-        self.failUnless(t._data is lst)
-    def test_data_badrank0(self):
-        t = _tensor(numpy.ones((5,1),dtype='complex64'), broadcastable=0)
-        try:
-            t.data = numpy.ones((2,7,1))
-            self.fail()
-        except ValueError, e:
-            #traceback.print_exc()
-            self.failUnless(e[0] is Tensor.filter.E_rank)
-        try:
-            t.data = numpy.ones(1)
-            self.fail()
-        except ValueError, e:
-            self.failUnless(e[0] is Tensor.filter.E_rank)
-    def test_data_badrank1(self):
-        t = _tensor(numpy.ones((1,1),dtype='complex64'), broadcastable=1)
-        try:
-            t.data = numpy.ones((1,1,1))
-            self.fail()
-        except ValueError, e:
-            self.failUnless(e[0] is Tensor.filter.E_rank)
-        try:
-            t.data = numpy.ones(1)
-            self.fail()
-        except ValueError, e:
-            self.failUnless(e[0] is Tensor.filter.E_rank)
-    def test_data_badshape0(self):
-        t = _tensor(numpy.ones((1,1),dtype='complex64'), broadcastable=1)
-        try:
-            t.data = numpy.ones((1,2))
-            self.fail()
-        except ValueError, e:
-            #traceback.print_exc()
-            self.failUnless(e[0] is Tensor.filter.E_shape)
-        try:
-            t.data = numpy.ones((0,1))
-            self.fail()
-        except ValueError, e:
-            self.failUnless(e[0] is Tensor.filter.E_shape)
-
-    def test_cast0(self):
-        t = Tensor('float32', [0])
-        t.data = numpy.random.rand(4) > 0.5
-        self.failUnless(str(t.data.dtype) == t.dtype)
-
-class T_stdlib(unittest.TestCase):
-    def test0(self):
-        t = _tensor(1.0)
-        tt = t.clone(False)
-        self.failUnless(t.dtype == tt.dtype)
-        self.failUnless(t.broadcastable is tt.broadcastable)
-        self.failUnless(tt.data is None)
-        self.failUnless(t.data == 1.0)
-    def test0b(self):
-        t = _tensor(1.0)
-        tt = t.clone()
-        self.failUnless(t.dtype == tt.dtype)
-        self.failUnless(t.broadcastable is tt.broadcastable)
-        self.failUnless(tt.data is None)
-        self.failUnless(t.data == 1.0)
-
-    def test1(self):
-        t = _tensor(1.0)
-        tt = t.clone(True)
-        self.failUnless(t.dtype == tt.dtype)
-        self.failUnless(t.broadcastable is tt.broadcastable)
-        self.failUnless(tt.data == 1.0)
-        self.failUnless(t.data == 1.0)
-        self.failUnless(t.data is not tt.data)
-    def test1b(self):
-        t = _tensor(1.0)
-        tt = copy(t)
-        self.failUnless(t.dtype == tt.dtype)
-        self.failUnless(t.broadcastable is tt.broadcastable)
-        self.failUnless(tt.data == 1.0)
-        self.failUnless(t.data == 1.0)
-        self.failUnless(t.data is not tt.data)
->>>>>>> f9b18d2a
 
 class _test_grad(unittest.TestCase):
     class O(gof.op.Op):
