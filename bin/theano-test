--- conflicted
+++ resolved
@@ -1,30 +1,3 @@
 #!/usr/bin/env python
-<<<<<<< HEAD
-# -*- coding: utf-8 -*-
-"""IPython Test Suite Runner.
-"""
-from __future__ import print_function
-
-# The tests can't even run if nose isn't available, so might as well  give the
-# user a civilized error message in that case.
-
-try:
-    import nose
-except ImportError:
-    error = """\
-ERROR: The IPython test suite requires nose to run.
-
-Please install nose on your system first and try again.
-For information on installing nose, see:
-http://nose.readthedocs.org/en/latest/
-
-Exiting."""
-    import sys
-    print(error, file=sys.stderr)
-else:
-    import theano
-    theano.test()
-=======
 import theano_test
-theano_test.main()
->>>>>>> 8fb9d9a7
+theano_test.main()