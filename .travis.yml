# After changing this file, check it on:
# http://lint.travis-ci.org/
sudo: false
cache:
  directories:
    - $HOME/.cache/pip
    - $HOME/.theano
    - $HOME/download # Sufficient to add miniconda.sh to TRAVIS cache.
    - $HOME/miniconda2 # Add the installation to TRAVIS cache.


language: python
python:
  - "2.7"
  - "3.3"

# NB:
# In before_install and install sections below,
# some codes have been moved to separate files
# to better handle if-else shell syntax
# for multiple lines. New files are in
# new folder ".travis".

# command to install dependencies
before_install:
<<<<<<< HEAD
# Install miniconda to avoid compiling scipy
  - mkdir -p download
  - cd download
  - wget -c https://repo.continuum.io/miniconda/Miniconda2-3.19.0-Linux-x86_64.sh -O miniconda.sh
  - chmod +x miniconda.sh
  - ./miniconda.sh -b
  - cd ..
=======
  - ./.travis/travis_before_install.sh
>>>>>>> 8fb9d9a7
  - export PATH=/home/travis/miniconda2/bin:$PATH

addons:
  apt_packages:
   - texlive-latex-recommended
   - texlive-latex-extra
   - texlive-fonts-recommended
   - dvipng

install:
<<<<<<< HEAD
  - if [[ $TRAVIS_PYTHON_VERSION == '2.6' ]]; then conda create --yes -q -n pyenv mkl python=2.6 numpy=1.7.1 scipy=0.11 nose=1.3.0 pip flake8=2.3 six=1.9.0 pep8=1.6.2 pyflakes=0.8.1 sphinx; fi
  - if [[ $TRAVIS_PYTHON_VERSION == '3.3' ]]; then conda create --yes -q -n pyenv mkl python=3.3 numpy=1.9.1 scipy=0.14.0 nose=1.3.4 pip flake8=2.3 six=1.9.0 pep8=1.6.2 pyflakes=0.8.1 sphinx; fi
  - source activate pyenv
# pydot 1.2 broke support of python 2.6. They won't try to maintain it.
  - if [[ $TRAVIS_PYTHON_VERSION == '2.6' ]]; then pip install pydot==1.1.0; else pip install pydot-ng; fi
  - pip install . --no-deps
  - pip install nose-parameterized==0.5.0
=======
  - ./.travis/travis_install.sh
  - source activate pyenv
  - if [[ $TRAVIS_PYTHON_VERSION == '2.7' ]]; then pip install pydot; else pip install pydot-ng; fi
  - pip install . --no-deps --upgrade
  - pip install flake8-future-import nose-parameterized==0.5.0 sphinx_rtd_theme
  # nose-exclude plugin allow us to tell nosetests to exclude folder with --exclude-dir=path/to/directory.
  - pip install nose-exclude
>>>>>>> 8fb9d9a7

# command to run tests
env:
  - PART="theano/tests/test_flake8.py" DOC=1
  - PART="-e test_flake8.py theano/compat theano/compile theano/d3viz theano/gof theano/misc theano/sandbox theano/scalar theano/scan_module theano/sparse theano/tests theano/typed_list"
  - PART="theano/tensor -e test_basic.py --exclude-dir=theano/tensor/nnet"
  - PART="theano/tensor/tests/test_basic.py"
  - PART="theano/tensor/nnet -e test_abstract_conv.py"
  - PART="theano/tensor/nnet/tests/test_abstract_conv.py"

matrix:
  fast_finish: true
  include:
    - python: "3.3"
      env: PART="--exclude-dir=theano/tensor -e test_flake8.py ." THEANO_FLAGS="mode=FAST_COMPILE"
    - python: "3.3"
      env: PART="theano/tensor --exclude-dir=theano/tensor/nnet" THEANO_FLAGS="mode=FAST_COMPILE"
    - python: "3.3"
      env: PART="theano/tensor/nnet" THEANO_FLAGS="mode=FAST_COMPILE"
    - python: "2.7"
      env: PART="--exclude-dir=theano/tensor -e test_flake8.py ." THEANO_FLAGS="mode=FAST_COMPILE,floatX=float32"
    - python: "2.7"
      env: PART="theano/tensor --exclude-dir=theano/tensor/nnet" THEANO_FLAGS="mode=FAST_COMPILE,floatX=float32"
    - python: "2.7"
      env: PART="theano/tensor/nnet" THEANO_FLAGS="mode=FAST_COMPILE,floatX=float32"

script:
  - export THEANO_FLAGS=$THEANO_FLAGS,warn.ignore_bug_before=all,on_opt_error=raise,on_shape_error=raise,gcc.cxxflags=-pipe
  - python --version
  - uname -a
  - free -m
  - df -h
  - ulimit -a
  # Move out of Theano so the import will use the installed version
  - cd ..
  # Move to the path of the installed version
  - cd $(python -c 'import theano; import os; print(os.path.split(theano.__file__)[0])')
  - echo "$PART"
  - cd -; cd Theano
  - python -c 'import theano; print(theano.config.__str__(print_doc=False))'
  - python -c 'import theano; assert(theano.config.blas.ldflags != "")'
  - theano-nose -v $PART
  - if [[ $DOC == "1" ]]; then python doc/scripts/docgen.py --nopdf --check; fi
  - if [[ $DOC == "1" ]]; then python doc/scripts/docgen.py --test --check; fi

after_failure:
  - cat /home/travis/.pip/pip.log<|MERGE_RESOLUTION|>--- conflicted
+++ resolved
@@ -23,17 +23,7 @@
 
 # command to install dependencies
 before_install:
-<<<<<<< HEAD
-# Install miniconda to avoid compiling scipy
-  - mkdir -p download
-  - cd download
-  - wget -c https://repo.continuum.io/miniconda/Miniconda2-3.19.0-Linux-x86_64.sh -O miniconda.sh
-  - chmod +x miniconda.sh
-  - ./miniconda.sh -b
-  - cd ..
-=======
   - ./.travis/travis_before_install.sh
->>>>>>> 8fb9d9a7
   - export PATH=/home/travis/miniconda2/bin:$PATH
 
 addons:
@@ -44,15 +34,6 @@
    - dvipng
 
 install:
-<<<<<<< HEAD
-  - if [[ $TRAVIS_PYTHON_VERSION == '2.6' ]]; then conda create --yes -q -n pyenv mkl python=2.6 numpy=1.7.1 scipy=0.11 nose=1.3.0 pip flake8=2.3 six=1.9.0 pep8=1.6.2 pyflakes=0.8.1 sphinx; fi
-  - if [[ $TRAVIS_PYTHON_VERSION == '3.3' ]]; then conda create --yes -q -n pyenv mkl python=3.3 numpy=1.9.1 scipy=0.14.0 nose=1.3.4 pip flake8=2.3 six=1.9.0 pep8=1.6.2 pyflakes=0.8.1 sphinx; fi
-  - source activate pyenv
-# pydot 1.2 broke support of python 2.6. They won't try to maintain it.
-  - if [[ $TRAVIS_PYTHON_VERSION == '2.6' ]]; then pip install pydot==1.1.0; else pip install pydot-ng; fi
-  - pip install . --no-deps
-  - pip install nose-parameterized==0.5.0
-=======
   - ./.travis/travis_install.sh
   - source activate pyenv
   - if [[ $TRAVIS_PYTHON_VERSION == '2.7' ]]; then pip install pydot; else pip install pydot-ng; fi
@@ -60,7 +41,6 @@
   - pip install flake8-future-import nose-parameterized==0.5.0 sphinx_rtd_theme
   # nose-exclude plugin allow us to tell nosetests to exclude folder with --exclude-dir=path/to/directory.
   - pip install nose-exclude
->>>>>>> 8fb9d9a7
 
 # command to run tests
 env:
