
import elemwise_cgen as cgen

import numpy
from gof import Op, Apply
import scalar
from scalar import Scalar
import gof
from gof.python25 import all


# tensor depends on elemwise to provide definitions for several ops
# but elemwise needs to make Tensor instances, so we have these as
# placeholders and the tensor module fills them
def as_tensor(data):
    raise Exception("Circular dependencies prevent using this here. import tensor before elemwise")

def Tensor(*inputs, **kwargs):
    raise Exception("Circular dependencies prevent using this here. import tensor before elemwise")

def TensorResult(*inputs, **kwargs):
    raise Exception("Circular dependencies prevent using this here. import tensor before elemwise")

def TensorConstant(*inputs, **kwargs):
    raise Exception("Circular dependencies prevent using this here. import tensor before elemwise")


##################
### DimShuffle ###
##################


class DimShuffle(Op):
    """
    Allows to reorder the dimensions of a tensor or insert or remove
    broadcastable dimensions.

    In the following examples, 'x' means that we insert a broadcastable
    dimension and a numerical index represents the dimension of the same
    rank in the tensor passed to perform.

    Examples:
      DimShuffle((False, False, False), ['x', 2, 'x', 0, 1])

       This op will only work on 3d tensors with no broadcastable
       dimensions.  The first dimension will be broadcastable,
       then we will have the third dimension of the input tensor as
       the second of the resulting tensor, etc. If the tensor has
       shape (20, 30, 40), the resulting tensor will have dimensions
       (1, 40, 1, 20, 30). (AxBxC tensor is mapped to 1xCx1xAxB tensor)
       
      DimShuffle((True, False), [1])

       This op will only work on 2d tensors with the first dimension broadcastable.
       The second dimension of the input tensor will be the first dimension of
       the resulting tensor. If the tensor has shape (1, 20), the resulting tensor
       will have shape (20, ).

    More examples:
      DimShuffle((), ['x']) -> make a 0d (scalar) into a 1d vector
      DimShuffle((False, False), [0, 1]) -> identity
      DimShuffle((False, False), [1, 0]) -> inverts the first and second dimensions
      DimShuffle((False,), ['x', 0]) -> make a row out of a 1d vector (N to 1xN)
      DimShuffle((False,), [0, 'x']) -> make a column out of a 1d vector (N to Nx1)
      DimShuffle((False, False, False), [2, 0, 1]) -> AxBxC to CxAxB
      DimShuffle((False, False), [0, 'x', 1]) -> AxB to Ax1xB
      DimShuffle((False, False), [1, 'x', 0]) -> AxB to Bx1xA
    """
    
    def __init__(self, input_broadcastable, new_order, inplace = False):
        """
        Usage: DimShuffle(input_broadcastable, new_order, inplace = False)

        - input_broadcastable: the expected broadcastable pattern of the
                               input
        - new_order: a list representing the relationship between the
                     input's dimensions and the output's dimensions. Each
                     element of the list can either be an index or 'x'.
        - inplace: if True, the output will be a view of the input.
                   If False, the output will be a copy of the input.

        If j = new_order[i] is an index, the output's ith dimension
          will be the input's jth dimension.
        If new_order[i] is 'x', the output's ith dimension will
          be 1 and Broadcast operations will be allowed to do broadcasting
          over that dimension.

        If input.broadcastable[i] == False then i must be found in new_order.
        Broadcastable dimensions, on the other hand, can be discarded.
        """
        input_broadcastable = tuple(input_broadcastable)
        self.input_broadcastable = input_broadcastable
        new_order = tuple(new_order)
        self.new_order = new_order
        self.inplace = inplace

        # list of dimensions of the input to drop
        self.drop = []
        i2j = {} # this maps i before dropping dimensions to j after dropping dimensions so self.shuffle can be set properly later on
        j = 0
        for i, b in enumerate(input_broadcastable):
            if i not in new_order:
                # we want to drop this dimension because it's not a value in new_order
                if b == 1:
                    self.drop.append(i)
                else:
                    # we cannot drop non-broadcastable dimensions
                    raise NotImplementedError("You cannot drop a non-broadcastable dimension.")
            else:
                i2j[i] = j
                j += 1

        # transposition of non-broadcastable dimensions
        self.shuffle = [i2j[x] for x in new_order if x != 'x']

        # list of dimensions of the output that are broadcastable and were not in the original input
        self.augment = [i for i, x in enumerate(new_order) if x == 'x']

        if self.inplace:
            self.view_map = {0: [0]}

    def make_node(self, input):
        ib = tuple(input.type.broadcastable)
        if not ib == self.input_broadcastable:
            raise TypeError("The number of dimensions and/or broadcastable pattern of the input is incorrect for this op. Expected %s, got %s." % (ib, self.input_broadcastable))
        ob = []
        for value in self.new_order:
            if value == 'x':
                ob.append(1)
            else:
                ob.append(ib[value])
        
        output = Tensor(dtype = input.type.dtype,
                        broadcastable = ob).make_result()
        return Apply(self, [input], [output])
        
    def __eq__(self, other):
        # it's probably not necessary to compare input_broadcastable
        return type(self) == type(other) \
            and self.inplace == other.inplace \
            and self.new_order == other.new_order \
            and self.input_broadcastable == other.input_broadcastable

    def __hash__(self, other):
        return hash(self.inplace) ^ hash(self.new_order) ^ hash(self.input_broadcastable)

    def __str__(self):
        if self.inplace:
            return "InplaceDimShuffle{%s}" % ",".join(str(x) for x in self.new_order)
        else:
            return "DimShuffle{%s}" % ",".join(str(x) for x in self.new_order)

    def perform(self, node, (input, ), (storage, )):
        # drop
        res = input
        shape = list(res.shape)
        for drop in reversed(self.drop):
            shape.pop(drop)
        res = res.reshape(shape)

        # transpose
        res = res.transpose(self.shuffle)

        # augment
        shape = list(res.shape)
        for augm in self.augment:
            shape.insert(augm, 1)
        res = res.reshape(shape)

        # copy (if not inplace)
        if not self.inplace:
            res = numpy.copy(res)

        storage[0] = res

    def grad(self, (x, ), (gz, )):
        gz = as_tensor(gz)
        grad_order = ['x'] * len(x.type.broadcastable)
        for i, v in enumerate(self.new_order):
            if v != 'x':
                grad_order[v] = i
        return DimShuffle(gz.type.broadcastable, grad_order)(gz),



################
### Elemwise ###
################

class Elemwise(Op):
    """
    Generalizes a scalar op to tensors.
    
    All the inputs must have the same number of dimensions. When the
    Op is performed, for each dimension, each input's size for that
    dimension must be the same. As a special case, it can also be 1
    but only if the input's broadcastable flag is True for that
    dimension. In that case, the tensor is (virtually) replicated
    along that dimension to match the size of the others.

    The dtypes of the outputs mirror those of the scalar Op that is
    being generalized to tensors. In particular, if the calculations
    for an output are done inplace on an input, the output type must
    be the same as the corresponding input type (see the doc of
    scalar.ScalarOp to get help about controlling the output type)

    Examples:
      Elemwise(add) # represents + on tensors (x + y)
      Elemwise(add, {0 : 0}) # represents the += operation (x += y)
      Elemwise(add, {0 : 1}) # represents += on the second argument (y += x)
      Elemwise(mul)(rand(10, 5), rand(1, 5)) # the second input is completed along the first dimension to match the first input
      Elemwise(div)(rand(10, 5), rand(10, 1)) # same but along the second dimension
      Elemwise(div)(rand(1, 5), rand(10, 1)) # the output has size (10, 5)
      Elemwise(log)(rand(3, 4, 5))
    """

    def __init__(self, scalar_op, inplace_pattern = {}, name = None):
        """
        Usage: Elemwise(scalar_op, inplace_pattern = {})
        
        * scalar_op: an instance of a subclass of scalar.ScalarOp which works uniquely on
                     scalars
        * inplace_pattern: a dictionary that maps the index of an output to the
                           index of an input so the output is calculated inplace using
                           the input's storage.
        """
        self.name = name
        self.scalar_op = scalar_op
        self.inplace_pattern = inplace_pattern
        self.destroy_map = dict((o, [i]) for o, i in inplace_pattern.items())
        if scalar_op.nin > 0:
            self.ufunc = numpy.frompyfunc(scalar_op.impl, scalar_op.nin, scalar_op.nout)
        else:
            self.ufunc = None

    def make_node(self, *inputs):
        """
        If the inputs have different number of dimensions, their shape
        is left-completed to the greatest number of dimensions with 1s
        using DimShuffle.
        """
        inputs = map(as_tensor, inputs)        
        shadow = self.scalar_op.make_node(*[Scalar(dtype = t.type.dtype)() for t in inputs])

        target_length = max([input.type.ndim for input in inputs])
        args = []
        for input in inputs:
            length = input.type.ndim
            difference = target_length - length
            if not difference:
                args.append(input)
            else:
                args.append(DimShuffle(range(length), ['x']*difference + range(length))(input))
        inputs = args

#         try:
#             assert len(set([len(input.type.broadcastable) for input in inputs])) == 1
#         except (AssertionError, AttributeError):
#             raise TypeError("All inputs to a Broadcast subclass must be Tensor instances and their broadcastable fields must all have the same length.", inputs)

        out_broadcastables = [[all(bcast) for bcast in zip(*[input.type.broadcastable for input in inputs])]] * shadow.nout
        inplace_pattern = self.inplace_pattern
        if inplace_pattern:
            for overwriter, overwritten in inplace_pattern.items():
                for ob, ib in zip(out_broadcastables[overwriter], inputs[overwritten].type.broadcastable):
                    if ib and not ob:
                        raise ValueError("Operation cannot be done inplace on an input with broadcasted dimensions.")
        out_dtypes = [o.type.dtype for o in shadow.outputs]
        if any(inputs[i].type.dtype != out_dtypes[o] for i, o in inplace_pattern.items()):
            raise TypeError("Cannot do an inplace operation on incompatible data types.", [i.type.dtype for i in inputs], out_dtypes)
        outputs = [Tensor(dtype = dtype, broadcastable = broadcastable)() for dtype, broadcastable in zip(out_dtypes, out_broadcastables)]
        return Apply(self, inputs, outputs)

    def __str__(self):
        if self.name is None:
            if self.inplace_pattern:
                return "Elemwise{%s}%s" % (self.scalar_op, str(self.inplace_pattern))
            else:
                return "Elemwise{%s}" % (self.scalar_op)
        else:
            return self.name

    def grad(self, inputs, ograds):
        ograds = map(as_tensor, ograds) # this shouldn't be necessary...
        scalar_inputs = [Scalar(dtype = t.type.dtype)() for t in inputs]
        scalar_ograds = [Scalar(dtype = ograd.type.dtype)() for ograd in ograds]
        scalar_igrads = self.scalar_op.grad(scalar_inputs, scalar_ograds)
        nd = len(inputs[0].type.broadcastable) # this is the same for everyone
        def transform(r):
            # From a graph of ScalarOps, make a graph of Broadcast ops.
            if r in scalar_inputs:
                return inputs[scalar_inputs.index(r)]
            if r in scalar_ograds:
                return ograds[scalar_ograds.index(r)]
            node = r.owner
            if node is None:
                # the gradient contains a constant, translate it as
                # an equivalent Tensor of size 1 and proper number of dimensions
                b = [1] * nd
                res = TensorConstant(Tensor(dtype = r.type.dtype,
                                            broadcastable = b),
                                     numpy.asarray(r.data).reshape(b))
                return res
            new_r = Elemwise(node.op, {})(*[transform(input) for input in node.inputs])
            return new_r
        ret = []
        for scalar_igrad, input in zip(scalar_igrads, inputs):
            if scalar_igrad is None:
                # undefined gradient
                ret.append(None)
                continue
            r = transform(scalar_igrad)
            
            # list of all the dimensions that are broadcastable for that input so we
            # can sum over them
            # todo: only count dimensions that were effectively broadcasted
            to_sum = [i for i, bcast in enumerate(input.type.broadcastable) if bcast]

            if to_sum:
                shuffle = []
                j = 0
                for bcast in input.type.broadcastable:
                    if bcast == 1:
                        shuffle.append('x')
                    else:
                        shuffle.append(j)
                        j += 1
                sr = Sum(axis = to_sum)(r)
                sr = DimShuffle(sr.type.broadcastable, shuffle)(sr)
                ret.append(sr)
            else:
                ret.append(r)
        return ret

    def perform(self, node, inputs, output_storage):
        if not self.inplace_pattern:
            for output, storage in zip(node.outputs, output_storage):
                odat = storage[0]
                shape = [max(values) for values in zip(*[input.shape for input in inputs])]
                if odat is not None:
                    # reuse storage if we can
                    odat.resize(shape, refcheck = 0)
                else:
                    odat = numpy.ndarray(shape, dtype = output.type.dtype)
                storage[0] = odat
        else:
            for i, (output, storage) in enumerate(zip(node.outputs, output_storage)):
                if i in self.inplace_pattern:
                    odat = inputs[self.inplace_pattern[i]]
                else:
                    odat = storage[0]
                    shape = [max(values) for values in zip(*[input.shape for input in inputs])]
                    if odat is not None:
                        odat.resize(shape, refcheck = 0)
                    else:
                        odat = numpy.ndarray(shape, dtype = output.type.dtype)
                storage[0] = odat
        # the second calling form is used because in certain versions of numpy
        # the first (faster) version leads to segfaults
        ufunc_args = inputs # + output_storage
        ufunc = self.ufunc or numpy.frompyfunc(self.scalar_op.impl, len(inputs), self.scalar_op.nout)
        results = ufunc(*ufunc_args)
        if ufunc.nout == 1: results = [results]
        for result, storage in zip(results, output_storage):
            if storage[0].shape:
                storage[0][:] = result
            else:
                storage[0].itemset(result)
        # the following should be used instead of the previous loop, unfortunately it tends to segfault
        # self.ufunc(*(ufunc_args+[s[0] for s in output_storage]))

    def _c_all(self, node, name, inames, onames, sub):
        _inames = inames
        _onames = onames

        inames = gof.utils.uniq(inames)
        inputs = gof.utils.uniq(node.inputs)
        
        defines = ""
        undefs = ""
        dmap = dict([(node.outputs[i], [node.inputs[o]]) for i, o in self.inplace_pattern.items()])

        idtypes = [input.type.dtype_specs()[1] for input in inputs]

        real = zip(*[(r, s, r.type.dtype_specs()[1])
                     for r, s in zip(node.outputs, onames) if r not in dmap])
        if real:
            real_outputs, real_onames, real_odtypes = real
        else:
            real_outputs, real_onames, real_odtypes = [], [], []

        aliased = zip(*[(r, s)
                        for (r, s) in zip(node.outputs, onames) if r in dmap])
        if aliased:
            aliased_outputs, aliased_onames = aliased
        else:
            aliased_outputs, aliased_onames = [], []
        
        orders = [[x and 'x' or i for i, x in enumerate(input.type.broadcastable)] for input in inputs]
        nnested = len(orders[0])
        sub = dict(sub)
        for i, (input, iname) in enumerate(zip(inputs, inames)):
            sub['lv%i' % i] = iname
        decl = cgen.make_declare(orders, idtypes, sub)
        checks = cgen.make_checks(orders, idtypes, sub)

        alloc = ""
        for output, oname, odtype in zip(real_outputs, real_onames, real_odtypes):
            i += 1
            sub['lv%i' % i] = oname
            sub['olv'] = oname
            alloc += cgen.make_declare([range(nnested)], [odtype], dict(sub, lv0 = oname))
            alloc += cgen.make_alloc(orders, odtype, sub)
            alloc += cgen.make_checks([range(nnested)], [odtype], dict(sub, lv0 = oname))
        
        for output, oname in zip(aliased_outputs, aliased_onames):
            iname = inames[inputs.index(dmap[output][0])]
            alloc += """
            if (%(oname)s) {
                Py_XDECREF(%(oname)s);
            }
            %(oname)s = %(iname)s;
            Py_XINCREF(%(oname)s);
            """ % locals()
            defines += "#define %(oname)s_i %(iname)s_i" % locals()
            undefs += "#undef %(oname)s_i" % locals()

        task_code = self.scalar_op.c_code(Apply(self.scalar_op,
                                                [Scalar(dtype = input.type.dtype)() for input in node.inputs],
                                                [Scalar(dtype = output.type.dtype)() for input in node.outputs]),
                                          None,
                                          ["%s_i" % s for s in _inames],
                                          ["%s_i" % s for s in onames],
                                          sub)
        task_decl = "".join(["%(dtype)s& %(name)s_i = *%(name)s_iter;\n" % locals() for name, dtype in zip(inames + list(real_onames), idtypes + list(real_odtypes))])
        code = """
        {
            %(defines)s
            %(task_decl)s
            %(task_code)s
            %(undefs)s
        }
        """ % locals()
        if nnested:
            all_code = [("", "")] * (nnested - 1) + [("", code)] + [""]
        else:
            all_code = [code]
        loop = cgen.make_loop(orders + [range(nnested)] * len(real_onames), idtypes + list(real_odtypes), all_code, sub)
        return decl, checks, alloc, loop
        
    def c_code(self, node, name, inames, onames, sub):
        code = "\n".join(self._c_all(node, name, inames, onames, sub))
        return code



################
### CAReduce ###
################

class CAReduce(Op):
    """
    Reduces a scalar operation along the specified axis(es).
    
    The output will have the same shape as the input minus the reduced
    dimensions. It will contain the result of accumulating all values
    over the reduced dimensions using the specified scalar op.

    Examples:
     CAReduce(add) -> sum
     CAReduce(mul) -> product
     CAReduce(_or) -> any # not lazy
     CAReduce(_and) -> all # not lazy

    In order to (eventually) optimize memory usage patterns,
    L{CAReduce} makes zero guarantees on the order in which it
    iterates over the dimensions and the elements of the
    array(s). Therefore, to ensure consistent results, the scalar
    operation represented by the reduction must be both commutative
    and associative (eg add, multiply, binary or/and/xor - but not
    subtract, divide or power).
    """

    def __init__(self, scalar_op, axis = None):
        """
        Usage: CAReduce(scalar_op, axis = None)

        * scalar_op: a binary scalar op with only one output.
                     It must be commutative and associative.
        * axis: - the dimension along which we want to reduce
                - list of dimensions that we want to reduce
                - if None, all dimensions are reduced
        """
        if scalar_op.nin not in [-1, 2] or scalar_op.nout != 1:
            raise NotImplementedError("CAReduce only supports binary functions with a single output.")
        self.scalar_op = scalar_op
        if isinstance(axis, int):
            self.axis = [axis]
        else:
            self.axis = axis
        self.ufunc = numpy.frompyfunc(scalar_op.impl, 2, 1)
    
    def make_node(self, input):
        input = as_tensor(input)
        axis = self.axis
        if axis is None:
            axis = range(len(input.type.broadcastable))
        output = Tensor(dtype = input.type.dtype,
                        broadcastable = [x for i, x in enumerate(input.type.broadcastable) if i not in axis])()
        return Apply(self, [input], [output])
        
    def __str__(self):
        if self.axis is not None:
            return "Reduce{%s}{%s}" % (self.scalar_op, ", ".join(str(x) for x in self.axis))
        else:
            return "Reduce{%s}" % self.scalar_op
        
    def perform(self, node, (input, ), (output, )):
        axis = self.axis
        if axis is None:
            axis = range(input.ndim)
        result = input
        to_reduce = reversed(sorted(axis))
        if to_reduce:
            for dimension in to_reduce:
                result = self.ufunc.reduce(result, dimension)
            output[0] = numpy.asarray(result, dtype = node.outputs[0].type.dtype)
        else:
            output[0] = numpy.copy(result)

    def _c_all(self, node, name, inames, onames, sub):

        input = node.inputs[0]
        output = node.outputs[0]

        iname = inames[0]
        oname = onames[0]
        
        idtype = input.type.dtype_specs()[1]
        odtype = output.type.dtype_specs()[1]

        axis = self.axis
        if axis is None:
            axis = range(len(input.type.broadcastable))

        if axis == ():
            op = Elemwise(scalar.identity)
            return op._c_all(op.make_node(input), name, inames, onames, sub)

        order1 = [i for i in xrange(input.type.ndim) if i not in axis]
        order = order1 + list(axis)
        
        nnested = len(order1)

        sub = dict(sub)
        for i, (input, iname) in enumerate(zip(node.inputs, inames)):
            sub['lv%i' % i] = iname

        decl = cgen.make_declare([order], [idtype], sub)
        checks = cgen.make_checks([order], [idtype], sub)

        alloc = ""
        i += 1
        sub['lv%i' % i] = oname
        sub['olv'] = oname
        alloc += cgen.make_declare([range(nnested) + ['x'] * len(axis)], [odtype], dict(sub, lv0 = oname))
        alloc += cgen.make_alloc([order1], odtype, sub)
        alloc += cgen.make_checks([range(nnested) + ['x'] * len(axis)], [odtype], dict(sub, lv0 = oname))

        task0_decl = "%(dtype)s& %(name)s_i = *%(name)s_iter;\n%(name)s_i = %(identity)s;" % dict(dtype = odtype,
                                                                                                  name = onames[0],
                                                                                                  identity = self.scalar_op.identity)

        task1_decl = "%(dtype)s& %(name)s_i = *%(name)s_iter;\n" % dict(dtype = idtype, name = inames[0])

        task1_code = self.scalar_op.c_code(Apply(self.scalar_op,
                                                 [Scalar(dtype = input.type.dtype)() for input in node.inputs*2],
                                                 [Scalar(dtype = output.type.dtype)() for input in node.outputs]),
                                           None,
                                           ["%s_i" % onames[0], "%s_i" % inames[0]],
                                           ["%s_i" % onames[0]],
                                           sub)
        code1 = """
        {
            %(task1_decl)s
            %(task1_code)s
        }
        """ % locals()

        if len(axis) == 1:
            all_code = [("", "")] * nnested + [(task0_decl, code1), ""]
        else:
            all_code = [("", "")] * nnested + [(task0_decl, "")] + [("", "")] * (len(axis) - 2) + [("", code1), ""]
        
        loop = cgen.make_loop([order, range(nnested) + ['x'] * len(axis)], [idtype, odtype], all_code, sub)
        return decl, checks, alloc, loop
        
    def c_code(self, node, name, inames, onames, sub):
        code = "\n".join(self._c_all(node, name, inames, onames, sub))
        return code


class Sum(CAReduce):
    """
    Sums all the values of a tensor along the specified axis(es).

    Equivalent to CAReduce(scalar.add, axis = axis), with the
    difference that this defines the gradient of sum wrt its tensor
    input.
    """
    def __init__(self, axis = None):
        CAReduce.__init__(self, scalar.add, axis)

    def grad(self, (x, ), (gz, )):
        gz = as_tensor(gz)
        axis = self.axis
        if axis is None:
            axis = range(x.type.ndim)
        if axis == ():
            return gz,
        new_dims = []
        i = 0
        for j, _ in enumerate(x.type.broadcastable):
            if j in axis:
                new_dims.append('x')
            else:
                new_dims.append(i)
                i += 1
        return Elemwise(scalar.second)(x, DimShuffle(gz.type.broadcastable, new_dims)(gz)),

<<<<<<< HEAD
    def __str__(self):
        if self.axis is None:
            return "Sum"
        else:
            return "Sum{%s}" % ", ".join(map(str, self.axis))


=======
>>>>>>> 9e403ed0
<|MERGE_RESOLUTION|>--- conflicted
+++ resolved
@@ -628,13 +628,9 @@
                 i += 1
         return Elemwise(scalar.second)(x, DimShuffle(gz.type.broadcastable, new_dims)(gz)),
 
-<<<<<<< HEAD
     def __str__(self):
         if self.axis is None:
             return "Sum"
         else:
             return "Sum{%s}" % ", ".join(map(str, self.axis))
 
-
-=======
->>>>>>> 9e403ed0
