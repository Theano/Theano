--- conflicted
+++ resolved
@@ -3,75 +3,6 @@
 .. _install_ubuntu:
 
 
-<<<<<<< HEAD
-.. warning::
-    If you want to install the bleeding-edge or development version of Theano
-    from GitHub, please make sure you are reading `the latest version of this
-    page <http://deeplearning.net/software/theano_versions/dev/install_ubuntu.html>`_.
-
-For NVIDIA Jetson TX1 embedded platform:
-
-.. code-block:: bash
-
-    sudo apt-get install python-numpy python-scipy python-dev python-pip python-nose g++ libblas-dev git
-    pip install --upgrade --no-deps git+git://github.com/Theano/Theano.git --user  # Need Theano 0.8(not yet released) or more recent
-
-For Ubuntu 16.04 with cuda 7.5
-
-.. code-block:: bash
-
-    sudo apt-get install python-numpy python-scipy python-dev python-pip python-nose g++ libopenblas-dev git
-    sudo pip install Theano
-
-    # cuda 7.5 don't support the default g++ version. Install an supported version and make it the default.
-    sudo apt-get install g++-4.9
-
-    sudo update-alternatives --install /usr/bin/gcc gcc /usr/bin/gcc-4.9 20
-    sudo update-alternatives --install /usr/bin/gcc gcc /usr/bin/gcc-5 10
-
-    sudo update-alternatives --install /usr/bin/g++ g++ /usr/bin/g++-4.9 20
-    sudo update-alternatives --install /usr/bin/g++ g++ /usr/bin/g++-5 10
-
-    sudo update-alternatives --install /usr/bin/cc cc /usr/bin/gcc 30
-    sudo update-alternatives --set cc /usr/bin/gcc
-
-    sudo update-alternatives --install /usr/bin/c++ c++ /usr/bin/g++ 30
-    sudo update-alternatives --set c++ /usr/bin/g++
-
-    # Work around a glibc bug
-    echo -e "\n[nvcc]\nflags=-D_FORCE_INLINES\n" >> ~/.theanorc
-
-For Ubuntu 11.10 through 14.04:
-
-.. code-block:: bash
-
-    sudo apt-get install python-numpy python-scipy python-dev python-pip python-nose g++ libopenblas-dev git
-    sudo pip install Theano
-
-On 14.04, this will install Python 2 by default. If you want to use Python 3:
-
-.. code-block:: bash
-
-    sudo apt-get install python3-numpy python3-scipy python3-dev python3-pip python3-nose g++ libopenblas-dev git
-    sudo pip install Theano
-
-For Ubuntu 11.04:
-
-.. code-block:: bash
-
-    sudo apt-get install python-numpy python-scipy python-dev python-pip python-nose g++ git libatlas3gf-base libatlas-dev
-    sudo pip install Theano
-
-.. note::
-
-    If you have error that contain "gfortran" in it, like this one:
-
-        ImportError: ('/home/Nick/.theano/compiledir_Linux-2.6.35-31-generic-x86_64-with-Ubuntu-10.10-maverick--2.6.6/tmpIhWJaI/0c99c52c82f7ddc775109a06ca04b360.so: undefined symbol: _gfortran_st_write_done'
-
-    The problem is probably that NumPy is linked with a different blas
-    then then one currently available (probably ATLAS). There is 2
-    possible fixes:
-=======
 Ubuntu Installation Instructions
 ################################
 
@@ -79,7 +10,6 @@
     If you want to install the bleeding-edge or development version of Theano
     from GitHub, please make sure you are reading `the latest version of this
     page <http://deeplearning.net/software/theano_versions/dev/install_ubuntu.html>`_.
->>>>>>> 8fb9d9a7
 
 .. _gpu_linux:
 
@@ -96,86 +26,15 @@
 If you want to acquire the requirements through your system packages and install
 them system wide follow these instructions:
 
-<<<<<<< HEAD
-.. note::
-
-   This page describes how to install Theano for Python 2. If you have
-   installed Python 3 on your system, maybe you need to change the
-   command pip to ``pip-2.7`` to specify to install it for Python 2, as
-   sometimes the pip command refers to the Python 3 version.
-
-   The development version of Theano supports Python 3.3 and
-   probably supports Python 3.2, but we do not test on it.
-
-    
-Bleeding Edge Installs
-----------------------
-
-If you would like, instead, to install the bleeding edge Theano (from github) 
-such that you can edit and contribute to Theano, replace the `pip install Theano` 
-command with:
-
-.. code-block:: bash
-
-    git clone git://github.com/Theano/Theano.git
-    cd Theano 
-    python setup.py develop --user
-    cd ..
-
-VirtualEnv
-----------
-
-If you would like to install Theano in a VirtualEnv, you will want to pass the 
-`--system-site-packages` flag when creating the VirtualEnv so that it will pick up 
-the system-provided `Numpy` and `SciPy`.
-
-.. code-block:: bash
-
-    virtualenv --system-site-packages -p python2.7 theano-env
-    source theano-env/bin/activate
-    pip install Theano
-
-
-Test the newly installed packages
-~~~~~~~~~~~~~~~~~~~~~~~~~~~~~~~~~
-
- 1) NumPy (~30s): ``python -c "import numpy; numpy.test()"``
- 2) SciPy (~1m): ``python -c "import scipy; scipy.test()"``
- 3) Theano (~30m): ``python -c "import theano; theano.test()"``
-
-NumPy 1.6.2, 1.7.0 and 1.7.1, have a bug where it marks some ndarrays
-as not aligned. Theano does not support unaligned arrays, and raises
-an Exception when that happens.  This can cause one test to fail with
-an unaligned error with those versions of NumPy. You can ignore that
-test error as at worst, your code will crash. If this happens, you can
-install another NumPy version to fix this problem. NumPy 1.6.2 is used
-in Ubuntu 12.10 and NumPy 1.7.1 is used in Ubuntu 13.04.
-
-Speed test Theano/BLAS
-~~~~~~~~~~~~~~~~~~~~~~
-
-It is recommended to test your Theano/BLAS integration. There are many versions
-of BLAS that exist and there can be up to 10x speed difference between them.
-Also, having Theano link directly against BLAS instead of using NumPy/SciPy as
-an intermediate layer reduces the computational overhead. This is
-important for BLAS calls to ``ger``, ``gemv`` and small ``gemm`` operations
-(automatically called when needed when you use ``dot()``). To run the
-Theano/BLAS speed test:
-=======
 For Ubuntu 16.04 with cuda 7.5
 
 .. code-block:: bash
->>>>>>> 8fb9d9a7
 
     sudo apt-get install python-numpy python-scipy python-dev python-pip python-nose g++ libopenblas-dev git
     sudo pip install Theano
 
-<<<<<<< HEAD
-    python `python -c "import os, theano; print(os.path.dirname(theano.__file__))"`/misc/check_blas.py
-=======
     # cuda 7.5 don't support the default g++ version. Install an supported version and make it the default.
     sudo apt-get install g++-4.9
->>>>>>> 8fb9d9a7
 
     sudo update-alternatives --install /usr/bin/gcc gcc /usr/bin/gcc-4.9 20
     sudo update-alternatives --install /usr/bin/gcc gcc /usr/bin/gcc-5 10
@@ -208,11 +67,6 @@
 For Ubuntu 11.04:
 
 .. code-block:: bash
-<<<<<<< HEAD
-
-    git pull
-=======
->>>>>>> 8fb9d9a7
 
     sudo apt-get install python-numpy python-scipy python-dev python-pip python-nose g++ git libatlas3gf-base libatlas-dev
 
