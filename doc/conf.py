# -*- coding: utf-8 -*-
#
# theano documentation build configuration file, created by
# sphinx-quickstart on Tue Oct  7 16:34:06 2008.
#
# This file is execfile()d with the current directory set to its containing
# directory.
#
# The contents of this file are pickled, so don't put values in the namespace
# that aren't pickleable (module imports are okay, they're removed
# automatically).
#
# All configuration values have a default value; values that are commented out
# serve to show the default value.

# If your extensions are in another directory, add it here. If the directory
# is relative to the documentation root, use os.path.abspath to make it
# absolute, like shown here.
#sys.path.append(os.path.abspath('some/directory'))

from __future__ import absolute_import, print_function, division

import os
import sys
import theano

theano_path = os.path.join(os.path.dirname(__file__), os.pardir)
sys.path.append(os.path.abspath(theano_path))

# General configuration
# ---------------------

# Add any Sphinx extension module names here, as strings. They can be
# extensions coming with Sphinx (named 'sphinx.ext.*') or your custom ones.
extensions = ['sphinx.ext.autodoc',
              'sphinx.ext.todo',
              'sphinx.ext.doctest',
              'sphinx.ext.napoleon',
              'sphinx.ext.linkcode']

todo_include_todos = True
napoleon_google_docstring = False
napoleon_include_special_with_doc = False

# We do it like this to support multiple sphinx version without having warning.
# Our buildbot consider warning as error.
try:
    from sphinx.ext import imgmath
    extensions.append('sphinx.ext.imgmath')
except ImportError:
    try:
        from sphinx.ext import pngmath
        extensions.append('sphinx.ext.pngmath')
    except ImportError:
        pass


# Add any paths that contain templates here, relative to this directory.
templates_path = ['.templates']

# The suffix of source filenames.
source_suffix = '.txt'

# The master toctree document.
master_doc = 'index'

# General substitutions.
project = 'Theano'
copyright = '2008--2017, LISA lab'

# The default replacements for |version| and |release|, also used in various
# other places throughout the built documents.
#
# The short X.Y version.
version = '0.9'
# The full version, including alpha/beta/rc tags.
<<<<<<< HEAD
release = '0.8.2'
=======
release = '0.9.0beta1'
>>>>>>> 8fb9d9a7

# There are two options for replacing |today|: either, you set today to some
# non-false value, then it is used:
#today = ''
# Else, today_fmt is used as the format for a strftime call.
today_fmt = '%B %d, %Y'

# List of documents that shouldn't be included in the build.
#unused_docs = []

# List of directories, relative to source directories, that shouldn't be
# searched for source files.
exclude_dirs = ['images', 'scripts', 'sandbox']

# The reST default role (used for this markup: `text`) to use for all
# documents.
#default_role = None

# If true, '()' will be appended to :func: etc. cross-reference text.
#add_function_parentheses = True

# If true, the current module name will be prepended to all description
# unit titles (such as .. function::).
#add_module_names = True

# If true, sectionauthor and moduleauthor directives will be shown in the
# output. They are ignored by default.
#show_authors = False

# The name of the Pygments (syntax highlighting) style to use.
pygments_style = 'sphinx'


# Options for HTML output
# -----------------------

# The style sheet to use for HTML and HTML Help pages. A file of that name
# must exist either in Sphinx' static/ path, or in one of the custom paths
# given in html_static_path.
#html_style = 'default.css'
# html_theme = 'sphinxdoc'

# Read the docs style:
if os.environ.get('READTHEDOCS') != 'True':
    try:
        import sphinx_rtd_theme
    except ImportError:
        pass  # assume we have sphinx >= 1.3
    else:
        html_theme_path = [sphinx_rtd_theme.get_html_theme_path()]
    html_theme = 'sphinx_rtd_theme'

def setup(app):
    app.add_stylesheet("fix_rtd.css")

# The name for this set of Sphinx documents.  If None, it defaults to
# "<project> v<release> documentation".
#html_title = None

# A shorter title for the navigation bar.  Default is the same as html_title.
#html_short_title = None

# The name of an image file (within the static path) to place at the top of
# the sidebar.
html_logo = 'images/theano_logo_allwhite_210x70.png'

# The name of an image file (within the static path) to use as favicon of the
# docs.  This file should be a Windows icon file (.ico) being 16x16 or 32x32
# pixels large.
#html_favicon = None

# Add any paths that contain custom static files (such as style sheets) here,
# relative to this directory. They are copied after the builtin static files,
# so a file named "default.css" will overwrite the builtin "default.css".
html_static_path = ['.static', 'images', 'library/d3viz/examples']

# If not '', a 'Last updated on:' timestamp is inserted at every page bottom,
# using the given strftime format.
html_last_updated_fmt = '%b %d, %Y'

# If true, SmartyPants will be used to convert quotes and dashes to
# typographically correct entities.
html_use_smartypants = True

# Custom sidebar templates, maps document names to template names.
#html_sidebars = {}

# Additional templates that should be rendered to pages, maps page names to
# template names.
#html_additional_pages = {}

# If false, no module index is generated.
#html_use_modindex = True

# If false, no index is generated.
#html_use_index = True

# If true, the index is split into individual pages for each letter.
#html_split_index = False

# If true, the reST sources are included in the HTML build as _sources/<name>.
#html_copy_source = True

# If true, an OpenSearch description file will be output, and all pages will
# contain a <link> tag referring to it.  The value of this option must be the
# base URL from which the finished HTML is served.
#html_use_opensearch = ''

# If nonempty, this is the file name suffix for HTML files (e.g. ".xhtml").
#html_file_suffix = ''

# Output file base name for HTML help builder.
htmlhelp_basename = 'theanodoc'

# Options for the linkcode extension
# ----------------------------------
# Resolve function
# This function is used to populate the (source) links in the API
def linkcode_resolve(domain, info):
    def find_source():
        # try to find the file and line number, based on code from numpy:
        # https://github.com/numpy/numpy/blob/master/doc/source/conf.py#L286
        obj = sys.modules[info['module']]
        for part in info['fullname'].split('.'):
            obj = getattr(obj, part)
        import inspect
        import os
        fn = inspect.getsourcefile(obj)
        fn = os.path.relpath(fn, start=os.path.dirname(theano.__file__))
        source, lineno = inspect.getsourcelines(obj)
        return fn, lineno, lineno + len(source) - 1

    if domain != 'py' or not info['module']:
        return None
    try:
        filename = 'theano/%s#L%d-L%d' % find_source()
    except Exception:
        filename = info['module'].replace('.', '/') + '.py'
    import subprocess
    tag = subprocess.Popen(['git', 'rev-parse', 'HEAD'],
                           stdout=subprocess.PIPE,
                           universal_newlines=True).communicate()[0][:-1]
    return "https://github.com/Theano/theano/blob/%s/%s" % (tag, filename)

# Options for LaTeX output
# ------------------------

latex_elements = {
    # The paper size ('letter' or 'a4').
    #latex_paper_size = 'letter',

    # The font size ('10pt', '11pt' or '12pt').
    'pointsize': '11pt',

    # Additional stuff for the LaTeX preamble.
    #latex_preamble = '',
}

# Grouping the document tree into LaTeX files. List of tuples
# (source start file, target name, title, author, document class
# [howto/manual]).
latex_documents = [
  ('index', 'theano.tex', 'theano Documentation',
   'LISA lab, University of Montreal', 'manual'),
]

# The name of an image file (relative to this directory) to place at the top of
# the title page.
#latex_logo = 'images/snake_theta2-trans.png'
latex_logo = 'images/theano_logo_allblue_200x46.png'

# For "manual" documents, if this is true, then toplevel headings are parts,
# not chapters.
#latex_use_parts = False

# Documents to append as an appendix to all manuals.
#latex_appendices = []

# If false, no module index is generated.
#latex_use_modindex = True<|MERGE_RESOLUTION|>--- conflicted
+++ resolved
@@ -74,11 +74,7 @@
 # The short X.Y version.
 version = '0.9'
 # The full version, including alpha/beta/rc tags.
-<<<<<<< HEAD
-release = '0.8.2'
-=======
 release = '0.9.0beta1'
->>>>>>> 8fb9d9a7
 
 # There are two options for replacing |today|: either, you set today to some
 # non-false value, then it is used:
