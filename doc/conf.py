--- conflicted
+++ resolved
@@ -74,11 +74,7 @@
 # The short X.Y version.
 version = '0.9'
 # The full version, including alpha/beta/rc tags.
-<<<<<<< HEAD
-release = '0.9.0rc3'
-=======
 release = '0.9.0rc4'
->>>>>>> 2c069ad3
 
 # There are two options for replacing |today|: either, you set today to some
 # non-false value, then it is used:
