--- conflicted
+++ resolved
@@ -1,748 +1,3 @@
 :orphan:
 
-<<<<<<< HEAD
-.. _extending_theano:
-
-================
-Extending Theano
-================
-
-This tutorial covers how to extend Theano with novel ops. It mainly focuses on ops that offer a Python implementation, refers to  :ref:`extending_theano_c` for C-based op.
-The first section of this tutorial introduces the Theano Graphs,
-as providing a novel Theano op requires a basic understanting of the Theano Graphs. It then proposes an overview of the most important methods that define an op.
-
-As an illustration, this tutorial shows how to write a simple Python-based op which performs operations on Double. It also shows how to implement tests that ensure the proper working of an op.
-
-.. note::
-
-    This tutorial does not cover how to make an op that returns a view or
-    modifies the values in its inputs. Thus, all ops created with the
-    instructions described here MUST return newly allocated
-    memory or reuse the memory provided in the parameter
-    ``output_storage`` of the :func:`perform` function. See :ref:`views_and_inplace`
-    for an explanation on how to do this.
-
-    If your op returns a view or changes the value of its inputs
-    without doing as prescribed in that page, Theano will run, but will
-    return correct results for some graphs and wrong results for others.
-
-    It is recommended that you run your tests in DebugMode (Theano *flag*
-    ``mode=DebugMode``) since it verifies if your op behaves correctly in this
-    regard.
-
-.. note::
-
-   See the :ref:`dev_start_guide` for information regarding the versioning
-   framework, namely about *git* and *GitHub*, regarding the development workflow and
-   how to make a quality contribution.
-
-
-Theano Graphs
-=============
-
-
-.. image:: ../hpcs2011_tutorial/pics/apply_node.png
-    :width: 500 px
-
-Theano represents symbolic mathematical computations as graphs. Those graphs are bi-partite graphs (graphs with 2 types of nodes), they are composed of interconnected :ref:`apply` and :ref:`variable` nodes.
-:ref:`variable` nodes represent data in the graph, either inputs, outputs or intermediary values. As such, Inputs and Outputs of a graph are lists of Theano :ref:`variable` nodes. :ref:`apply` nodes perform computation on these variables to produce new variables. Each :ref:`apply` node has a link to an instance of :ref:`Op` which describes the computation to perform. This tutorial details how to write such an Op instance. Please refers to :ref:`graphstructures` for a more detailed explanation about the graph structure.
-
-
-
-
-Op Structure
-============
-
-An op is any Python object which inherits from :class:`gof.Op`.
-This section provides an overview of the methods you typically have to implement to make a new op.  It does not provide extensive coverage of all the
-possibilities you may encounter or need.  For that refer to
-:ref:`op_contract`.
-
-.. code-block:: python
-
-    import theano
-
-    class MyOp(theano.Op):
-        # Properties attribute
-        __props__ = ()
-
-        def make_node(self, *inputs):
-            pass
-
-        # Python implementation:
-        def perform(self, node, inputs_storage, output_storage):
-            pass
-
-        # Other type of implementation
-        # C implementation: [see theano web site for other functions]
-        def c_code(...):
-            # ...
-            pass
-        # Other implementations (pycuda, ...):
-        def make_thunk(self, node, storage_map, _, _2):
-            pass
-
-        # optional:
-        check_input = True
-
-        def __init__(self, ...):
-            pass
-
-        def grad(self, inputs, g):
-            pass
-
-        def R_op(self, inputs, eval_points):
-            pass
-
-        def infer_shape(node, (i0_shapes, ...)):
-            pass
-
-.. ../extending/op.txt
-
-An op has to implement some methods defined in the the interface of
-:class:`gof.Op`. More specifically, it is mandatory for an op to define the method :func:`make_node` and one of the implementation methods, either :func:`perform`, :meth:`Op.c_code` or :func:`make_thunk`.
-
-  :func:`make_node` method creates an Apply node representing the application
-  of the op on the inputs provided. This method is reponsible for three things:
-
-    - it first checks that the input Variables types are compatible
-      with the current op. If the op cannot be applied on the provided
-      input types, it must raises an exception (such as :class:`TypeError`).
-    - it operates on the Variables found in
-      ``*inputs`` in Theano's symbolic language to infer the type of
-      the symbolic output Variables. It creates output Variables of a suitable
-      symbolic Type to serve as the outputs of this op's
-      application.
-    - it creates an Apply instance with the input and output Variable, and return the Apply instance.
-
-
-
-  :func:`perform` method defines the Python implementation of an op.
-  It takes several arguments:
-
-    - ``node`` is a reference to an Apply node which was previously
-      obtained via the ``Op``'s :func:`make_node` method. It is typically not
-      used in simple ops, but it contains symbolic information that
-      could be required for complex ops.
-    - ``inputs`` is a list of references to data which can be operated on using
-      non-symbolic statements, (i.e., statements in Python, Numpy).
-    - ``output_storage`` is a list of storage cells where the output
-      is to be stored. There is one storage cell for each output of the op.
-      The data put in ``output_storage`` must match the type of the
-      symbolic output. It is forbidden to change the length of the list(s)
-      contained in ``output_storage``.
-      A function Mode may allow ``output_storage`` elements to persist
-      between evaluations, or it may reset ``output_storage`` cells to
-      hold a value of ``None``.  It can also pre-allocate some memory
-      for the op to use.  This feature can allow ``perform`` to reuse
-      memory between calls, for example. If there is something
-      preallocated in the ``output_storage``, it will be of the good
-      dtype, but can have the wrong shape and have any stride pattern.
-
-  :func:`perform` method must be determined by the inputs. That is to say,
-  when applied to identical inputs the method must return the same outputs.
-
-  :class:`gof.Op` allows some other way to define the op implentation.
-  For instance, it is possible to define :meth:`Op.c_code` to provide a
-  C-implementation to the op. Please refers to tutorial
-  :ref:`extending_theano_c` for a description of :meth:`Op.c_code` and other
-  related c_methods. Note that an op can provide both Python and C implementation.
-
-  :func:`make_thunk` method is another alternative to :func:`perform`.
-  It returns a thunk. A thunk is defined as a zero-arguments
-  function which encapsulates the computation to be performed by an
-  op on the arguments of its corresponding node. It takes several parameters:
-
-    - ``node`` is the Apply instance for which a thunk is requested,
-    - ``storage_map`` is a dict of lists which  maps variables to a one-element
-      lists holding the variable's current value. The one-element list acts as
-      pointer to the value and allows sharing that "pointer" with other nodes
-      and instances.
-    - ``compute_map`` is also a  dict of lists.
-      It maps variables to one-element lists holding booleans.  If
-      the value is 0 then the variable has not been computed and the
-      value should not be considered valid.  If the value is 1 the
-      variable has been computed and the value is valid.  If the value
-      is 2 the variable has been garbage-collected and is no longer
-      valid, but shouldn't be required anymore for this call.
-      The returned function must ensure that it sets the computed
-      variables as computed in the `compute_map`.
-
-
-  :func:`make_thunk` is useful if you want to generate code and compile
-  it yourself. For example, this allows you to use PyCUDA to compile GPU
-  code.
-
-  If :func:`make_thunk()` is defined by an op, it will be used by Theano
-  to obtain the op's implementation.
-  :func:`perform` and :meth:`Op.c_code` will be ignored.
-
-Other methods can be optionally defined by the op.
-
-  The :func:`__str__` method provides a meaningful string representation of
-  your op.
-
-  :func:`__eq__` and :func:`__hash__` define respectivelly equality
-  between two ops and the hash of an op instance.
-  They will be used by the optimization
-  phase to merge nodes that are doing equivalent computations (same
-  inputs, same operation).
-  Two ops that are equal according :func:`__eq__`
-  should return the same output when they are applied on the same inputs.
-
-  The :attr:`__props__` lists the properties
-  that influence how the computation is performed (Ususally these are those
-  that you set in  :func:`__init__`). It must be a tuple.
-  If you don't have any properties, then you should set this attribute to the
-  emtpy tuple `()`.
-
-  :attr:`__props__` enables the  automatic generation of appropriate
-  :func:`__eq__` and :func:`__hash__`.
-  Given the method :func:`__eq__`, automatically generated from
-  :attr:`__props__`, two ops will be equal if they have the same values for all
-  the properties listed in :attr:`__props__`.
-  Given to the method :func:`__hash__` automatically generated from
-  :attr:`__props__`, two ops will be have the same hash if they have the same
-  values for all the properties listed in :attr:`__props__`.
-  :attr:`__props__` will also generate a  suitable :func:`__str__` for your op.
-  This requires development version after September 1st, 2014 or version 0.7.
-
-
-  The :func:`infer_shape` method allows to infer the shape of the op
-  output variables, without actually computing the outputs.
-  It takes as input ``node``, a reference to the op Apply node,
-  and a list of Theano symbolic Varables (``i0_shape``, ``i1_shape``, ...)
-  which are the shape of the op input Variables.
-  :func:`infer_shape` returns a list where each element is a tuple representing  the shape of one output.
-  This could be helpful if one only
-  needs the shape of the output instead of the actual outputs, which
-  can be useful, for instance, for optimization procedures.
-
-  The :func:`grad` method is required if you want to differentiate some cost whose expression includes your op. The gradient may be
-  specified symbolically in this method. It takes two arguments ``inputs`` and
-  ``output_gradients`` which are both lists of symbolic Theano Variables and
-  those must be operated on using Theano's symbolic language. The grad
-  method must return a list containing one Variable for each
-  input. Each returned Variable represents the gradient with respect
-  to that input computed based on the symbolic gradients with respect
-  to each output.
-  If the output is not differentiable with respect to an input then
-  this method should be defined to return a variable of type NullType
-  for that input. Likewise, if you have not implemented the grad
-  computation for some input, you may return a variable of type
-  NullType for that input. Please refer to :func:`grad` for a more detailed
-  view.
-
-
-  The :func:`R_op` method is needed if you want ``theano.tensor.Rop`` to
-  work with your op.
-  This function implements the application of the R-operator on the
-  function represented by your op. Let assume that function is :math:`f`,
-  with input :math:`x`, applying the R-operator means computing the
-  Jacobian of :math:`f` and right-multiplying it by :math:`v`, the evaluation
-  point, namely: :math:`\frac{\partial f}{\partial x} v`.
-
-  The optional boolean :attr:`check_input` attribute is used to specify
-  if you want the types used in your op to check their inputs in their
-  c_code. It can be used to speed up compilation, reduce overhead
-  (particularly for scalars) and reduce the number of generated C files.
-
-
-
-Op Example
-==========
-
-.. code-block:: python
-
-    import theano
-
-    class DoubleOp(theano.Op):
-        __props__ = ()
-
-        def make_node(self, x):
-            # check that the theano version has support for __props__
-            assert hasattr(self, '__props__')
-            x = theano.tensor.as_tensor_variable(x)
-            return theano.Apply(self, [x], [x.type()])
-
-        def perform(self, node, inputs, output_storage):
-            x = inputs[0]
-            z = output_storage[0]
-            z[0] = x * 2
-
-        def infer_shape(self, node, i0_shapes):
-            return i0_shapes
-
-        def grad(self, inputs, output_grads):
-            return [output_grads[0] * 2]
-
-        def R_op(self, inputs, eval_points):
-            # R_op can receive None as eval_points.
-            # That mean there is no diferientiable path through that input
-            # If this imply that you cannot compute some outputs,
-            # return None for those.
-            if eval_points[0] is None:
-                return eval_points
-            return self.grad(inputs, eval_points)
-
-You can try it as follows:
-
-.. code-block:: python
-
-    x = theano.tensor.matrix()
-    f = theano.function([x], DoubleOp()(x))
-    import numpy
-    inp = numpy.random.rand(5, 4)
-    out = f(inp)
-    assert numpy.allclose(inp * 2, out)
-    print inp
-    print out
-
-
-Example for properties of a Op
-==============================
-
-We can modify the previous piece of code in order to demonstrate
-the usage of the :attr:`__props__` attribute.
-
-We create an Op that takes a variable ``x`` and returns ``a*x+b``.
-We want to say that two such ops are equal when their values of ``a``
-and ``b`` are equal.
-
-.. code-block:: python
-
-    import theano
-
-    class AXPBOp(theano.Op):
-        """
-        This creates an Op that takes x to a*x+b.
-        """
-        __props__ = ("a", "b")
-
-        def __init__(self, a, b):
-            self.a = a
-            self.b = b
-            super(AXPBOp, self).__init__()
-
-        def make_node(self, x):
-            # check that the theano version has support for __props__
-            assert hasattr(self, '__props__')
-            x = theano.tensor.as_tensor_variable(x)
-            return theano.Apply(self, [x], [x.type()])
-
-        def perform(self, node, inputs, output_storage):
-            x = inputs[0]
-            z = output_storage[0]
-            z[0] = self.a * x + self.b
-
-        def infer_shape(self, node, i0_shapes):
-            return i0_shapes
-
-        def grad(self, inputs, output_grads):
-            return [a * output_grads[0] + b]
-
-
-The use of :attr:`__props__` saves
-the user the trouble of implementing :func:`__eq__` and :func:`__hash__` manually.
-It also generates a default :func:`__str__` method that prints the attribute names and their values.
-
-We can test this by running the following segment:
-
-.. code-block:: python
-
-    mult4plus5op = AXPBOp(4, 5)
-    another_mult4plus5op = AXPBOp(4, 5)
-    mult2plus3op = AXPBOp(2, 3)
-
-    assert mult4plus5op == another_mult4plus5op
-    assert mult4plus5op != mult2plus3op
-
-    x = theano.tensor.matrix()
-    f = theano.function([x], mult4plus5op(x))
-    g = theano.function([x], mult2plus3op(x))
-
-    import numpy
-    inp = numpy.random.rand(5, 4).astype(numpy.float32)
-    assert numpy.allclose(4 * inp + 5, f(inp))
-    assert numpy.allclose(2 * inp + 3, g(inp))
-
-How To Test it
-==============
-
-Theano has some functionalities to simplify testing. These help test the
-``infer_shape``, ``grad`` and ``R_op`` methods. Put the following code
-in a file and execute it with the ``theano-nose`` program.
-
-Basic Tests
------------
-
-Basic tests are done by you just by using the op and checking that it
-returns the right answer. If you detect an error, you must raise an
-*exception*. You can use the ``assert`` keyword to automatically raise an
-``AssertionError``.
-
-.. code-block:: python
-
-    from theano.tests import unittest_tools as utt
-    from theano import config
-    class test_Double(utt.InferShapeTester):
-        def setUp(self):
-            super(test_Double, self).setUp()
-            self.op_class = DoubleOp
-            self.op = DoubleOp()
-
-        def test_basic(self):
-            x = theano.tensor.matrix()
-            f = theano.function([x], self.op(x))
-            inp = numpy.asarray(numpy.random.rand(5, 4), dtype=config.floatX)
-            out = f(inp)
-            # Compare the result computed to the expected value.
-            utt.assert_allclose(inp * 2, out)
-
-We call ``utt.assert_allclose(expected_value, value)`` to compare
-NumPy ndarray.This raise an error message with more information. Also,
-the default tolerance can be changed with the Theano flags
-``config.tensor.cmp_sloppy`` that take values in 0, 1 and 2. The
-defaul value do the most strict comparison, 1 and 2 make less strict
-comparison.
-
-Testing the infer_shape
------------------------
-
-When a class inherits from the ``InferShapeTester`` class, it gets the
-``self._compile_and_check`` method that tests the op's ``infer_shape``
-method. It tests that the op gets optimized out of the graph if only
-the shape of the output is needed and not the output
-itself. Additionally, it checks that the optimized graph computes
-the correct shape, by comparing it to the actual shape of the computed
-output.
-
-``self._compile_and_check`` compiles a Theano function. It takes as
-parameters the lists of input and output Theano variables, as would be
-provided to ``theano.function``, and a list of real values to pass to the
-compiled function. It also takes the op class as a parameter
-in order to verify that no instance of it appears in the shape-optimized graph.
-
-If there is an error, the function raises an exception. If you want to
-see it fail, you can implement an incorrect ``infer_shape``.
-
-When testing with input values with shapes that take the same value
-over different dimensions (for instance, a square matrix, or a tensor3
-with shape (n, n, n), or (m, n, m)), it is not possible to detect if
-the output shape was computed correctly, or if some shapes with the
-same value have been mixed up. For instance, if the infer_shape uses
-the width of a matrix instead of its height, then testing with only
-square matrices will not detect the problem. This is why the
-``self._compile_and_check`` method prints a warning in such a case. If
-your op works only with such matrices, you can disable the warning with the
-``warn=False`` parameter.
-
-.. code-block:: python
-
-    from theano.tests import unittest_tools as utt
-    from theano import config
-    class test_Double(utt.InferShapeTester):
-        # [...] as previous tests.
-        def test_infer_shape(self):
-            x = theano.tensor.matrix()
-            self._compile_and_check([x],  # theano.function inputs
-                                    [self.op(x)],  # theano.function outputs
-                                    # Always use not square matrix!
-                                    # inputs data
-                                    [numpy.asarray(numpy.random.rand(5, 4),
-                                                   dtype=config.floatX)],
-                                    # Op that should be removed from the graph.
-                                    self.op_class)
-
-Testing the gradient
---------------------
-
-The function :ref:`verify_grad <validating_grad>`
-verifies the gradient of an op or Theano graph. It compares the
-analytic (symbolically computed) gradient and the numeric
-gradient (computed through the Finite Difference Method).
-
-If there is an error, the function raises an exception. If you want to
-see it fail, you can implement an incorrect gradient (for instance, by removing
-the multiplication by 2).
-
-.. code-block:: python
-
-        def test_grad(self):
-            theano.tests.unittest_tools.verify_grad(self.op,
-                                                    [numpy.random.rand(5, 7, 2)])
-
-Testing the Rop
----------------
-
-.. TODO: repair defective links in the following paragraph
-
-The class :class:`RopLop_checker` defines the functions
-:func:`RopLop_checker.check_mat_rop_lop`, :func:`RopLop_checker.check_rop_lop` and
-:func:`RopLop_checker.check_nondiff_rop`. These allow to test the
-implementation of the Rop method of a particular op.
-
-For instance, to verify the Rop method of the DoubleOp, you can use this:
-
-.. code-block:: python
-
-   import numpy
-   import theano.tests
-   from theano.tests.test_rop import RopLop_checker
-   class test_DoubleRop(RopLop_checker):
-       def setUp(self):
-           super(test_DoubleRop, self).setUp()
-       def test_double_rop(self):
-           self.check_rop_lop(DoubleRop()(self.x), self.in_shape)
-
-
-Testing GPU Ops
----------------
-
-Ops to be executed on the GPU should inherit from the
-``theano.sandbox.cuda.GpuOp`` and not ``theano.Op``. This allows
-Theano to distinguish them. Currently, we use this to test if the
-NVIDIA driver works correctly with our sum reduction code on the GPU.
-
-
-Running Your Tests
-==================
-
-To perform your tests, you may select either one of the three
-following methods:
-
-theano-nose
------------
-
-The method of choice to conduct tests is to run the file
-``theano-nose``. In a regular Theano installation, the latter will be
-on the operating system's path and directly accessible from any
-folder. Otherwise, it can be accessed in the ``Theano/bin``
-folder. The following command lines may be used for the corresponding
-purposes:
-
-* ``theano-nose --theano``: Run every test found in Theano's path.
-
-* ``theano-nose folder_name``: Run every test found in the folder *folder_name*.
-
-* ``theano-nose test_file.py``: Run every test found in the file *test_file.py*.
-
-The following are particularly useful for development purposes since
-they call for particular classes or even for particular tests:
-
-* ``theano-nose test_file.py:test_DoubleRop``: Run every test found inside the class *test_DoubleRop*.
-
-* ``theano-nose test_file.py:test_DoubleRop.test_double_op``: Run only the test *test_double_op*
-  in the class *test_DoubleRop*.
-
-Help with the use and functionalities of ``theano-nose`` may be
-obtained by running it with the command line parameter ``--help
-(-h)``.
-
-nosetests
----------
-
-The command ``nosetests`` can also be used.  Although it lacks the
-useful functionalities that ``theano-nose`` provides, ``nosetests``
-can be called similarly to ``theano-nose`` from any folder in Python's
-path like so:
-
-``nosetests [suffix similar to the above]``.
-
-More documentation on ``nosetests`` is available here:
-`nosetests <http://readthedocs.org/docs/nose/en/latest/>`_.
-
-In-file
--------
-
-One may also add a block of code similar to the following at the end
-of the file containing a specific test of interest and run the
-file. In this example, the test *test_DoubleRop* in the class
-*test_double_op* would be performed.
-
-.. code-block:: python
-
-    if __name__ == '__main__':
-       t = test_DoubleRop("test_double_rop")
-       t.setUp()
-       t.test_double_rop()
-
-We recommend that when we execute a file, we run all tests in that
-file. This can be done by adding this at the end of your test files:
-
-.. code-block:: python
-
-    if __name__ == '__main__':
-        unittest.main()
-
-
-Exercise
-========
-
-Run the code of the *DoubleOp* example above.
-
-Modify and execute to compute: x * y.
-
-Modify and execute the example to return two outputs: x + y and x - y.
-
-You can omit the Rop functions. Try to implement the testing apparatus
-described above.
-
-(Notice that Theano's current *elemwise fusion* optimization is
-only applicable to computations involving a single output. Hence, to gain
-efficiency over the basic solution that is asked here, the two operations would
-have to be jointly optimized explicitly in the code.)
-
-
-as_op
-=====
-
-as_op is a python decorator that converts a python function into a
-basic Theano op that will call the supplied function during execution.
-
-This isn't the recommended way to build an op, but allows for a quick
-implementation.
-
-It takes an optional :func:`infer_shape` parameter that must have this
-signature:
-
-  .. code-block:: python
-
-           def infer_shape(node, input_shapes):
-                # ...
-                return output_shapes
-
-  - `input_shapes` and `output_shapes` are lists of tuples that
-    represent the shape of the corresponding inputs/outputs.
-
-.. note::
-
-    Not providing the `infer_shape` method prevents shape-related
-    optimizations from working with this op. For example
-    `your_op(inputs, ...).shape` will need the op to be executed just
-    to get the shape.
-
-.. note::
-
-    As no grad is defined, this means you won't be able to
-    differentiate paths that include this op.
-
-.. note::
-
-    It converts the Python function to a callable object that takes as
-    inputs Theano variables that were declared.
-
-
-as_op Example
--------------
-
-.. code-block:: python
-
-    import theano
-    import numpy
-    from theano.compile.ops import as_op
-
-    def infer_shape_numpy_dot(node, input_shapes):
-        ashp, bshp = input_shapes
-        return [ashp[:-1] + bshp[-1:]]
-
-    @as_op(itypes=[theano.tensor.fmatrix, theano.tensor.fmatrix],
-           otypes=[theano.tensor.fmatrix], infer_shape=infer_shape_numpy_dot)
-    def numpy_dot(a, b):
-       return numpy.dot(a, b)
-
-You can try it as follows:
-
-.. code-block:: python
-
-    x = theano.tensor.fmatrix()
-    y = theano.tensor.fmatrix()
-    f = function([x, y], numpy_dot(x, y))
-    inp1 = numpy.random.rand(5, 4)
-    inp2 = numpy.random.rand(4, 7)
-    out = f(inp1, inp2)
-
-
-Exercise
---------
-
-Run the code of the *numpy_dot* example above.
-
-Modify and execute to compute: numpy.add and numpy.subtract.
-
-Modify and execute the example to return two outputs: x + y
-    and x - y.
-
-
-Random numbers in tests
-=======================
-
-Making tests errors more reproducible is a good practice. To make your
-tests more reproducible, you need a way to get the same random
-numbers. You can do this by seeding NumPy's random number
-generator.
-
-For convenience, the classes InferShapeTester and RopLop_checker
-already do this for you. If you implement your own ``setUp`` function,
-don't forget to call the parent ``setUp`` function.
-
-For more details see :ref:`random_value_in_tests`.
-
-
-:download:`Solution<extending_theano_solution_1.py>`
-
-Documentation
-=============
-
-See :ref:`metadocumentation`, for some information on how to generate
-the documentation.
-
-Here is an example how to add docstring to a class.
-
-.. code-block:: python
-
-    import theano
-
-    class DoubleOp(theano.Op):
-    """ Double each element of a tensor.
-
-    :param x: input tensor.
-
-    :return: a tensor of the same shape and dtype as the input with all
-        values doubled.
-
-    :note:
-        this is a test note
-
-    :seealso:
-        You can use the elemwise op to replace this example.
-        Just execute `x * 2` with x being a Theano variable.
-
-    .. versionadded:: 0.6
-    """
-
-This is how it will show up for files that we auto-list in the library
-documentation:
-
-
-.. automodule:: theano.misc.doubleop
-    :members:
-
-Final Note
-==========
-
-A more extensive discussion of this section's content may be found in
-the advanced tutorial :ref:`Extending Theano<extending>`.
-
-The section :ref:`Other ops <other_ops>` includes more instructions for
-the following specific cases:
-
- - :ref:`scalar_ops`
- - :ref:`scipy_ops`
- - :ref:`sparse_ops`
- - :ref:`Random ops <random_ops>`
- - :ref:`openmp_ops`
- - :ref:`numba_ops`
-=======
-This page has been moved. Please refer to: :ref:`extending_theano`. 
->>>>>>> 35254935
+This page has been moved. Please refer to: :ref:`extending_theano`.